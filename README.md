--- conflicted
+++ resolved
@@ -100,9 +100,6 @@
 
     `make run-celery`
 
-<<<<<<< HEAD
-NOTE: when you change .env in the future, you'll need to rebuild the devcontainer for the change to take effect. Vscode _should_ detect the change and prompt you with a toast notification during a cached build. If not, you can find a manual rebuild in command pallette or just `docker rm` the notifications-api container.
-=======
 NOTE: when you change .env in the future, you'll need to rebuild the devcontainer for the change to take effect. Vscode _should_ detect the change and prompt you with a toast notification during a cached build. If not, you can find a manual rebuild in command pallette or just `docker rm` the notifications-api container.
 
 ## License && public domain
@@ -111,5 +108,4 @@
 
 ## Contributing
 
-As stated in [CONTRIBUTING.md](CONTRIBUTING.md), all contributions to this project will be released under the CC0 dedication. By submitting a pull request, you are agreeing to comply with this waiver of copyright interest.
->>>>>>> fd9c4f55
+As stated in [CONTRIBUTING.md](CONTRIBUTING.md), all contributions to this project will be released under the CC0 dedication. By submitting a pull request, you are agreeing to comply with this waiver of copyright interest.