--- conflicted
+++ resolved
@@ -2,11 +2,11 @@
 import pytz
 from flask import Blueprint, current_app, jsonify, request
 
-<<<<<<< HEAD
-from app.aws.s3 import get_job_metadata_from_s3, get_personalisation_from_s3
-=======
-from app.aws.s3 import get_job_metadata_from_s3, get_phone_number_from_s3
->>>>>>> 13d5c365
+from app.aws.s3 import (
+    get_job_metadata_from_s3,
+    get_personalisation_from_s3,
+    get_phone_number_from_s3,
+)
 from app.celery.tasks import process_job
 from app.config import QueueNames
 from app.dao.fact_notification_status_dao import fetch_notification_statuses_for_job
@@ -104,8 +104,10 @@
     for notification in paginated_notifications.items:
         if notification.job_id is not None:
             notification.personalisation = get_personalisation_from_s3(
-                notification.service_id, notification.job_id, notification.job_row_number
-                )
+                notification.service_id,
+                notification.job_id,
+                notification.job_row_number,
+            )
 
     return (
         jsonify(
