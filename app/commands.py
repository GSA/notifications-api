import csv
import functools
import itertools
import os
import uuid
from datetime import datetime, timedelta

import click
import flask
from click_datetime import Datetime as click_dt
from flask import current_app, json
from notifications_utils.recipients import RecipientCSV
from notifications_utils.statsd_decorators import statsd
from notifications_utils.template import SMSMessageTemplate
from sqlalchemy import and_
from sqlalchemy.exc import IntegrityError
from sqlalchemy.orm.exc import NoResultFound

from app import db
from app.aws import s3
from app.celery.letters_pdf_tasks import (
    get_pdf_for_templated_letter,
    resanitise_pdf,
)
from app.celery.tasks import process_row, record_daily_sorted_counts
from app.config import QueueNames
from app.dao.annual_billing_dao import (
    dao_create_or_update_annual_billing_for_year,
    set_default_free_allowance_for_service,
)
from app.dao.fact_billing_dao import (
    delete_billing_data_for_service_for_day,
    fetch_billing_data_for_day,
    get_service_ids_that_need_billing_populated,
    update_fact_billing,
)
from app.dao.jobs_dao import dao_get_job_by_id
from app.dao.organisation_dao import (
    dao_add_service_to_organisation,
    dao_get_organisation_by_email_address,
    dao_get_organisation_by_id,
)
from app.dao.services_dao import (
    dao_fetch_all_services_by_user,
    dao_fetch_all_services_created_by_user,
    dao_fetch_service_by_id,
    dao_update_service,
    delete_service_and_all_associated_db_objects,
)
from app.dao.templates_dao import dao_get_template_by_id
from app.dao.users_dao import (
    delete_model_user,
    delete_user_verify_codes,
    get_user_by_email,
)
from app.models import (
    KEY_TYPE_TEST,
    NOTIFICATION_CREATED,
    SMS_TYPE,
    AnnualBilling,
    Domain,
    EmailBranding,
    LetterBranding,
    Notification,
    Organisation,
    Service,
    User,
)
from app.utils import get_london_midnight_in_utc


@click.group(name='command', help='Additional commands')
def command_group():
    pass


class notify_command:
    def __init__(self, name=None):
        self.name = name

    def __call__(self, func):
        decorators = [
            functools.wraps(func),  # carry through function name, docstrings, etc.
            click.command(name=self.name),  # turn it into a click.Command
        ]

        # in the test environment the app context is already provided and having
        # another will lead to the test db connection being closed prematurely
        if os.getenv('NOTIFY_ENVIRONMENT', '') != 'test':
            # with_appcontext ensures the config is loaded, db connected, etc.
            decorators.insert(0, flask.cli.with_appcontext)

        def wrapper(*args, **kwargs):
            return func(*args, **kwargs)

        for decorator in decorators:
            # this syntax is equivalent to e.g. "@flask.cli.with_appcontext"
            wrapper = decorator(wrapper)

        command_group.add_command(wrapper)
        return wrapper


@notify_command()
@click.option('-u', '--user_email_prefix', required=True, help="""
    Functional test user email prefix. eg "notify-test-preview"
""")  # noqa
def purge_functional_test_data(user_email_prefix):
    """
    Remove non-seeded functional test data

    users, services, etc. Give an email prefix. Probably "notify-tests-preview".
    """
    users = User.query.filter(User.email_address.like("{}%".format(user_email_prefix))).all()
    for usr in users:
        # Make sure the full email includes a uuid in it
        # Just in case someone decides to use a similar email address.
        try:
            uuid.UUID(usr.email_address.split("@")[0].split('+')[1])
        except ValueError:
            print("Skipping {} as the user email doesn't contain a UUID.".format(usr.email_address))
        else:
            services = dao_fetch_all_services_by_user(usr.id)
            if services:
                print(f"Deleting user {usr.id} which is part of services")
                for service in services:
                    delete_service_and_all_associated_db_objects(service)
            else:
                services_created_by_this_user = dao_fetch_all_services_created_by_user(usr.id)
                if services_created_by_this_user:
                    # user is not part of any services but may still have been the one to create the service
                    # sometimes things get in this state if the tests fail half way through
                    # Remove the service they created (but are not a part of) so we can then remove the user
                    print(f"Deleting services created by {usr.id}")
                    for service in services_created_by_this_user:
                        delete_service_and_all_associated_db_objects(service)

                print(f"Deleting user {usr.id} which is not part of any services")
                delete_user_verify_codes(usr)
                delete_model_user(usr)


<<<<<<< HEAD
@notify_command()
def backfill_notification_statuses():
    """
    DEPRECATED. Populates notification_status.

    This will be used to populate the new `Notification._status_fkey` with the old
    `Notification._status_enum`
    """
    LIMIT = 250000
    subq = "SELECT id FROM notification_history WHERE notification_status is NULL LIMIT {}".format(LIMIT)  # nosec B608 no user-controlled input
    update = "UPDATE notification_history SET notification_status = status WHERE id in ({})".format(subq)  # nosec B608 no user-controlled input
    result = db.session.execute(subq).fetchall()

    while len(result) > 0:
        db.session.execute(update)
        print('commit {} updates at {}'.format(LIMIT, datetime.utcnow()))
        db.session.commit()
        result = db.session.execute(subq).fetchall()


@notify_command()
def update_notification_international_flag():
    """
    DEPRECATED. Set notifications.international=false.
    """
    # 250,000 rows takes 30 seconds to update.
    subq = "select id from notifications where international is null limit 250000"
    update = "update notifications set international = False where id in ({})".format(subq)  # nosec B608 no user-controlled input
    result = db.session.execute(subq).fetchall()

    while len(result) > 0:
        db.session.execute(update)
        print('commit 250000 updates at {}'.format(datetime.utcnow()))
        db.session.commit()
        result = db.session.execute(subq).fetchall()

    # Now update notification_history
    subq_history = "select id from notification_history where international is null limit 250000"
    update_history = "update notification_history set international = False where id in ({})".format(subq_history)  # nosec B608 no user-controlled input
    result_history = db.session.execute(subq_history).fetchall()
    while len(result_history) > 0:
        db.session.execute(update_history)
        print('commit 250000 updates at {}'.format(datetime.utcnow()))
        db.session.commit()
        result_history = db.session.execute(subq_history).fetchall()


@notify_command()
def fix_notification_statuses_not_in_sync():
    """
    DEPRECATED.
    This will be used to correct an issue where Notification._status_enum and NotificationHistory._status_fkey
    became out of sync. See 979e90a.

    Notification._status_enum is the source of truth so NotificationHistory._status_fkey will be updated with
    these values.
    """
    MAX = 10000

    subq = "SELECT id FROM notifications WHERE cast (status as text) != notification_status LIMIT {}".format(MAX)  # nosec B608 no user-controlled input
    update = "UPDATE notifications SET notification_status = status WHERE id in ({})".format(subq)  # nosec B608 no user-controlled input
    result = db.session.execute(subq).fetchall()

    while len(result) > 0:
        db.session.execute(update)
        print('Committed {} updates at {}'.format(len(result), datetime.utcnow()))
        db.session.commit()
        result = db.session.execute(subq).fetchall()

    subq_hist = "SELECT id FROM notification_history WHERE cast (status as text) != notification_status LIMIT {}".format(MAX)  # nosec B608
    update = "UPDATE notification_history SET notification_status = status WHERE id in ({})".format(subq_hist)  # nosec B608 no user-controlled input
    result = db.session.execute(subq_hist).fetchall()

    while len(result) > 0:
        db.session.execute(update)
        print('Committed {} updates at {}'.format(len(result), datetime.utcnow()))
        db.session.commit()
        result = db.session.execute(subq_hist).fetchall()


=======
>>>>>>> 3942a1b9
@notify_command(name='insert-inbound-numbers')
@click.option('-f', '--file_name', required=True,
              help="""Full path of the file to upload, file is a contains inbound numbers,
              one number per line. The number must have the format of 07... not 447....""")
def insert_inbound_numbers_from_file(file_name):
    print("Inserting inbound numbers from {}".format(file_name))
    with open(file_name) as file:
        sql = "insert into inbound_numbers values('{}', '{}', 'mmg', null, True, now(), null);"

        for line in file:
            line = line.strip()
            if line:
                print(line)
                db.session.execute(sql.format(uuid.uuid4(), line))
                db.session.commit()


@notify_command(name='replay-create-pdf-for-templated-letter')
@click.option('-n', '--notification_id', type=click.UUID, required=True,
              help="Notification id of the letter that needs the get_pdf_for_templated_letter task replayed")
def replay_create_pdf_for_templated_letter(notification_id):
    print("Create task to get_pdf_for_templated_letter for notification: {}".format(notification_id))
    get_pdf_for_templated_letter.apply_async([str(notification_id)], queue=QueueNames.CREATE_LETTERS_PDF)


@notify_command(name='recreate-pdf-for-precompiled-or-uploaded-letter')
@click.option('-n', '--notification_id', type=click.UUID, required=True,
              help="Notification ID of the precompiled or uploaded letter")
def recreate_pdf_for_precompiled_or_uploaded_letter(notification_id):
    print(f"Call resanitise_pdf task for notification: {notification_id}")
    resanitise_pdf.apply_async([str(notification_id)], queue=QueueNames.LETTERS)


def setup_commands(application):
    application.cli.add_command(command_group)


@notify_command(name='rebuild-ft-billing-for-day')
@click.option('-s', '--service_id', required=False, type=click.UUID)
@click.option('-d', '--day', help="The date to recalculate, as YYYY-MM-DD", required=True,
              type=click_dt(format='%Y-%m-%d'))
def rebuild_ft_billing_for_day(service_id, day):
    """
    Rebuild the data in ft_billing for the given service_id and date
    """
    def rebuild_ft_data(process_day, service):
        deleted_rows = delete_billing_data_for_service_for_day(process_day, service)
        current_app.logger.info('deleted {} existing billing rows for {} on {}'.format(
            deleted_rows,
            service,
            process_day
        ))
        transit_data = fetch_billing_data_for_day(process_day=process_day, service_id=service)
        # transit_data = every row that should exist
        for data in transit_data:
            # upsert existing rows
            update_fact_billing(data, process_day)
        current_app.logger.info('added/updated {} billing rows for {} on {}'.format(
            len(transit_data),
            service,
            process_day
        ))

    if service_id:
        # confirm the service exists
        dao_fetch_service_by_id(service_id)
        rebuild_ft_data(day, service_id)
    else:
        services = get_service_ids_that_need_billing_populated(
            get_london_midnight_in_utc(day),
            get_london_midnight_in_utc(day + timedelta(days=1))
        )
        for row in services:
            rebuild_ft_data(day, row.service_id)


@notify_command(name='bulk-invite-user-to-service')
@click.option('-f', '--file_name', required=True,
              help="Full path of the file containing a list of email address for people to invite to a service")
@click.option('-s', '--service_id', required=True, help='The id of the service that the invite is for')
@click.option('-u', '--user_id', required=True, help='The id of the user that the invite is from')
@click.option('-a', '--auth_type', required=False,
              help='The authentication type for the user, sms_auth or email_auth. Defaults to sms_auth if not provided')
@click.option('-p', '--permissions', required=True, help='Comma separated list of permissions.')
def bulk_invite_user_to_service(file_name, service_id, user_id, auth_type, permissions):
    #  permissions
    #  manage_users | manage_templates | manage_settings
    #  send messages ==> send_texts | send_emails | send_letters
    #  Access API keys manage_api_keys
    #  platform_admin
    #  view_activity
    # "send_texts,send_emails,send_letters,view_activity"
    from app.service_invite.rest import create_invited_user
    file = open(file_name)
    for email_address in file:
        data = {
            'service': service_id,
            'email_address': email_address.strip(),
            'from_user': user_id,
            'permissions': permissions,
            'auth_type': auth_type,
            'invite_link_host': current_app.config['ADMIN_BASE_URL']
        }
        with current_app.test_request_context(
            path='/service/{}/invite/'.format(service_id),
            method='POST',
            data=json.dumps(data),
            headers={"Content-Type": "application/json"}
        ):
            try:
                response = create_invited_user(service_id)
                if response[1] != 201:
                    print("*** ERROR occurred for email address: {}".format(email_address.strip()))
                print(response[0].get_data(as_text=True))
            except Exception as e:
                print("*** ERROR occurred for email address: {}. \n{}".format(email_address.strip(), e))

    file.close()


@notify_command(name='populate-notification-postage')
@click.option(
    '-s',
    '--start_date',
    default=datetime(2017, 2, 1),
    help="start date inclusive",
    type=click_dt(format='%Y-%m-%d')
)
@statsd(namespace="tasks")
def populate_notification_postage(start_date):
    current_app.logger.info('populating historical notification postage')

    total_updated = 0

    while start_date < datetime.utcnow():
        # process in ten day chunks
        end_date = start_date + timedelta(days=10)

        sql = \
            """
            UPDATE {}
            SET postage = 'second'
            WHERE notification_type = 'letter' AND
            postage IS NULL AND
            created_at BETWEEN :start AND :end
            """

        execution_start = datetime.utcnow()

        if end_date > datetime.utcnow() - timedelta(days=8):
            print('Updating notifications table as well')
            db.session.execute(sql.format('notifications'), {'start': start_date, 'end': end_date})

        result = db.session.execute(sql.format('notification_history'), {'start': start_date, 'end': end_date})
        db.session.commit()

        current_app.logger.info('notification postage took {}ms. Migrated {} rows for {} to {}'.format(
            datetime.utcnow() - execution_start, result.rowcount, start_date, end_date))

        start_date += timedelta(days=10)

        total_updated += result.rowcount

    current_app.logger.info('Total inserted/updated records = {}'.format(total_updated))


@notify_command(name='archive-jobs-created-between-dates')
@click.option('-s', '--start_date', required=True, help="start date inclusive", type=click_dt(format='%Y-%m-%d'))
@click.option('-e', '--end_date', required=True, help="end date inclusive", type=click_dt(format='%Y-%m-%d'))
@statsd(namespace="tasks")
def update_jobs_archived_flag(start_date, end_date):
    current_app.logger.info('Archiving jobs created between {} to {}'.format(start_date, end_date))

    process_date = start_date
    total_updated = 0

    while process_date < end_date:
        start_time = datetime.utcnow()
        sql = """update
                    jobs set archived = true
                where
                    created_at >= (date :start + time '00:00:00') at time zone 'Europe/London'
                    at time zone 'UTC'
                    and created_at < (date :end + time '00:00:00') at time zone 'Europe/London' at time zone 'UTC'"""

        result = db.session.execute(sql, {"start": process_date, "end": process_date + timedelta(days=1)})
        db.session.commit()
        current_app.logger.info('jobs: --- Completed took {}ms. Archived {} jobs for {}'.format(
            datetime.now() - start_time, result.rowcount, process_date))

        process_date += timedelta(days=1)

        total_updated += result.rowcount
    current_app.logger.info('Total archived jobs = {}'.format(total_updated))


@notify_command(name='update-emails-to-remove-gsi')
@click.option('-s', '--service_id', required=True, help="service id. Update all user.email_address to remove .gsi")
@statsd(namespace="tasks")
def update_emails_to_remove_gsi(service_id):
    users_to_update = """SELECT u.id user_id, u.name, email_address, s.id, s.name
                           FROM users u
                           JOIN user_to_service us on (u.id = us.user_id)
                           JOIN services s on (s.id = us.service_id)
                          WHERE s.id = :service_id
                            AND u.email_address ilike ('%.gsi.gov.uk%')
    """
    results = db.session.execute(users_to_update, {'service_id': service_id})
    print("Updating {} users.".format(results.rowcount))

    for user in results:
        print('User with id {} updated'.format(user.user_id))

        update_stmt = """
        UPDATE users
           SET email_address = replace(replace(email_address, '.gsi.gov.uk', '.gov.uk'), '.GSI.GOV.UK', '.GOV.UK'),
               updated_at = now()
         WHERE id = :user_id
        """
        db.session.execute(update_stmt, {'user_id': str(user.user_id)})
        db.session.commit()


@notify_command(name='replay-daily-sorted-count-files')
@click.option('-f', '--file_extension', required=False, help="File extension to search for, defaults to rs.txt")
@statsd(namespace="tasks")
def replay_daily_sorted_count_files(file_extension):
    bucket_location = '{}-ftp'.format(current_app.config['NOTIFY_EMAIL_DOMAIN'])
    for filename in s3.get_list_of_files_by_suffix(bucket_name=bucket_location,
                                                   subfolder='root/dispatch',
                                                   suffix=file_extension or '.rs.txt'):
        print("Create task to record daily sorted counts for file: ", filename)
        record_daily_sorted_counts.apply_async([filename], queue=QueueNames.NOTIFY)


@notify_command(name='populate-organisations-from-file')
@click.option('-f', '--file_name', required=True,
              help="Pipe delimited file containing organisation name, sector, crown, argeement_signed, domains")
def populate_organisations_from_file(file_name):
    # [0] organisation name:: name of the organisation insert if organisation is missing.
    # [1] sector:: Federal | State only
    # [2] crown:: TRUE | FALSE only
    # [3] argeement_signed:: TRUE | FALSE
    # [4] domains:: comma separated list of domains related to the organisation
    # [5] email branding name: name of the default email branding for the org
    # [6] letter branding name: name of the default letter branding for the org

    # The expectation is that the organisation, organisation_to_service
    # and user_to_organisation will be cleared before running this command.
    # Ignoring duplicates allows us to run the command again with the same file or same file with new rows.
    with open(file_name, 'r') as f:
        def boolean_or_none(field):
            if field == '1':
                return True
            elif field == '0':
                return False
            elif field == '':
                return None

        for line in itertools.islice(f, 1, None):
            columns = line.split('|')
            print(columns)
            email_branding = None
            email_branding_column = columns[5].strip()
            if len(email_branding_column) > 0:
                email_branding = EmailBranding.query.filter(EmailBranding.name == email_branding_column).one()
            letter_branding = None
            letter_branding_column = columns[6].strip()
            if len(letter_branding_column) > 0:
                letter_branding = LetterBranding.query.filter(LetterBranding.name == letter_branding_column).one()
            data = {
                'name': columns[0],
                'active': True,
                'agreement_signed': boolean_or_none(columns[3]),
                'crown': boolean_or_none(columns[2]),
                'organisation_type': columns[1].lower(),
                'email_branding_id': email_branding.id if email_branding else None,
                'letter_branding_id': letter_branding.id if letter_branding else None

            }
            org = Organisation(**data)
            try:
                db.session.add(org)
                db.session.commit()
            except IntegrityError:
                print("duplicate org", org.name)
                db.session.rollback()
            domains = columns[4].split(',')
            for d in domains:
                if len(d.strip()) > 0:
                    domain = Domain(domain=d.strip(), organisation_id=org.id)
                    try:
                        db.session.add(domain)
                        db.session.commit()
                    except IntegrityError:
                        print("duplicate domain", d.strip())
                        db.session.rollback()


@notify_command(name='populate-organisation-agreement-details-from-file')
@click.option('-f', '--file_name', required=True,
              help="CSV file containing id, agreement_signed_version, "
              "agreement_signed_on_behalf_of_name, agreement_signed_at")
def populate_organisation_agreement_details_from_file(file_name):
    """
    The input file should be a comma separated CSV file with a header row and 4 columns
    id: the organisation ID
    agreement_signed_version
    agreement_signed_on_behalf_of_name
    agreement_signed_at: The date the agreement was signed in the format of 'dd/mm/yyyy'
    """
    with open(file_name) as f:
        csv_reader = csv.reader(f)

        # ignore the header row
        next(csv_reader)

        for row in csv_reader:
            org = dao_get_organisation_by_id(row[0])

            current_app.logger.info(f"Updating {org.name}")

            if not org.agreement_signed:
                raise RuntimeError('Agreement was not signed')

            org.agreement_signed_version = float(row[1])
            org.agreement_signed_on_behalf_of_name = row[2].strip()
            org.agreement_signed_at = datetime.strptime(row[3], "%d/%m/%Y")

            db.session.add(org)
            db.session.commit()


@notify_command(name='get-letter-details-from-zips-sent-file')
@click.argument('file_paths', required=True, nargs=-1)
@statsd(namespace="tasks")
def get_letter_details_from_zips_sent_file(file_paths):
    """Get notification details from letters listed in zips_sent file(s)

    This takes one or more file paths for the zips_sent files in S3 as its parameters, for example:
    get-letter-details-from-zips-sent-file '2019-04-01/zips_sent/filename_1' '2019-04-01/zips_sent/filename_2'
    """

    rows_from_file = []

    for path in file_paths:
        file_contents = s3.get_s3_file(
            bucket_name=current_app.config['LETTERS_PDF_BUCKET_NAME'],
            file_location=path
        )
        rows_from_file.extend(json.loads(file_contents))

    notification_references = tuple(row[18:34] for row in rows_from_file)
    get_letters_data_from_references(notification_references)


@notify_command(name='get-notification-and-service-ids-for-letters-that-failed-to-print')
@click.option('-f', '--file_name', required=True,
              help="""Full path of the file to upload, file should contain letter filenames, one per line""")
def get_notification_and_service_ids_for_letters_that_failed_to_print(file_name):
    print("Getting service and notification ids for letter filenames list {}".format(file_name))
    file = open(file_name)
    references = tuple([row[7:23] for row in file])

    get_letters_data_from_references(tuple(references))
    file.close()


def get_letters_data_from_references(notification_references):
    sql = """
        SELECT id, service_id, template_id, reference, job_id, created_at
        FROM notifications
        WHERE reference IN :notification_references
        ORDER BY service_id, job_id"""
    result = db.session.execute(sql, {'notification_references': notification_references}).fetchall()

    with open('zips_sent_details.csv', 'w') as csvfile:
        csv_writer = csv.writer(csvfile)
        csv_writer.writerow(['notification_id', 'service_id', 'template_id', 'reference', 'job_id', 'created_at'])

        for row in result:
            csv_writer.writerow(row)


@notify_command(name='associate-services-to-organisations')
def associate_services_to_organisations():
    services = Service.get_history_model().query.filter_by(
        version=1
    ).all()

    for s in services:
        created_by_user = User.query.filter_by(id=s.created_by_id).first()
        organisation = dao_get_organisation_by_email_address(created_by_user.email_address)
        service = dao_fetch_service_by_id(service_id=s.id)
        if organisation:
            dao_add_service_to_organisation(service=service, organisation_id=organisation.id)

    print("finished associating services to organisations")


@notify_command(name='populate-service-volume-intentions')
@click.option('-f', '--file_name', required=True,
              help="Pipe delimited file containing service_id, SMS, email, letters")
def populate_service_volume_intentions(file_name):
    # [0] service_id
    # [1] SMS:: volume intentions for service
    # [2] Email:: volume intentions for service
    # [3] Letters:: volume intentions for service

    with open(file_name, 'r') as f:
        for line in itertools.islice(f, 1, None):
            columns = line.split(',')
            print(columns)
            service = dao_fetch_service_by_id(columns[0])
            service.volume_sms = columns[1]
            service.volume_email = columns[2]
            service.volume_letter = columns[3]
            dao_update_service(service)
    print("populate-service-volume-intentions complete")


@notify_command(name='populate-go-live')
@click.option('-f', '--file_name', required=True, help='CSV file containing live service data')
def populate_go_live(file_name):
    # 0 - count, 1- Link, 2- Service ID, 3- DEPT, 4- Service Name, 5- Main contact,
    # 6- Contact detail, 7-MOU, 8- LIVE date, 9- SMS, 10 - Email, 11 - Letters, 12 -CRM, 13 - Blue badge
    import csv
    print("Populate go live user and date")
    with open(file_name, 'r') as f:
        rows = csv.reader(
            f,
            quoting=csv.QUOTE_MINIMAL,
            skipinitialspace=True,
        )
        print(next(rows))  # ignore header row
        for index, row in enumerate(rows):
            print(index, row)
            service_id = row[2]
            go_live_email = row[6]
            go_live_date = datetime.strptime(row[8], '%d/%m/%Y') + timedelta(hours=12)
            print(service_id, go_live_email, go_live_date)
            try:
                if go_live_email:
                    go_live_user = get_user_by_email(go_live_email)
                else:
                    go_live_user = None
            except NoResultFound:
                print("No user found for email address: ", go_live_email)
                continue
            try:
                service = dao_fetch_service_by_id(service_id)
            except NoResultFound:
                print("No service found for: ", service_id)
                continue
            service.go_live_user = go_live_user
            service.go_live_at = go_live_date
            dao_update_service(service)


@notify_command(name='fix-billable-units')
def fix_billable_units():
    query = Notification.query.filter(
        Notification.notification_type == SMS_TYPE,
        Notification.status != NOTIFICATION_CREATED,
        Notification.sent_at == None,  # noqa
        Notification.billable_units == 0,
        Notification.key_type != KEY_TYPE_TEST,
    )

    for notification in query.all():
        template_model = dao_get_template_by_id(notification.template_id, notification.template_version)

        template = SMSMessageTemplate(
            template_model.__dict__,
            values=notification.personalisation,
            prefix=notification.service.name,
            show_prefix=notification.service.prefix_sms,
        )
        print("Updating notification: {} with {} billable_units".format(notification.id, template.fragment_count))

        Notification.query.filter(
            Notification.id == notification.id
        ).update(
            {"billable_units": template.fragment_count}
        )
    db.session.commit()
    print("End fix_billable_units")


@notify_command(name='process-row-from-job')
@click.option('-j', '--job_id', required=True, help='Job id')
@click.option('-n', '--job_row_number', type=int, required=True, help='Job id')
def process_row_from_job(job_id, job_row_number):
    job = dao_get_job_by_id(job_id)
    db_template = dao_get_template_by_id(job.template_id, job.template_version)

    template = db_template._as_utils_template()

    for row in RecipientCSV(
            s3.get_job_from_s3(str(job.service_id), str(job.id)),
            template_type=template.template_type,
            placeholders=template.placeholders
    ).get_rows():
        if row.index == job_row_number:
            notification_id = process_row(row, template, job, job.service)
            current_app.logger.info("Process row {} for job {} created notification_id: {}".format(
                job_row_number, job_id, notification_id))


@notify_command(name='populate-annual-billing-with-the-previous-years-allowance')
@click.option('-y', '--year', required=True, type=int,
              help="""The year to populate the annual billing data for, i.e. 2019""")
def populate_annual_billing_with_the_previous_years_allowance(year):
    """
    add annual_billing for given year.
    """
    sql = """
        Select id from services where active = true
        except
        select service_id
        from annual_billing
        where financial_year_start = :year
    """
    services_without_annual_billing = db.session.execute(sql, {"year": year})
    for row in services_without_annual_billing:
        latest_annual_billing = """
            Select free_sms_fragment_limit
            from annual_billing
            where service_id = :service_id
            order by financial_year_start desc limit 1
        """
        free_allowance_rows = db.session.execute(latest_annual_billing, {"service_id": row.id})
        free_allowance = [x[0]for x in free_allowance_rows]
        print("create free limit of {} for service: {}".format(free_allowance[0], row.id))
        dao_create_or_update_annual_billing_for_year(service_id=row.id,
                                                     free_sms_fragment_limit=free_allowance[0],
                                                     financial_year_start=int(year))


@notify_command(name='populate-annual-billing-with-defaults')
@click.option('-y', '--year', required=True, type=int,
              help="""The year to populate the annual billing data for, i.e. 2021""")
@click.option('-m', '--missing-services-only', default=True, type=bool,
              help="""If true then only populate services missing from annual billing for the year.
                      If false populate the default values for all active services.""")
def populate_annual_billing_with_defaults(year, missing_services_only):
    """
    Add or update annual billing with free allowance defaults for all active services.
    The default free allowance limits are in: app/dao/annual_billing_dao.py:57.

    If missing_services_only is true then only add rows for services that do not have annual billing for that year yet.
    This is useful to prevent overriding any services that have a free allowance that is not the default.

    If missing_services_only is false then add or update annual billing for all active services.
    This is useful to ensure all services start the new year with the correct annual billing.
    """
    if missing_services_only:
        active_services = Service.query.filter(
            Service.active
        ).outerjoin(
            AnnualBilling, and_(Service.id == AnnualBilling.service_id, AnnualBilling.financial_year_start == year)
        ).filter(
            AnnualBilling.id == None  # noqa
        ).all()
    else:
        active_services = Service.query.filter(
            Service.active
        ).all()
    previous_year = year - 1
    services_with_zero_free_allowance = db.session.query(AnnualBilling.service_id).filter(
        AnnualBilling.financial_year_start == previous_year,
        AnnualBilling.free_sms_fragment_limit == 0
    ).all()

    for service in active_services:

        # If a service has free_sms_fragment_limit for the previous year
        # set the free allowance for this year to 0 as well.
        # Else use the default free allowance for the service.
        if service.id in [x.service_id for x in services_with_zero_free_allowance]:
            print(f'update service {service.id} to 0')
            dao_create_or_update_annual_billing_for_year(
                service_id=service.id,
                free_sms_fragment_limit=0,
                financial_year_start=year
            )
        else:
            print(f'update service {service.id} with default')
            set_default_free_allowance_for_service(service, year)<|MERGE_RESOLUTION|>--- conflicted
+++ resolved
@@ -140,89 +140,6 @@
                 delete_model_user(usr)
 
 
-<<<<<<< HEAD
-@notify_command()
-def backfill_notification_statuses():
-    """
-    DEPRECATED. Populates notification_status.
-
-    This will be used to populate the new `Notification._status_fkey` with the old
-    `Notification._status_enum`
-    """
-    LIMIT = 250000
-    subq = "SELECT id FROM notification_history WHERE notification_status is NULL LIMIT {}".format(LIMIT)  # nosec B608 no user-controlled input
-    update = "UPDATE notification_history SET notification_status = status WHERE id in ({})".format(subq)  # nosec B608 no user-controlled input
-    result = db.session.execute(subq).fetchall()
-
-    while len(result) > 0:
-        db.session.execute(update)
-        print('commit {} updates at {}'.format(LIMIT, datetime.utcnow()))
-        db.session.commit()
-        result = db.session.execute(subq).fetchall()
-
-
-@notify_command()
-def update_notification_international_flag():
-    """
-    DEPRECATED. Set notifications.international=false.
-    """
-    # 250,000 rows takes 30 seconds to update.
-    subq = "select id from notifications where international is null limit 250000"
-    update = "update notifications set international = False where id in ({})".format(subq)  # nosec B608 no user-controlled input
-    result = db.session.execute(subq).fetchall()
-
-    while len(result) > 0:
-        db.session.execute(update)
-        print('commit 250000 updates at {}'.format(datetime.utcnow()))
-        db.session.commit()
-        result = db.session.execute(subq).fetchall()
-
-    # Now update notification_history
-    subq_history = "select id from notification_history where international is null limit 250000"
-    update_history = "update notification_history set international = False where id in ({})".format(subq_history)  # nosec B608 no user-controlled input
-    result_history = db.session.execute(subq_history).fetchall()
-    while len(result_history) > 0:
-        db.session.execute(update_history)
-        print('commit 250000 updates at {}'.format(datetime.utcnow()))
-        db.session.commit()
-        result_history = db.session.execute(subq_history).fetchall()
-
-
-@notify_command()
-def fix_notification_statuses_not_in_sync():
-    """
-    DEPRECATED.
-    This will be used to correct an issue where Notification._status_enum and NotificationHistory._status_fkey
-    became out of sync. See 979e90a.
-
-    Notification._status_enum is the source of truth so NotificationHistory._status_fkey will be updated with
-    these values.
-    """
-    MAX = 10000
-
-    subq = "SELECT id FROM notifications WHERE cast (status as text) != notification_status LIMIT {}".format(MAX)  # nosec B608 no user-controlled input
-    update = "UPDATE notifications SET notification_status = status WHERE id in ({})".format(subq)  # nosec B608 no user-controlled input
-    result = db.session.execute(subq).fetchall()
-
-    while len(result) > 0:
-        db.session.execute(update)
-        print('Committed {} updates at {}'.format(len(result), datetime.utcnow()))
-        db.session.commit()
-        result = db.session.execute(subq).fetchall()
-
-    subq_hist = "SELECT id FROM notification_history WHERE cast (status as text) != notification_status LIMIT {}".format(MAX)  # nosec B608
-    update = "UPDATE notification_history SET notification_status = status WHERE id in ({})".format(subq_hist)  # nosec B608 no user-controlled input
-    result = db.session.execute(subq_hist).fetchall()
-
-    while len(result) > 0:
-        db.session.execute(update)
-        print('Committed {} updates at {}'.format(len(result), datetime.utcnow()))
-        db.session.commit()
-        result = db.session.execute(subq_hist).fetchall()
-
-
-=======
->>>>>>> 3942a1b9
 @notify_command(name='insert-inbound-numbers')
 @click.option('-f', '--file_name', required=True,
               help="""Full path of the file to upload, file is a contains inbound numbers,
