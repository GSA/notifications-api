import os
import re
import ast

from flask import request, url_for
from flask._compat import string_types
from flask import Flask, _request_ctx_stack
from flask.ext.sqlalchemy import SQLAlchemy
from flask_marshmallow import Marshmallow
from werkzeug.local import LocalProxy
from utils import logging
from notify_client import NotifyAPIClient
from app.celery.celery import NotifyCelery
from app.clients.sms.twilio import TwilioClient
from app.encryption import Encryption

db = SQLAlchemy()
ma = Marshmallow()
notify_alpha_client = NotifyAPIClient()
notify_celery = NotifyCelery()
twilio_client = TwilioClient()
encryption = Encryption()

api_user = LocalProxy(lambda: _request_ctx_stack.top.api_user)


def create_app():
    application = Flask(__name__)

    application.config.from_object(os.environ['NOTIFY_API_ENVIRONMENT'])

    init_app(application, config_overrides)
    db.init_app(application)
    ma.init_app(application)
<<<<<<< HEAD
=======
    init_app(application)
>>>>>>> c1e33179
    logging.init_app(application)
    twilio_client.init_app(application)
    notify_celery.init_app(application)
    encryption.init_app(application)

    from app.service.rest import service as service_blueprint
    from app.user.rest import user as user_blueprint
    from app.template.rest import template as template_blueprint
    from app.status.healthcheck import status as status_blueprint
    from app.job.rest import job as job_blueprint
    from app.notifications.rest import notifications as notifications_blueprint

    application.register_blueprint(service_blueprint, url_prefix='/service')
    application.register_blueprint(user_blueprint, url_prefix='/user')
    application.register_blueprint(template_blueprint, url_prefix="/template")
    application.register_blueprint(status_blueprint, url_prefix='/status')
    application.register_blueprint(notifications_blueprint, url_prefix='/notifications')
    application.register_blueprint(job_blueprint)

    return application


def init_app(app):
    @app.before_request
    def required_authentication():
        if request.path != url_for('status.show_status'):
            from app.authentication import auth
            error = auth.requires_auth()
            if error:
                return error

    @app.after_request
    def after_request(response):
        response.headers.add('Access-Control-Allow-Origin', '*')
        response.headers.add('Access-Control-Allow-Headers', 'Content-Type,Authorization')
        response.headers.add('Access-Control-Allow-Methods', 'GET,PUT,POST,DELETE')
        return response


def get_api_version():
    build = 'n/a'
    build_time = "n/a"
    try:
        from app import version
        build = version.__build__
        build_time = version.__time__
    except:
        pass
    return build, build_time


def get_db_version():
    try:
        query = 'SELECT version_num FROM alembic_version'
        full_name = db.session.execute(query).fetchone()[0]
        return full_name.split('_')[0]
    except:
        return 'n/a'<|MERGE_RESOLUTION|>--- conflicted
+++ resolved
@@ -29,13 +29,10 @@
 
     application.config.from_object(os.environ['NOTIFY_API_ENVIRONMENT'])
 
-    init_app(application, config_overrides)
+    init_app(application)
     db.init_app(application)
     ma.init_app(application)
-<<<<<<< HEAD
-=======
     init_app(application)
->>>>>>> c1e33179
     logging.init_app(application)
     twilio_client.init_app(application)
     notify_celery.init_app(application)
