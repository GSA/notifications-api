--- conflicted
+++ resolved
@@ -19,12 +19,8 @@
 from app.clients.statsd.statsd_client import StatsdClient
 from app.encryption import Encryption
 
-<<<<<<< HEAD
-DATETIME_FORMAT = "%Y-%m-%dT%H:%M:%S.%f"
-=======
 
 DATETIME_FORMAT = "%Y-%m-%dT%H:%M:%S.%fZ"
->>>>>>> 3cddc64e
 DATE_FORMAT = "%Y-%m-%d"
 
 db = SQLAlchemy()
