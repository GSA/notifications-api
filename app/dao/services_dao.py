--- conflicted
+++ resolved
@@ -800,15 +800,11 @@
     return db.session.execute(stmt).all()
 
 
-<<<<<<< HEAD
-def get_specific_days_stats(data, start_date, days=None, end_date=None, timezone="UTC"):
-    user_timezone = pytz.timezone(timezone if timezone else "UTC")
-
-=======
 def get_specific_days_stats(
     data, start_date, days=None, end_date=None, total_notifications=None
-):
->>>>>>> 50d8beff
+, timezone="UTC"):
+    user_timezone = pytz.timezone(timezone if timezone else "UTC")
+
     if days is not None and end_date is not None:
         raise ValueError("Only set days OR set end_date, not both.")
     elif days is not None:
@@ -818,41 +814,20 @@
     else:
         raise ValueError("Either days or end_date must be set.")
 
-<<<<<<< HEAD
-    for item in data:
-        if not isinstance(item.timestamp, datetime.datetime):
-            print(f"ERROR: Found non-datetime value: {item.timestamp} ({type(item.timestamp)})")
-
-
-    # Group data by date, ensuring ALL dates in range are included
-    grouped_data = {date: [] for date in date_range}
-    for item in data:
-        local_datetime = item.timestamp.replace(tzinfo=pytz.utc).astimezone(user_timezone)
-        local_date = local_datetime.date()
-
-        grouped_data[local_date].append(item)
-=======
     grouped_data = {date: [] for date in gen_range} | {
-        day: [row for row in data if row.day == day]
-        for day in {item.day for item in data}
+        day: [row for row in data if row.day.date() == day]
+        for day in {item.day.date() for item in data}
     }
->>>>>>> 50d8beff
-
-    # Ensure all dates exist in the final output, even if empty
+
     stats = {
-<<<<<<< HEAD
-        day.strftime("%Y-%m-%d"): statistics.format_statistics(grouped_data.get(day, []))
-        for day in date_range
-=======
         day.strftime("%Y-%m-%d"): statistics.format_statistics(
-            rows,
+            grouped_data.get(day, []),
             total_notifications=(
                 total_notifications.get(day, 0)
                 if total_notifications is not None
                 else None
             ),
         )
-        for day, rows in grouped_data.items()
->>>>>>> 50d8beff
+        for day in date_range
     }
     return stats