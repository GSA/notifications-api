--- conflicted
+++ resolved
@@ -44,13 +44,9 @@
 
 
 def dao_get_unfinished_jobs():
-<<<<<<< HEAD
-    stmt = select(Job).where(Job.processing_finished.is_(None))
-    return db.session.execute(stmt).all()
-=======
+
     stmt = select(Job).filter(Job.processing_finished.is_(None))
     return db.session.execute(stmt).scalars().all()
->>>>>>> 67d03dd6
 
 
 def dao_get_jobs_by_service_id(
