import json
from datetime import datetime
from sqlalchemy.orm import load_only
from . import DAOException
from app import db
from app.models import (Template, Service)


def save_model_template(template, update_dict=None):
    if update_dict:
        update_dict.pop('id', None)
        service_id = update_dict.pop('service')
        Template.query.filter_by(id=template.id).update(update_dict)
        template.service = Service.query.get(service_id)
    else:
        db.session.add(template)
    db.session.commit()


def delete_model_template(template):
    db.session.delete(template)
    db.session.commit()


def get_model_templates(template_id=None, service_id=None):
    temp = Template.query.first()
    # TODO need better mapping from function params to sql query.
    if template_id and service_id:
        return Template.query.filter_by(
            id=template_id, service_id=service_id).one()
    elif template_id:
        return Template.query.filter_by(id=template_id).one()
    elif service_id:
<<<<<<< HEAD
        return Template.query.filter_by(service=Service.query.get(service_id)).one()
=======
        return Template.query.filter_by(service=Service.query.get(service_id)).all()
>>>>>>> 02ffbb4f
    return Template.query.all()<|MERGE_RESOLUTION|>--- conflicted
+++ resolved
@@ -31,9 +31,5 @@
     elif template_id:
         return Template.query.filter_by(id=template_id).one()
     elif service_id:
-<<<<<<< HEAD
-        return Template.query.filter_by(service=Service.query.get(service_id)).one()
-=======
         return Template.query.filter_by(service=Service.query.get(service_id)).all()
->>>>>>> 02ffbb4f
     return Template.query.all()