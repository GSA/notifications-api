import uuid
from datetime import datetime, timedelta

from sqlalchemy import func, or_

from app import db
from app.dao.dao_utils import autocommit, version_class
from app.models import ApiKey


@autocommit
@version_class(ApiKey)
def save_model_api_key(api_key):
    if not api_key.id:
        api_key.id = (
            uuid.uuid4()
        )  # must be set now so version history model can use same id
    api_key.secret = uuid.uuid4()
    db.session.add(api_key)


@autocommit
@version_class(ApiKey)
def expire_api_key(service_id, api_key_id):
    api_key = ApiKey.query.filter_by(id=api_key_id, service_id=service_id).one()
    api_key.expiry_date = datetime.utcnow()
    db.session.add(api_key)


def get_model_api_keys(service_id, id=None):
    if id:
        return ApiKey.query.filter_by(
            id=id, service_id=service_id, expiry_date=None
        ).one()
    seven_days_ago = datetime.utcnow() - timedelta(days=7)
    return ApiKey.query.filter(
        or_(
<<<<<<< HEAD
            ApiKey.expiry_date == None, func.date(ApiKey.expiry_date) > seven_days_ago
=======
            ApiKey.expiry_date == None,  # noqa
            func.date(ApiKey.expiry_date) > seven_days_ago,  # noqa
>>>>>>> 00fd3a72
        ),  # noqa
        ApiKey.service_id == service_id,
    ).all()


def get_unsigned_secrets(service_id):
    """
    This method can only be exposed to the Authentication of the api calls.
    """
    api_keys = ApiKey.query.filter_by(service_id=service_id, expiry_date=None).all()
    keys = [x.secret for x in api_keys]
    return keys


def get_unsigned_secret(key_id):
    """
    This method can only be exposed to the Authentication of the api calls.
    """
    api_key = ApiKey.query.filter_by(id=key_id, expiry_date=None).one()
    return api_key.secret<|MERGE_RESOLUTION|>--- conflicted
+++ resolved
@@ -35,13 +35,9 @@
     seven_days_ago = datetime.utcnow() - timedelta(days=7)
     return ApiKey.query.filter(
         or_(
-<<<<<<< HEAD
-            ApiKey.expiry_date == None, func.date(ApiKey.expiry_date) > seven_days_ago
-=======
             ApiKey.expiry_date == None,  # noqa
             func.date(ApiKey.expiry_date) > seven_days_ago,  # noqa
->>>>>>> 00fd3a72
-        ),  # noqa
+        ),
         ApiKey.service_id == service_id,
     ).all()
 
