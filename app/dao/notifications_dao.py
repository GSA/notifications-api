import pytz
from datetime import (
    datetime,
    timedelta,
    date
)
from itertools import groupby

from flask import current_app
from werkzeug.datastructures import MultiDict
from sqlalchemy import (desc, func, or_, and_, asc)
from sqlalchemy.orm import joinedload

from app import db, create_uuid
from app.dao import days_ago
from app.models import (
    Service,
    Notification,
    NotificationHistory,
    NotificationStatistics,
    Template,
    NOTIFICATION_CREATED,
    NOTIFICATION_SENDING,
    NOTIFICATION_PENDING,
    NOTIFICATION_TECHNICAL_FAILURE,
    NOTIFICATION_TEMPORARY_FAILURE,
    KEY_TYPE_NORMAL, KEY_TYPE_TEST)

from app.dao.dao_utils import transactional
from app.statsd_decorators import statsd


def dao_get_notification_statistics_for_service_and_day(service_id, day):
    # only used by stat-updating code in tasks.py
    return NotificationStatistics.query.filter_by(
        service_id=service_id,
        day=day
    ).order_by(desc(NotificationStatistics.day)).first()


@statsd(namespace="dao")
def dao_get_potential_notification_statistics_for_day(day):
    all_services = db.session.query(
        Service.id,
        NotificationStatistics
    ).outerjoin(
        NotificationStatistics,
        and_(
            Service.id == NotificationStatistics.service_id,
            or_(
                NotificationStatistics.day == day,
                NotificationStatistics.day == None  # noqa
            )
        )
    ).order_by(
        asc(Service.created_at)
    )

    notification_statistics = []
    for service_notification_stats_pair in all_services:
        if service_notification_stats_pair.NotificationStatistics:
            notification_statistics.append(
                service_notification_stats_pair.NotificationStatistics
            )
        else:
            notification_statistics.append(
                create_notification_statistics_dict(
                    service_notification_stats_pair,
                    day
                )
            )
    return notification_statistics


def create_notification_statistics_dict(service_id, day):
    return {
        'id': None,
        'emails_requested': 0,
        'emails_delivered': 0,
        'emails_failed': 0,
        'sms_requested': 0,
        'sms_delivered': 0,
        'sms_failed': 0,
        'day': day.isoformat(),
        'service': service_id
    }


@statsd(namespace="dao")
def dao_get_template_usage(service_id, limit_days=None):
    table = NotificationHistory

    if limit_days and limit_days <= 7:  # can get this data from notifications table
        table = Notification

    query = db.session.query(
        func.count(table.template_id).label('count'),
        table.template_id,
        Template.name,
        Template.template_type
    )

    query_filter = [table.service_id == service_id, table.key_type != KEY_TYPE_TEST]
    if limit_days is not None:
        query_filter.append(table.created_at >= days_ago(limit_days))

    return query.filter(*query_filter) \
        .join(Template) \
        .group_by(table.template_id, Template.name, Template.template_type) \
        .order_by(asc(Template.name)) \
        .all()


@statsd(namespace="dao")
def dao_get_last_template_usage(template_id):
    return NotificationHistory.query.filter(
        NotificationHistory.template_id == template_id,
        NotificationHistory.key_type != KEY_TYPE_TEST) \
        .join(Template) \
        .order_by(desc(NotificationHistory.created_at)) \
        .first()


@statsd(namespace="dao")
@transactional
def dao_create_notification(notification):
    if not notification.id:
        # need to populate defaulted fields before we create the notification history object
        notification.id = create_uuid()
    if not notification.status:
        notification.status = 'created'

<<<<<<< HEAD
=======
    notification_history = NotificationHistory.from_original(notification)
>>>>>>> 6bf02456
    db.session.add(notification)
    if _should_record_notification_in_history_table(notification):
        db.session.add(NotificationHistory.from_notification(notification))


def _should_record_notification_in_history_table(notification):
    if notification.api_key_id and notification.key_type == KEY_TYPE_TEST:
        return False
    if notification.service.research_mode:
        return False
    return True


def _decide_permanent_temporary_failure(current_status, status):
    # Firetext will send pending, then send either succes or fail.
    # If we go from pending to delivered we need to set failure type as temporary-failure
    if current_status == 'pending':
        if status == 'permanent-failure':
            status = 'temporary-failure'
    return status


def _update_notification_status(notification, status):
    status = _decide_permanent_temporary_failure(current_status=notification.status, status=status)
    notification.status = status
    dao_update_notification(notification)
    return notification


@statsd(namespace="dao")
@transactional
def update_notification_status_by_id(notification_id, status):
    notification = Notification.query.with_lockmode("update").filter(
        Notification.id == notification_id,
        or_(Notification.status == 'created',
            Notification.status == 'sending',
            Notification.status == 'pending')).first()

    if not notification:
        return None

    return _update_notification_status(
        notification=notification,
        status=status
    )


@statsd(namespace="dao")
@transactional
def update_notification_status_by_reference(reference, status):
    notification = Notification.query.filter(
        Notification.reference == reference,
        or_(Notification.status == 'sending',
            Notification.status == 'pending')).first()

    if not notification:
        return None

    return _update_notification_status(
        notification=notification,
        status=status
    )


@statsd(namespace="dao")
def dao_update_notification(notification):
    notification.updated_at = datetime.utcnow()
<<<<<<< HEAD
=======
    notification_history = NotificationHistory.query.get(notification.id)
    notification_history.update_from_original(notification)
>>>>>>> 6bf02456
    db.session.add(notification)
    if _should_record_notification_in_history_table(notification):
        notification_history = NotificationHistory.query.get(notification.id)
        notification_history.update_from_notification(notification)
        db.session.add(notification_history)
    db.session.commit()


@statsd(namespace="dao")
def get_notification_for_job(service_id, job_id, notification_id):
    return Notification.query.filter_by(service_id=service_id, job_id=job_id, id=notification_id).one()


@statsd(namespace="dao")
def get_notifications_for_job(service_id, job_id, filter_dict=None, page=1, page_size=None):
    if page_size is None:
        page_size = current_app.config['PAGE_SIZE']
    query = Notification.query.filter_by(service_id=service_id, job_id=job_id)
    query = _filter_query(query, filter_dict)
    return query.order_by(asc(Notification.job_row_number)).paginate(
        page=page,
        per_page=page_size
    )


@statsd(namespace="dao")
def get_notification_billable_unit_count_per_month(service_id, year):
    start, end = get_financial_year(year)

    notifications = db.session.query(
        NotificationHistory.created_at,
        NotificationHistory.billable_units
    ).order_by(
        NotificationHistory.created_at
    ).filter(
        NotificationHistory.billable_units != 0,
        NotificationHistory.service_id == service_id,
        NotificationHistory.created_at >= start,
        NotificationHistory.created_at < end
    )

    return [
        (month, sum(count for _, count in row))
        for month, row in groupby(
            notifications, lambda row: get_bst_month(row[0])
        )
    ]


@statsd(namespace="dao")
def get_notification_with_personalisation(service_id, notification_id, key_type):
    filter_dict = {'service_id': service_id, 'id': notification_id}
    if key_type:
        filter_dict['key_type'] = key_type

    return Notification.query.filter_by(**filter_dict).options(joinedload('template_history')).one()


@statsd(namespace="dao")
def get_notification_by_id(notification_id):
    return Notification.query.filter_by(id=notification_id).first()


def get_notifications(filter_dict=None):
    return _filter_query(Notification.query, filter_dict=filter_dict)


@statsd(namespace="dao")
def get_notifications_for_service(
    service_id,
    filter_dict=None,
    page=1,
    page_size=None,
    limit_days=None,
    key_type=None,
    personalisation=False,
    include_jobs=False,
    include_from_test_key=False,
    older_than=None,
    client_reference=None
):
    if page_size is None:
        page_size = current_app.config['PAGE_SIZE']

    filters = [Notification.service_id == service_id]

    if limit_days is not None:
        days_ago = date.today() - timedelta(days=limit_days)
        filters.append(func.date(Notification.created_at) >= days_ago)

    if older_than is not None:
        older_than_created_at = db.session.query(
            Notification.created_at).filter(Notification.id == older_than).as_scalar()
        filters.append(Notification.created_at < older_than_created_at)

    if not include_jobs or (key_type and key_type != KEY_TYPE_NORMAL):
        filters.append(Notification.job_id.is_(None))

    if key_type is not None:
        filters.append(Notification.key_type == key_type)
    elif not include_from_test_key:
        filters.append(Notification.key_type != KEY_TYPE_TEST)

    if client_reference is not None:
        filters.append(Notification.client_reference == client_reference)

    query = Notification.query.filter(*filters)
    query = _filter_query(query, filter_dict)
    if personalisation:
        query = query.options(
            joinedload('template_history')
        )

    return query.order_by(desc(Notification.created_at)).paginate(
        page=page,
        per_page=page_size
    )


def _filter_query(query, filter_dict=None):
    if filter_dict is None:
        return query

    multidict = MultiDict(filter_dict)

    # filter by status
    statuses = multidict.getlist('status')
    if statuses:
        statuses = Notification.substitute_status(statuses)
        query = query.filter(Notification.status.in_(statuses))

    # filter by template
    template_types = multidict.getlist('template_type')
    if template_types:
        query = query.join(Template).filter(Template.template_type.in_(template_types))

    return query


@statsd(namespace="dao")
def delete_notifications_created_more_than_a_week_ago(status):
    seven_days_ago = date.today() - timedelta(days=7)
    deleted = db.session.query(Notification).filter(
        func.date(Notification.created_at) < seven_days_ago,
        Notification.status == status
    ).delete(synchronize_session='fetch')
    db.session.commit()
    return deleted


@statsd(namespace="dao")
@transactional
def dao_delete_notifications_and_history_by_id(notification_id):
    db.session.query(Notification).filter(
        Notification.id == notification_id
    ).delete(synchronize_session='fetch')
    db.session.query(NotificationHistory).filter(
        NotificationHistory.id == notification_id
    ).delete(synchronize_session='fetch')


def dao_timeout_notifications(timeout_period_in_seconds):
    # update all notifications that are older that the timeout_period_in_seconds
    # with a status of created|sending|pending

    # Notifications still in created status are marked with a technical-failure:
    #   the notification has failed to go to the provider
    update_at = datetime.utcnow()
    updated = db.session.query(Notification). \
        filter(Notification.created_at < (datetime.utcnow() - timedelta(seconds=timeout_period_in_seconds))). \
        filter(Notification.status == NOTIFICATION_CREATED). \
        update({'status': NOTIFICATION_TECHNICAL_FAILURE, 'updated_at': update_at}, synchronize_session=False)
    db.session.query(NotificationHistory). \
        filter(NotificationHistory.created_at < (datetime.utcnow() - timedelta(seconds=timeout_period_in_seconds))). \
        filter(NotificationHistory.status == NOTIFICATION_CREATED). \
        update({'status': NOTIFICATION_TECHNICAL_FAILURE, 'updated_at': update_at}, synchronize_session=False)

    # Notifications still in sending or pending status are marked with a temporary-failure:
    #   the notification was sent to the provider but there was not a delivery receipt, try to send again.
    updated += db.session.query(Notification). \
        filter(Notification.created_at < (datetime.utcnow() - timedelta(seconds=timeout_period_in_seconds))). \
        filter(Notification.status.in_([NOTIFICATION_SENDING, NOTIFICATION_PENDING])). \
        update({'status': NOTIFICATION_TEMPORARY_FAILURE, 'updated_at': update_at}, synchronize_session=False)
    db.session.query(NotificationHistory). \
        filter(NotificationHistory.created_at < (datetime.utcnow() - timedelta(seconds=timeout_period_in_seconds))). \
        filter(NotificationHistory.status.in_([NOTIFICATION_SENDING, NOTIFICATION_PENDING])). \
        update({'status': NOTIFICATION_TEMPORARY_FAILURE, 'updated_at': update_at}, synchronize_session=False)
    db.session.commit()

    return updated


def get_financial_year(year):
    return get_april_fools(year), get_april_fools(year + 1)


def get_april_fools(year):
    return datetime(
        year, 4, 1, 0, 0, 0, 0,
        pytz.timezone("Europe/London")
    ).astimezone(pytz.utc)


def get_bst_month(datetime):
    return pytz.utc.localize(datetime).astimezone(
        pytz.timezone("Europe/London")
    ).strftime('%B')<|MERGE_RESOLUTION|>--- conflicted
+++ resolved
@@ -130,13 +130,9 @@
     if not notification.status:
         notification.status = 'created'
 
-<<<<<<< HEAD
-=======
-    notification_history = NotificationHistory.from_original(notification)
->>>>>>> 6bf02456
     db.session.add(notification)
     if _should_record_notification_in_history_table(notification):
-        db.session.add(NotificationHistory.from_notification(notification))
+        db.session.add(NotificationHistory.from_original(notification))
 
 
 def _should_record_notification_in_history_table(notification):
@@ -201,15 +197,10 @@
 @statsd(namespace="dao")
 def dao_update_notification(notification):
     notification.updated_at = datetime.utcnow()
-<<<<<<< HEAD
-=======
-    notification_history = NotificationHistory.query.get(notification.id)
-    notification_history.update_from_original(notification)
->>>>>>> 6bf02456
     db.session.add(notification)
     if _should_record_notification_in_history_table(notification):
         notification_history = NotificationHistory.query.get(notification.id)
-        notification_history.update_from_notification(notification)
+        notification_history.update_from_original(notification)
         db.session.add(notification_history)
     db.session.commit()
 
