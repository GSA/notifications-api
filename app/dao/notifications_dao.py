--- conflicted
+++ resolved
@@ -57,8 +57,7 @@
         # need to populate defaulted fields before we create the notification history object
         notification.id = create_uuid()
     if not notification.status:
-<<<<<<< HEAD
-        notification.status = NOTIFICATION_CREATED
+        notification.status = NotificationStatus.CREATED
 
     # notify-api-749 do not write to db
     # if we have a verify_code we know this is the authentication notification at login time
@@ -67,9 +66,7 @@
         pass
     else:
         notification.personalisation = ""
-=======
-        notification.status = NotificationStatus.CREATED
->>>>>>> 18dddf40
+
     # notify-api-742 remove phone numbers from db
     notification.to = "1"
     notification.normalised_to = "1"
