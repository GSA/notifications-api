--- conflicted
+++ resolved
@@ -15,12 +15,12 @@
     return [datetime(year, month, 1) for month in range(start, end)]
 
 
-def get_financial_year(year):
+def get_calendar_year(year):
     return get_new_years(year), get_new_years(year + 1) - timedelta(microseconds=1)
 
 
-def get_financial_year_dates(year):
-    year_start_datetime, year_end_datetime = get_financial_year(year)
+def get_calendar_year_dates(year):
+    year_start_datetime, year_end_datetime = get_calendar_year(year)
 
     return (
         year_start_datetime.date(),
@@ -28,27 +28,15 @@
     )
 
 
-def get_current_financial_year():
+def get_current_calendar_year():
     now = datetime.utcnow()
     current_year = int(now.strftime('%Y'))
     year = current_year
-    return get_financial_year(year)
+    return get_calendar_year(year)
 
 
-<<<<<<< HEAD
 def get_new_years(year):
-    """
-     This function converts the start of the financial year April 1, 00:00 as BST (British Standard Time) to UTC,
-     the tzinfo is lastly removed from the datetime because the database stores the timestamps without timezone.
-     :param year: the year to calculate the April 1, 00:00 BST for
-     :return: the datetime of April 1 for the given year, for example 2016 = 2016-03-31 23:00:00
-    """
-    return local_timezone.localize(
-        datetime(year, 1, 1, 0, 0, 0)).astimezone(pytz.UTC).replace(tzinfo=None)
-=======
-def get_april_fools(year):
-    return datetime(year, 4, 1, 0, 0, 0)
->>>>>>> 4129400f
+    return datetime(year, 1, 1, 0, 0, 0)
 
 
 def get_month_start_and_end_date_in_utc(month_year):
@@ -64,16 +52,16 @@
     return first_day, last_day
 
 
-def get_current_financial_year_start_year():
+def get_current_calendar_year_start_year():
     now = datetime.now()
     financial_year_start = now.year
-    start_date, end_date = get_financial_year(now.year)
+    start_date, end_date = get_calendar_year(now.year)
     if now < start_date:
         financial_year_start = financial_year_start - 1
     return financial_year_start
 
 
-def get_financial_year_for_datetime(start_date):
+def get_calendar_year_for_datetime(start_date):
     if type(start_date) == date:
         start_date = datetime.combine(start_date, time.min)
 
