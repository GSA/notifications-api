import time
import uuid
import datetime
from flask import url_for, current_app

from sqlalchemy.ext.associationproxy import association_proxy
from sqlalchemy.ext.hybrid import hybrid_property
from sqlalchemy.dialects.postgresql import (
    UUID,
    JSON
)
from sqlalchemy import UniqueConstraint, and_
from sqlalchemy.orm import foreign, remote
from notifications_utils.recipients import (
    validate_email_address,
    validate_phone_number,
    InvalidPhoneError,
    InvalidEmailError
)

from app.encryption import (
    hashpw,
    check_hash
)
from app.authentication.utils import get_secret
from app import (
    db,
    encryption,
    DATETIME_FORMAT
)

from app.history_meta import Versioned
from app.utils import convert_utc_time_in_bst, convert_bst_to_utc

SMS_TYPE = 'sms'
EMAIL_TYPE = 'email'
LETTER_TYPE = 'letter'

TEMPLATE_TYPES = [SMS_TYPE, EMAIL_TYPE, LETTER_TYPE]

template_types = db.Enum(*TEMPLATE_TYPES, name='template_type')

NORMAL = 'normal'
PRIORITY = 'priority'
TEMPLATE_PROCESS_TYPE = [NORMAL, PRIORITY]


def filter_null_value_fields(obj):
    return dict(
        filter(lambda x: x[1] is not None, obj.items())
    )


class HistoryModel:
    @classmethod
    def from_original(cls, original):
        history = cls()
        history.update_from_original(original)
        return history

    def update_from_original(self, original):
        for c in self.__table__.columns:
            # in some cases, columns may have different names to their underlying db column -  so only copy those
            # that we can, and leave it up to subclasses to deal with any oddities/properties etc.
            if hasattr(original, c.name):
                setattr(self, c.name, getattr(original, c.name))
            else:
                current_app.logger.debug('{} has no column {} to copy from'.format(original, c.name))


class User(db.Model):
    __tablename__ = 'users'

    id = db.Column(UUID(as_uuid=True), primary_key=True, default=uuid.uuid4)
    name = db.Column(db.String, nullable=False, index=True, unique=False)
    email_address = db.Column(db.String(255), nullable=False, index=True, unique=True)
    created_at = db.Column(
        db.DateTime,
        index=False,
        unique=False,
        nullable=False,
        default=datetime.datetime.utcnow)
    updated_at = db.Column(
        db.DateTime,
        index=False,
        unique=False,
        nullable=True,
        onupdate=datetime.datetime.utcnow)
    _password = db.Column(db.String, index=False, unique=False, nullable=False)
    mobile_number = db.Column(db.String, index=False, unique=False, nullable=False)
    password_changed_at = db.Column(db.DateTime, index=False, unique=False, nullable=False,
                                    default=datetime.datetime.utcnow)
    logged_in_at = db.Column(db.DateTime, nullable=True)
    failed_login_count = db.Column(db.Integer, nullable=False, default=0)
    state = db.Column(db.String, nullable=False, default='pending')
    platform_admin = db.Column(db.Boolean, nullable=False, default=False)
    current_session_id = db.Column(UUID(as_uuid=True), nullable=True)

    @property
    def password(self):
        raise AttributeError("Password not readable")

    @password.setter
    def password(self, password):
        self._password = hashpw(password)

    def check_password(self, password):
        return check_hash(password, self._password)


user_to_service = db.Table(
    'user_to_service',
    db.Model.metadata,
    db.Column('user_id', UUID(as_uuid=True), db.ForeignKey('users.id')),
    db.Column('service_id', UUID(as_uuid=True), db.ForeignKey('services.id')),
    UniqueConstraint('user_id', 'service_id', name='uix_user_to_service')
)

BRANDING_GOVUK = 'govuk'
BRANDING_ORG = 'org'
BRANDING_BOTH = 'both'


class BrandingTypes(db.Model):
    __tablename__ = 'branding_type'
    name = db.Column(db.String(255), primary_key=True)


class Organisation(db.Model):
    __tablename__ = 'organisation'
    id = db.Column(UUID(as_uuid=True), primary_key=True, default=uuid.uuid4)
    colour = db.Column(db.String(7), nullable=True)
    logo = db.Column(db.String(255), nullable=True)
    name = db.Column(db.String(255), nullable=True)


DVLA_ORG_HM_GOVERNMENT = '001'
DVLA_ORG_LAND_REGISTRY = '500'


class DVLAOrganisation(db.Model):
    __tablename__ = 'dvla_organisation'
    id = db.Column(db.String, primary_key=True)
    name = db.Column(db.String(255), nullable=True)


INTERNATIONAL_SMS_TYPE = 'international_sms'
INBOUND_SMS_TYPE = 'inbound_sms'
SCHEDULE_NOTIFICATIONS = 'schedule_notifications'

SERVICE_PERMISSION_TYPES = [EMAIL_TYPE, SMS_TYPE, LETTER_TYPE, INTERNATIONAL_SMS_TYPE, INBOUND_SMS_TYPE,
                            SCHEDULE_NOTIFICATIONS]


class ServicePermissionTypes(db.Model):
    __tablename__ = 'service_permission_types'

    name = db.Column(db.String(255), primary_key=True)


class Service(db.Model, Versioned):
    __tablename__ = 'services'

    id = db.Column(UUID(as_uuid=True), primary_key=True, default=uuid.uuid4)
    name = db.Column(db.String(255), nullable=False, unique=True)
    created_at = db.Column(
        db.DateTime,
        index=False,
        unique=False,
        nullable=False,
        default=datetime.datetime.utcnow)
    updated_at = db.Column(
        db.DateTime,
        index=False,
        unique=False,
        nullable=True,
        onupdate=datetime.datetime.utcnow)
    active = db.Column(db.Boolean, index=False, unique=False, nullable=False, default=True)
    message_limit = db.Column(db.BigInteger, index=False, unique=False, nullable=False)
    users = db.relationship(
        'User',
        secondary=user_to_service,
        backref=db.backref('user_to_service', lazy='dynamic'))
    restricted = db.Column(db.Boolean, index=False, unique=False, nullable=False)
    research_mode = db.Column(db.Boolean, index=False, unique=False, nullable=False, default=False)
    can_send_letters = db.Column(db.Boolean, nullable=False, default=False)
    can_send_international_sms = db.Column(db.Boolean, nullable=False, default=False)
    email_from = db.Column(db.Text, index=False, unique=True, nullable=False)
    created_by = db.relationship('User')
    created_by_id = db.Column(UUID(as_uuid=True), db.ForeignKey('users.id'), index=True, nullable=False)
    reply_to_email_address = db.Column(db.Text, index=False, unique=False, nullable=True)
    letter_contact_block = db.Column(db.Text, index=False, unique=False, nullable=True)
    sms_sender = db.Column(db.String(11), nullable=False, default=lambda: current_app.config['FROM_NUMBER'])
    organisation_id = db.Column(UUID(as_uuid=True), db.ForeignKey('organisation.id'), index=True, nullable=True)
    organisation = db.relationship('Organisation')
    dvla_organisation_id = db.Column(
        db.String,
        db.ForeignKey('dvla_organisation.id'),
        index=True,
        nullable=False,
        default=DVLA_ORG_HM_GOVERNMENT
    )
    dvla_organisation = db.relationship('DVLAOrganisation')
    branding = db.Column(
        db.String(255),
        db.ForeignKey('branding_type.name'),
        index=True,
        nullable=False,
        default=BRANDING_GOVUK
    )

    association_proxy('permissions', 'service_permission_types')

    # This is only for backward compatibility and will be dropped when the columns are removed from the data model
    def set_permissions(self):
        if self.permissions:
            self.can_send_letters = LETTER_TYPE in [p.permission for p in self.permissions]
            self.can_send_international_sms = INTERNATIONAL_SMS_TYPE in [p.permission for p in self.permissions]

    @classmethod
    def from_json(cls, data):
        """
        Assumption: data has been validated appropriately.

        Returns a Service object based on the provided data. Deserialises created_by to created_by_id as marshmallow
        would.
        """
        # validate json with marshmallow
        fields = data.copy()

        fields['created_by_id'] = fields.pop('created_by')

        return cls(**fields)


class ServicePermission(db.Model):
    __tablename__ = "service_permissions"

    service_id = db.Column(UUID(as_uuid=True), db.ForeignKey('services.id'),
                           primary_key=True, index=True, nullable=False)
    permission = db.Column(db.String(255), db.ForeignKey('service_permission_types.name'),
                           index=True, primary_key=True, nullable=False)
    service = db.relationship("Service")
    created_at = db.Column(db.DateTime, default=datetime.datetime.utcnow, nullable=False)

    service_permission_types = db.relationship(
        Service, backref=db.backref("permissions", cascade="all, delete-orphan"))

    def __repr__(self):
        return '<{} has service permission: {}>'.format(self.service_id, self.permission)


MOBILE_TYPE = 'mobile'
EMAIL_TYPE = 'email'

WHITELIST_RECIPIENT_TYPE = [MOBILE_TYPE, EMAIL_TYPE]
whitelist_recipient_types = db.Enum(*WHITELIST_RECIPIENT_TYPE, name='recipient_type')


class ServiceWhitelist(db.Model):
    __tablename__ = 'service_whitelist'

    id = db.Column(UUID(as_uuid=True), primary_key=True, default=uuid.uuid4)
    service_id = db.Column(UUID(as_uuid=True), db.ForeignKey('services.id'), index=True, nullable=False)
    service = db.relationship('Service', backref='whitelist')
    recipient_type = db.Column(whitelist_recipient_types, nullable=False)
    recipient = db.Column(db.String(255), nullable=False)
    created_at = db.Column(db.DateTime, default=datetime.datetime.utcnow)

    @classmethod
    def from_string(cls, service_id, recipient_type, recipient):
        instance = cls(service_id=service_id, recipient_type=recipient_type)

        try:
            if recipient_type == MOBILE_TYPE:
                validate_phone_number(recipient)
                instance.recipient = recipient
            elif recipient_type == EMAIL_TYPE:
                validate_email_address(recipient)
                instance.recipient = recipient
            else:
                raise ValueError('Invalid recipient type')
        except InvalidPhoneError:
            raise ValueError('Invalid whitelist: "{}"'.format(recipient))
        except InvalidEmailError:
            raise ValueError('Invalid whitelist: "{}"'.format(recipient))
        else:
            return instance

    def __repr__(self):
        return 'Recipient {} of type: {}'.format(self.recipient, self.recipient_type)


class ApiKey(db.Model, Versioned):
    __tablename__ = 'api_keys'

    id = db.Column(UUID(as_uuid=True), primary_key=True, default=uuid.uuid4)
    name = db.Column(db.String(255), nullable=False)
    secret = db.Column(db.String(255), unique=True, nullable=False)
    service_id = db.Column(UUID(as_uuid=True), db.ForeignKey('services.id'), index=True, nullable=False)
    service = db.relationship('Service', backref='api_keys')
    key_type = db.Column(db.String(255), db.ForeignKey('key_types.name'), index=True, nullable=False)
    expiry_date = db.Column(db.DateTime)
    created_at = db.Column(
        db.DateTime,
        index=False,
        unique=False,
        nullable=False,
        default=datetime.datetime.utcnow)
    updated_at = db.Column(
        db.DateTime,
        index=False,
        unique=False,
        nullable=True,
        onupdate=datetime.datetime.utcnow)
    created_by = db.relationship('User')
    created_by_id = db.Column(UUID(as_uuid=True), db.ForeignKey('users.id'), index=True, nullable=False)

    __table_args__ = (
        UniqueConstraint('service_id', 'name', name='uix_service_to_key_name'),
    )

    @property
    def unsigned_secret(self):
        return get_secret(self.secret)


KEY_TYPE_NORMAL = 'normal'
KEY_TYPE_TEAM = 'team'
KEY_TYPE_TEST = 'test'


class KeyTypes(db.Model):
    __tablename__ = 'key_types'

    name = db.Column(db.String(255), primary_key=True)


class NotificationStatistics(db.Model):
    __tablename__ = 'notification_statistics'

    id = db.Column(UUID(as_uuid=True), primary_key=True, default=uuid.uuid4)
    day = db.Column(db.Date, index=True, nullable=False, unique=False, default=datetime.date.today)
    service_id = db.Column(UUID(as_uuid=True), db.ForeignKey('services.id'), index=True, nullable=False)
    service = db.relationship('Service', backref=db.backref('service_notification_stats', lazy='dynamic'))
    emails_requested = db.Column(db.BigInteger, index=False, unique=False, nullable=False, default=0)
    emails_delivered = db.Column(db.BigInteger, index=False, unique=False, nullable=False, default=0)
    emails_failed = db.Column(db.BigInteger, index=False, unique=False, nullable=False, default=0)
    sms_requested = db.Column(db.BigInteger, index=False, unique=False, nullable=False, default=0)
    sms_delivered = db.Column(db.BigInteger, index=False, unique=False, nullable=False, default=0)
    sms_failed = db.Column(db.BigInteger, index=False, unique=False, nullable=False, default=0)

    __table_args__ = (
        UniqueConstraint('service_id', 'day', name='uix_service_to_day'),
    )


class TemplateProcessTypes(db.Model):
    __tablename__ = 'template_process_type'
    name = db.Column(db.String(255), primary_key=True)


class Template(db.Model):
    __tablename__ = 'templates'

    id = db.Column(UUID(as_uuid=True), primary_key=True, default=uuid.uuid4)
    name = db.Column(db.String(255), nullable=False)
    template_type = db.Column(template_types, nullable=False)
    created_at = db.Column(
        db.DateTime,
        index=False,
        unique=False,
        nullable=False,
        default=datetime.datetime.utcnow)
    updated_at = db.Column(
        db.DateTime,
        index=False,
        unique=False,
        nullable=True,
        onupdate=datetime.datetime.utcnow)
    content = db.Column(db.Text, index=False, unique=False, nullable=False)
    archived = db.Column(db.Boolean, index=False, nullable=False, default=False)
    service_id = db.Column(UUID(as_uuid=True), db.ForeignKey('services.id'), index=True, unique=False, nullable=False)
    service = db.relationship('Service', backref='templates')
    subject = db.Column(db.Text, index=False, unique=False, nullable=True)
    created_by_id = db.Column(UUID(as_uuid=True), db.ForeignKey('users.id'), index=True, nullable=False)
    created_by = db.relationship('User')
    version = db.Column(db.Integer, default=1, nullable=False)
    process_type = db.Column(db.String(255),
                             db.ForeignKey('template_process_type.name'),
                             index=True,
                             nullable=False,
                             default=NORMAL)

    def get_link(self):
        # TODO: use "/v2/" route once available
        return url_for(
            "template.get_template_by_id_and_service_id",
            service_id=self.service_id,
            template_id=self.id,
            _external=True
        )

    def serialize(self):
        serialized = {
            "id": str(self.id),
            "type": self.template_type,
            "created_at": self.created_at.strftime(DATETIME_FORMAT),
            "updated_at": self.updated_at.strftime(DATETIME_FORMAT) if self.updated_at else None,
            "created_by": self.created_by.email_address,
            "version": self.version,
            "body": self.content,
            "subject": self.subject if self.template_type == EMAIL_TYPE else None
        }

        return serialized


class TemplateHistory(db.Model):
    __tablename__ = 'templates_history'

    id = db.Column(UUID(as_uuid=True), primary_key=True)
    name = db.Column(db.String(255), nullable=False)
    template_type = db.Column(template_types, nullable=False)
    created_at = db.Column(db.DateTime, nullable=False)
    updated_at = db.Column(db.DateTime)
    content = db.Column(db.Text, nullable=False)
    archived = db.Column(db.Boolean, nullable=False, default=False)
    service_id = db.Column(UUID(as_uuid=True), db.ForeignKey('services.id'), index=True, nullable=False)
    service = db.relationship('Service')
    subject = db.Column(db.Text)
    created_by_id = db.Column(UUID(as_uuid=True), db.ForeignKey('users.id'), index=True, nullable=False)
    created_by = db.relationship('User')
    version = db.Column(db.Integer, primary_key=True, nullable=False)
    process_type = db.Column(db.String(255),
                             db.ForeignKey('template_process_type.name'),
                             index=True,
                             nullable=False,
                             default=NORMAL)

    def serialize(self):
        serialized = {
            "id": self.id,
            "type": self.template_type,
            "created_at": self.created_at.strftime(DATETIME_FORMAT),
            "updated_at": self.updated_at.strftime(DATETIME_FORMAT) if self.updated_at else None,
            "created_by": self.created_by.email_address,
            "version": self.version,
            "body": self.content,
            "subject": self.subject if self.template_type == EMAIL_TYPE else None
        }

        return serialized


MMG_PROVIDER = "mmg"
FIRETEXT_PROVIDER = "firetext"
SES_PROVIDER = 'ses'

SMS_PROVIDERS = [MMG_PROVIDER, FIRETEXT_PROVIDER]
EMAIL_PROVIDERS = [SES_PROVIDER]
PROVIDERS = SMS_PROVIDERS + EMAIL_PROVIDERS

NOTIFICATION_TYPE = [EMAIL_TYPE, SMS_TYPE, LETTER_TYPE]
notification_types = db.Enum(*NOTIFICATION_TYPE, name='notification_type')


class ProviderStatistics(db.Model):
    __tablename__ = 'provider_statistics'

    id = db.Column(UUID(as_uuid=True), primary_key=True, default=uuid.uuid4)
    day = db.Column(db.Date, nullable=False)
    provider_id = db.Column(UUID(as_uuid=True), db.ForeignKey('provider_details.id'), index=True, nullable=False)
    provider = db.relationship(
        'ProviderDetails', backref=db.backref('provider_stats', lazy='dynamic')
    )
    service_id = db.Column(UUID(as_uuid=True), db.ForeignKey('services.id'), index=True, nullable=False)
    service = db.relationship('Service', backref=db.backref('service_provider_stats', lazy='dynamic'))
    unit_count = db.Column(db.BigInteger, nullable=False)


class ProviderRates(db.Model):
    __tablename__ = 'provider_rates'

    id = db.Column(UUID(as_uuid=True), primary_key=True, default=uuid.uuid4)
    valid_from = db.Column(db.DateTime, nullable=False)
    rate = db.Column(db.Numeric(), nullable=False)
    provider_id = db.Column(UUID(as_uuid=True), db.ForeignKey('provider_details.id'), index=True, nullable=False)
    provider = db.relationship('ProviderDetails', backref=db.backref('provider_rates', lazy='dynamic'))


class ProviderDetails(db.Model):
    __tablename__ = 'provider_details'

    id = db.Column(UUID(as_uuid=True), primary_key=True, default=uuid.uuid4)
    display_name = db.Column(db.String, nullable=False)
    identifier = db.Column(db.String, nullable=False)
    priority = db.Column(db.Integer, nullable=False)
    notification_type = db.Column(notification_types, nullable=False)
    active = db.Column(db.Boolean, default=False, nullable=False)
    version = db.Column(db.Integer, default=1, nullable=False)
    updated_at = db.Column(db.DateTime, nullable=True, onupdate=datetime.datetime.utcnow)
    created_by_id = db.Column(UUID(as_uuid=True), db.ForeignKey('users.id'), index=True, nullable=True)
    created_by = db.relationship('User')
    supports_international = db.Column(db.Boolean, nullable=False, default=False)


class ProviderDetailsHistory(db.Model, HistoryModel):
    __tablename__ = 'provider_details_history'

    id = db.Column(UUID(as_uuid=True), primary_key=True, nullable=False)
    display_name = db.Column(db.String, nullable=False)
    identifier = db.Column(db.String, nullable=False)
    priority = db.Column(db.Integer, nullable=False)
    notification_type = db.Column(notification_types, nullable=False)
    active = db.Column(db.Boolean, nullable=False)
    version = db.Column(db.Integer, primary_key=True, nullable=False)
    updated_at = db.Column(db.DateTime, nullable=True, onupdate=datetime.datetime.utcnow)
    created_by_id = db.Column(UUID(as_uuid=True), db.ForeignKey('users.id'), index=True, nullable=True)
    created_by = db.relationship('User')
    supports_international = db.Column(db.Boolean, nullable=False, default=False)


JOB_STATUS_PENDING = 'pending'
JOB_STATUS_IN_PROGRESS = 'in progress'
JOB_STATUS_FINISHED = 'finished'
JOB_STATUS_SENDING_LIMITS_EXCEEDED = 'sending limits exceeded'
JOB_STATUS_SCHEDULED = 'scheduled'
JOB_STATUS_CANCELLED = 'cancelled'
JOB_STATUS_READY_TO_SEND = 'ready to send'
JOB_STATUS_SENT_TO_DVLA = 'sent to dvla'
JOB_STATUS_ERROR = 'error'
JOB_STATUS_TYPES = [
    JOB_STATUS_PENDING,
    JOB_STATUS_IN_PROGRESS,
    JOB_STATUS_FINISHED,
    JOB_STATUS_SENDING_LIMITS_EXCEEDED,
    JOB_STATUS_SCHEDULED,
    JOB_STATUS_CANCELLED,
    JOB_STATUS_READY_TO_SEND,
    JOB_STATUS_SENT_TO_DVLA,
    JOB_STATUS_ERROR
]


class JobStatus(db.Model):
    __tablename__ = 'job_status'

    name = db.Column(db.String(255), primary_key=True)


class Job(db.Model):
    __tablename__ = 'jobs'

    id = db.Column(UUID(as_uuid=True), primary_key=True)
    original_file_name = db.Column(db.String, nullable=False)
    service_id = db.Column(UUID(as_uuid=True), db.ForeignKey('services.id'), index=True, unique=False, nullable=False)
    service = db.relationship('Service', backref=db.backref('jobs', lazy='dynamic'))
    template_id = db.Column(UUID(as_uuid=True), db.ForeignKey('templates.id'), index=True, unique=False)
    template = db.relationship('Template', backref=db.backref('jobs', lazy='dynamic'))
    template_version = db.Column(db.Integer, nullable=False)
    created_at = db.Column(
        db.DateTime,
        index=False,
        unique=False,
        nullable=False,
        default=datetime.datetime.utcnow)
    updated_at = db.Column(
        db.DateTime,
        index=False,
        unique=False,
        nullable=True,
        onupdate=datetime.datetime.utcnow)
    notification_count = db.Column(db.Integer, nullable=False)
    notifications_sent = db.Column(db.Integer, nullable=False, default=0)
    notifications_delivered = db.Column(db.Integer, nullable=False, default=0)
    notifications_failed = db.Column(db.Integer, nullable=False, default=0)

    processing_started = db.Column(
        db.DateTime,
        index=False,
        unique=False,
        nullable=True)
    processing_finished = db.Column(
        db.DateTime,
        index=False,
        unique=False,
        nullable=True)
    created_by = db.relationship('User')
    created_by_id = db.Column(UUID(as_uuid=True), db.ForeignKey('users.id'), index=True, nullable=False)
    scheduled_for = db.Column(
        db.DateTime,
        index=True,
        unique=False,
        nullable=True)
    job_status = db.Column(
        db.String(255), db.ForeignKey('job_status.name'), index=True, nullable=False, default='pending'
    )


VERIFY_CODE_TYPES = [EMAIL_TYPE, SMS_TYPE]


class VerifyCode(db.Model):
    __tablename__ = 'verify_codes'

    id = db.Column(UUID(as_uuid=True), primary_key=True, default=uuid.uuid4)
    user_id = db.Column(UUID(as_uuid=True), db.ForeignKey('users.id'), index=True, nullable=False)
    user = db.relationship('User', backref=db.backref('verify_codes', lazy='dynamic'))
    _code = db.Column(db.String, nullable=False)
    code_type = db.Column(db.Enum(*VERIFY_CODE_TYPES, name='verify_code_types'),
                          index=False, unique=False, nullable=False)
    expiry_datetime = db.Column(db.DateTime, nullable=False)
    code_used = db.Column(db.Boolean, default=False)
    created_at = db.Column(
        db.DateTime,
        index=False,
        unique=False,
        nullable=False,
        default=datetime.datetime.utcnow)

    @property
    def code(self):
        raise AttributeError("Code not readable")

    @code.setter
    def code(self, cde):
        self._code = hashpw(cde)

    def check_code(self, cde):
        return check_hash(cde, self._code)


NOTIFICATION_CREATED = 'created'
NOTIFICATION_SENDING = 'sending'
NOTIFICATION_SENT = 'sent'
NOTIFICATION_DELIVERED = 'delivered'
NOTIFICATION_PENDING = 'pending'
NOTIFICATION_FAILED = 'failed'
NOTIFICATION_TECHNICAL_FAILURE = 'technical-failure'
NOTIFICATION_TEMPORARY_FAILURE = 'temporary-failure'
NOTIFICATION_PERMANENT_FAILURE = 'permanent-failure'

NOTIFICATION_STATUS_TYPES_FAILED = [
    NOTIFICATION_TECHNICAL_FAILURE,
    NOTIFICATION_TEMPORARY_FAILURE,
    NOTIFICATION_PERMANENT_FAILURE,
]

NOTIFICATION_STATUS_TYPES_COMPLETED = [
    NOTIFICATION_SENT,
    NOTIFICATION_DELIVERED,
    NOTIFICATION_FAILED,
    NOTIFICATION_TECHNICAL_FAILURE,
    NOTIFICATION_TEMPORARY_FAILURE,
    NOTIFICATION_PERMANENT_FAILURE,
]

NOTIFICATION_STATUS_SUCCESS = [
    NOTIFICATION_SENT,
    NOTIFICATION_DELIVERED
]

NOTIFICATION_STATUS_TYPES_BILLABLE = [
    NOTIFICATION_SENDING,
    NOTIFICATION_SENT,
    NOTIFICATION_DELIVERED,
    NOTIFICATION_FAILED,
    NOTIFICATION_TECHNICAL_FAILURE,
    NOTIFICATION_TEMPORARY_FAILURE,
    NOTIFICATION_PERMANENT_FAILURE,
]


NOTIFICATION_STATUS_TYPES = [
    NOTIFICATION_CREATED,
    NOTIFICATION_SENDING,
    NOTIFICATION_SENT,
    NOTIFICATION_DELIVERED,
    NOTIFICATION_PENDING,
    NOTIFICATION_FAILED,
    NOTIFICATION_TECHNICAL_FAILURE,
    NOTIFICATION_TEMPORARY_FAILURE,
    NOTIFICATION_PERMANENT_FAILURE,
]

NOTIFICATION_STATUS_TYPES_NON_BILLABLE = list(set(NOTIFICATION_STATUS_TYPES) - set(NOTIFICATION_STATUS_TYPES_BILLABLE))

NOTIFICATION_STATUS_TYPES_ENUM = db.Enum(*NOTIFICATION_STATUS_TYPES, name='notify_status_type')


class NotificationStatusTypes(db.Model):
    __tablename__ = 'notification_status_types'

    name = db.Column(db.String(255), primary_key=True)


class Notification(db.Model):
    __tablename__ = 'notifications'

    id = db.Column(UUID(as_uuid=True), primary_key=True, default=uuid.uuid4)
    to = db.Column(db.String, nullable=False)
    normalised_to = db.Column(db.String, nullable=True)
    job_id = db.Column(UUID(as_uuid=True), db.ForeignKey('jobs.id'), index=True, unique=False)
    job = db.relationship('Job', backref=db.backref('notifications', lazy='dynamic'))
    job_row_number = db.Column(db.Integer, nullable=True)
    service_id = db.Column(UUID(as_uuid=True), db.ForeignKey('services.id'), index=True, unique=False)
    service = db.relationship('Service')
    template_id = db.Column(UUID(as_uuid=True), db.ForeignKey('templates.id'), index=True, unique=False)
    template = db.relationship('Template')
    template_version = db.Column(db.Integer, nullable=False)
    api_key_id = db.Column(UUID(as_uuid=True), db.ForeignKey('api_keys.id'), index=True, unique=False)
    api_key = db.relationship('ApiKey')
    key_type = db.Column(db.String, db.ForeignKey('key_types.name'), index=True, unique=False, nullable=False)
    billable_units = db.Column(db.Integer, nullable=False, default=0)
    notification_type = db.Column(notification_types, index=True, nullable=False)
    created_at = db.Column(
        db.DateTime,
        index=True,
        unique=False,
        nullable=False)
    sent_at = db.Column(
        db.DateTime,
        index=False,
        unique=False,
        nullable=True)
    sent_by = db.Column(db.String, nullable=True)
    updated_at = db.Column(
        db.DateTime,
        index=False,
        unique=False,
        nullable=True,
        onupdate=datetime.datetime.utcnow)
    _status_enum = db.Column('status', NOTIFICATION_STATUS_TYPES_ENUM, index=True, nullable=False, default='created')
    _status_fkey = db.Column(
        'notification_status',
        db.String,
        db.ForeignKey('notification_status_types.name'),
        index=True,
        nullable=True,
        default='created'
    )
    reference = db.Column(db.String, nullable=True, index=True)
    client_reference = db.Column(db.String, index=True, nullable=True)
    _personalisation = db.Column(db.String, nullable=True)

    template_history = db.relationship('TemplateHistory', primaryjoin=and_(
        foreign(template_id) == remote(TemplateHistory.id),
        foreign(template_version) == remote(TemplateHistory.version)
    ))

    scheduled_notification = db.relationship('ScheduledNotification', uselist=False)

    client_reference = db.Column(db.String, index=True, nullable=True)

    international = db.Column(db.Boolean, nullable=False, default=False)
    phone_prefix = db.Column(db.String, nullable=True)
    rate_multiplier = db.Column(db.Float(asdecimal=False), nullable=True)

    @hybrid_property
    def status(self):
        return self._status_enum

    @status.setter
    def status(self, status):
        self._status_fkey = status
        self._status_enum = status

    @property
    def personalisation(self):
        if self._personalisation:
            return encryption.decrypt(self._personalisation)
        return None

    @personalisation.setter
    def personalisation(self, personalisation):
        if personalisation:
            self._personalisation = encryption.encrypt(personalisation)

    def completed_at(self):
        if self.status in NOTIFICATION_STATUS_TYPES_COMPLETED:
            return self.updated_at.strftime(DATETIME_FORMAT)

        return None

    @staticmethod
    def substitute_status(status_or_statuses):
        """
        static function that takes a status or list of statuses and substitutes our new failure types if it finds
        the deprecated one

        > IN
        'failed'

        < OUT
        ['technical-failure', 'temporary-failure', 'permanent-failure']

        -

        > IN
        ['failed', 'created']

        < OUT
        ['technical-failure', 'temporary-failure', 'permanent-failure', 'created']


        :param status_or_statuses: a single status or list of statuses
        :return: a single status or list with the current failure statuses substituted for 'failure'
        """

        def _substitute_status_str(_status):
            return NOTIFICATION_STATUS_TYPES_FAILED if _status == NOTIFICATION_FAILED else _status

        def _substitute_status_seq(_statuses):
            if NOTIFICATION_FAILED in _statuses:
                _statuses = list(set(
                    NOTIFICATION_STATUS_TYPES_FAILED + [_s for _s in _statuses if _s != NOTIFICATION_FAILED]
                ))
            return _statuses

        if isinstance(status_or_statuses, str):
            return _substitute_status_str(status_or_statuses)

        return _substitute_status_seq(status_or_statuses)

    @property
    def content(self):
        from app.utils import get_template_instance
        template_object = get_template_instance(self.template.__dict__, self.personalisation)
        return str(template_object)

    @property
    def subject(self):
        from app.utils import get_template_instance
        if self.notification_type == EMAIL_TYPE:
            template_object = get_template_instance(self.template.__dict__, self.personalisation)
            return template_object.subject

    @property
    def formatted_status(self):
        return {
            'email': {
                'failed': 'Failed',
                'technical-failure': 'Technical failure',
                'temporary-failure': 'Inbox not accepting messages right now',
                'permanent-failure': 'Email address doesn’t exist',
                'delivered': 'Delivered',
                'sending': 'Sending',
                'created': 'Sending',
                'sent': 'Delivered'
            },
            'sms': {
                'failed': 'Failed',
                'technical-failure': 'Technical failure',
                'temporary-failure': 'Phone not accepting messages right now',
                'permanent-failure': 'Phone number doesn’t exist',
                'delivered': 'Delivered',
                'sending': 'Sending',
                'created': 'Sending',
                'sent': 'Sent internationally'
            },
            'letter': {
                'failed': 'Failed',
                'technical-failure': 'Technical failure',
                'temporary-failure': 'Temporary failure',
                'permanent-failure': 'Permanent failure',
                'delivered': 'Delivered',
                'sending': 'Sending',
                'created': 'Sending',
                'sent': 'Delivered'
            }
        }[self.template.template_type].get(self.status, self.status)

    def serialize_for_csv(self):
        created_at_in_bst = convert_utc_time_in_bst(self.created_at)
        serialized = {
            "row_number": '' if self.job_row_number is None else self.job_row_number + 1,
            "recipient": self.to,
            "template_name": self.template.name,
            "template_type": self.template.template_type,
            "job_name": self.job.original_file_name if self.job else '',
            "status": self.formatted_status,
            "created_at": time.strftime('%A %d %B %Y at %H:%M', created_at_in_bst.timetuple())
        }

        return serialized

    def serialize(self):
        template_dict = {
            'version': self.template.version,
            'id': self.template.id,
            'uri': self.template.get_link()
        }

        serialized = {
            "id": self.id,
            "reference": self.client_reference,
            "email_address": self.to if self.notification_type == EMAIL_TYPE else None,
            "phone_number": self.to if self.notification_type == SMS_TYPE else None,
            "line_1": None,
            "line_2": None,
            "line_3": None,
            "line_4": None,
            "line_5": None,
            "line_6": None,
            "postcode": None,
            "type": self.notification_type,
            "status": self.status,
            "template": template_dict,
            "body": self.content,
            "subject": self.subject,
            "created_at": self.created_at.strftime(DATETIME_FORMAT),
            "sent_at": self.sent_at.strftime(DATETIME_FORMAT) if self.sent_at else None,
            "completed_at": self.completed_at(),
            "scheduled_for": convert_bst_to_utc(self.scheduled_notification.scheduled_for
                                                ).strftime(DATETIME_FORMAT) if self.scheduled_notification else None
        }

        return serialized


class NotificationHistory(db.Model, HistoryModel):
    __tablename__ = 'notification_history'

    id = db.Column(UUID(as_uuid=True), primary_key=True)
    job_id = db.Column(UUID(as_uuid=True), db.ForeignKey('jobs.id'), index=True, unique=False)
    job = db.relationship('Job')
    job_row_number = db.Column(db.Integer, nullable=True)
    service_id = db.Column(UUID(as_uuid=True), db.ForeignKey('services.id'), index=True, unique=False)
    service = db.relationship('Service')
    template_id = db.Column(UUID(as_uuid=True), db.ForeignKey('templates.id'), index=True, unique=False)
    template = db.relationship('Template')
    template_version = db.Column(db.Integer, nullable=False)
    api_key_id = db.Column(UUID(as_uuid=True), db.ForeignKey('api_keys.id'), index=True, unique=False)
    api_key = db.relationship('ApiKey')
    key_type = db.Column(db.String, db.ForeignKey('key_types.name'), index=True, unique=False, nullable=False)
    billable_units = db.Column(db.Integer, nullable=False, default=0)
    notification_type = db.Column(notification_types, index=True, nullable=False)
    created_at = db.Column(db.DateTime, index=True, unique=False, nullable=False)
    sent_at = db.Column(db.DateTime, index=False, unique=False, nullable=True)
    sent_by = db.Column(db.String, nullable=True)
    updated_at = db.Column(db.DateTime, index=False, unique=False, nullable=True)
    _status_enum = db.Column('status', NOTIFICATION_STATUS_TYPES_ENUM, index=True, nullable=False, default='created')
    _status_fkey = db.Column(
        'notification_status',
        db.String,
        db.ForeignKey('notification_status_types.name'),
        index=True,
        nullable=True,
        default='created'
    )
    reference = db.Column(db.String, nullable=True, index=True)
    client_reference = db.Column(db.String, nullable=True)

    international = db.Column(db.Boolean, nullable=False, default=False)
    phone_prefix = db.Column(db.String, nullable=True)
    rate_multiplier = db.Column(db.Float(asdecimal=False), nullable=True)

    @classmethod
    def from_original(cls, notification):
        history = super().from_original(notification)
        history.status = notification.status
        return history

    def update_from_original(self, original):
        super().update_from_original(original)
        self.status = original.status

    @hybrid_property
    def status(self):
        return self._status_enum

    @status.setter
    def status(self, status):
        self._status_fkey = status
        self._status_enum = status


INVITED_USER_STATUS_TYPES = ['pending', 'accepted', 'cancelled']


class ScheduledNotification(db.Model):
    __tablename__ = 'scheduled_notifications'

    id = db.Column(UUID(as_uuid=True), primary_key=True, default=uuid.uuid4)
    notification_id = db.Column(UUID(as_uuid=True), db.ForeignKey('notifications.id'), index=True, nullable=False)
    notification = db.relationship('Notification', uselist=False)
    scheduled_for = db.Column(db.DateTime, index=False, nullable=False)
    pending = db.Column(db.Boolean, nullable=False, default=True)


class InvitedUser(db.Model):
    __tablename__ = 'invited_users'

    id = db.Column(UUID(as_uuid=True), primary_key=True, default=uuid.uuid4)
    email_address = db.Column(db.String(255), nullable=False)
    user_id = db.Column(UUID(as_uuid=True), db.ForeignKey('users.id'), index=True, nullable=False)
    from_user = db.relationship('User')
    service_id = db.Column(UUID(as_uuid=True), db.ForeignKey('services.id'), index=True, unique=False)
    service = db.relationship('Service')
    created_at = db.Column(
        db.DateTime,
        index=False,
        unique=False,
        nullable=False,
        default=datetime.datetime.utcnow)
    status = db.Column(
        db.Enum(*INVITED_USER_STATUS_TYPES, name='invited_users_status_types'), nullable=False, default='pending')
    permissions = db.Column(db.String, nullable=False)

    # would like to have used properties for this but haven't found a way to make them
    # play nice with marshmallow yet
    def get_permissions(self):
        return self.permissions.split(',')


# Service Permissions
MANAGE_USERS = 'manage_users'
MANAGE_TEMPLATES = 'manage_templates'
MANAGE_SETTINGS = 'manage_settings'
SEND_TEXTS = 'send_texts'
SEND_EMAILS = 'send_emails'
SEND_LETTERS = 'send_letters'
MANAGE_API_KEYS = 'manage_api_keys'
PLATFORM_ADMIN = 'platform_admin'
VIEW_ACTIVITY = 'view_activity'

# List of permissions
PERMISSION_LIST = [
    MANAGE_USERS,
    MANAGE_TEMPLATES,
    MANAGE_SETTINGS,
    SEND_TEXTS,
    SEND_EMAILS,
    SEND_LETTERS,
    MANAGE_API_KEYS,
    PLATFORM_ADMIN,
    VIEW_ACTIVITY]


class Permission(db.Model):
    __tablename__ = 'permissions'

    id = db.Column(UUID(as_uuid=True), primary_key=True, default=uuid.uuid4)
    # Service id is optional, if the service is omitted we will assume the permission is not service specific.
    service_id = db.Column(UUID(as_uuid=True), db.ForeignKey('services.id'), index=True, unique=False, nullable=True)
    service = db.relationship('Service')
    user_id = db.Column(UUID(as_uuid=True), db.ForeignKey('users.id'), index=True, nullable=False)
    user = db.relationship('User')
    permission = db.Column(
        db.Enum(*PERMISSION_LIST, name='permission_types'),
        index=False,
        unique=False,
        nullable=False)
    created_at = db.Column(
        db.DateTime,
        index=False,
        unique=False,
        nullable=False,
        default=datetime.datetime.utcnow)

    __table_args__ = (
        UniqueConstraint('service_id', 'user_id', 'permission', name='uix_service_user_permission'),
    )


class TemplateStatistics(db.Model):
    id = db.Column(UUID(as_uuid=True), primary_key=True, default=uuid.uuid4)
    service_id = db.Column(UUID(as_uuid=True), db.ForeignKey('services.id'), index=True, unique=False, nullable=False)
    service = db.relationship('Service', backref=db.backref('template_statistics', lazy='dynamic'))
    template_id = db.Column(UUID(as_uuid=True), db.ForeignKey('templates.id'), index=True, nullable=False, unique=False)
    template = db.relationship('Template')
    usage_count = db.Column(db.BigInteger, index=False, unique=False, nullable=False, default=1)
    day = db.Column(db.Date, index=True, nullable=False, unique=False, default=datetime.date.today)
    updated_at = db.Column(
        db.DateTime,
        index=False,
        unique=False,
        nullable=False,
        default=datetime.datetime.utcnow)


class Event(db.Model):
    __tablename__ = 'events'

    id = db.Column(UUID(as_uuid=True), primary_key=True, default=uuid.uuid4)
    event_type = db.Column(db.String(255), nullable=False)
    created_at = db.Column(
        db.DateTime,
        index=False,
        unique=False,
        nullable=False,
        default=datetime.datetime.utcnow)
    data = db.Column(JSON, nullable=False)


class Rate(db.Model):
    __tablename__ = 'rates'

    id = db.Column(UUID(as_uuid=True), primary_key=True, default=uuid.uuid4)
    valid_from = db.Column(db.DateTime, nullable=False)
    rate = db.Column(db.Float(asdecimal=False), nullable=False)
    notification_type = db.Column(notification_types, index=True, nullable=False)

    def __str__(self):
        the_string = "{}".format(self.rate)
        the_string += " {}".format(self.notification_type)
        the_string += " {}".format(self.valid_from)
        return the_string


class JobStatistics(db.Model):
    __tablename__ = 'job_statistics'

    id = db.Column(UUID(as_uuid=True), primary_key=True, default=uuid.uuid4)
    job_id = db.Column(UUID(as_uuid=True), db.ForeignKey('jobs.id'), index=True, unique=True, nullable=False)
    job = db.relationship('Job', backref=db.backref('job_statistics', lazy='dynamic'))
    emails_sent = db.Column(db.BigInteger, index=False, unique=False, nullable=False, default=0)
    emails_delivered = db.Column(db.BigInteger, index=False, unique=False, nullable=False, default=0)
    emails_failed = db.Column(db.BigInteger, index=False, unique=False, nullable=False, default=0)
    sms_sent = db.Column(db.BigInteger, index=False, unique=False, nullable=False, default=0)
    sms_delivered = db.Column(db.BigInteger, index=False, unique=False, nullable=False, default=0)
    sms_failed = db.Column(db.BigInteger, index=False, unique=False, nullable=False, default=0)
    letters_sent = db.Column(db.BigInteger, index=False, unique=False, nullable=False, default=0)
    letters_failed = db.Column(db.BigInteger, index=False, unique=False, nullable=False, default=0)
    created_at = db.Column(
        db.DateTime,
        index=False,
        unique=False,
        nullable=True,
        default=datetime.datetime.utcnow)
    updated_at = db.Column(
        db.DateTime,
        index=False,
        unique=False,
        nullable=True,
        onupdate=datetime.datetime.utcnow)

    def __str__(self):
        the_string = ""
        the_string += "email sent {} email delivered {} email failed {} ".format(
            self.emails_sent, self.emails_delivered, self.emails_failed
        )
        the_string += "sms sent {} sms delivered {} sms failed {} ".format(
            self.sms_sent, self.sms_delivered, self.sms_failed
        )
        the_string += "letter sent {} letter failed {} ".format(
            self.letters_sent, self.letters_failed
        )
        the_string += "job_id {} ".format(
            self.job_id
        )
        the_string += "created at {}".format(self.created_at)
        return the_string


<<<<<<< HEAD
class LetterRate(db.Model):
    __tablename__ = 'letter_rates'

    id = db.Column(UUID(as_uuid=True), primary_key=True, default=uuid.uuid4)
    valid_from = valid_from = db.Column(db.DateTime, nullable=False)


class LetterRateDetail(db.Model):
    __tablename__ = 'letter_rate_details'

    id = db.Column(UUID(as_uuid=True), primary_key=True, default=uuid.uuid4)
    letter_rate_id = db.Column(UUID(as_uuid=True), db.ForeignKey('letter_rates.id'), index=True, nullable=False)
    letter_rate = db.relationship('LetterRate', backref='letter_rates')
    page_total = db.Column(db.Integer, nullable=False)
    rate = db.Column(db.Numeric(), nullable=False)
=======
class InboundSms(db.Model):
    __tablename__ = 'inbound_sms'

    id = db.Column(UUID(as_uuid=True), primary_key=True, default=uuid.uuid4)
    created_at = db.Column(db.DateTime, nullable=False, default=datetime.datetime.utcnow)
    service_id = db.Column(UUID(as_uuid=True), db.ForeignKey('services.id'), index=True, nullable=False)
    service = db.relationship('Service', backref='inbound_sms')

    notify_number = db.Column(db.String, nullable=False)  # the service's number, that the msg was sent to
    user_number = db.Column(db.String, nullable=False)  # the end user's number, that the msg was sent from
    provider_date = db.Column(db.DateTime)
    provider_reference = db.Column(db.String)
    _content = db.Column('content', db.String, nullable=False)

    @property
    def content(self):
        return encryption.decrypt(self._content)

    @content.setter
    def content(self, content):
        self._content = encryption.encrypt(content)
>>>>>>> a93233d9
<|MERGE_RESOLUTION|>--- conflicted
+++ resolved
@@ -671,7 +671,6 @@
     NOTIFICATION_PERMANENT_FAILURE,
 ]
 
-
 NOTIFICATION_STATUS_TYPES = [
     NOTIFICATION_CREATED,
     NOTIFICATION_SENDING,
@@ -1154,23 +1153,6 @@
         return the_string
 
 
-<<<<<<< HEAD
-class LetterRate(db.Model):
-    __tablename__ = 'letter_rates'
-
-    id = db.Column(UUID(as_uuid=True), primary_key=True, default=uuid.uuid4)
-    valid_from = valid_from = db.Column(db.DateTime, nullable=False)
-
-
-class LetterRateDetail(db.Model):
-    __tablename__ = 'letter_rate_details'
-
-    id = db.Column(UUID(as_uuid=True), primary_key=True, default=uuid.uuid4)
-    letter_rate_id = db.Column(UUID(as_uuid=True), db.ForeignKey('letter_rates.id'), index=True, nullable=False)
-    letter_rate = db.relationship('LetterRate', backref='letter_rates')
-    page_total = db.Column(db.Integer, nullable=False)
-    rate = db.Column(db.Numeric(), nullable=False)
-=======
 class InboundSms(db.Model):
     __tablename__ = 'inbound_sms'
 
@@ -1192,4 +1174,20 @@
     @content.setter
     def content(self, content):
         self._content = encryption.encrypt(content)
->>>>>>> a93233d9
+
+
+class LetterRate(db.Model):
+    __tablename__ = 'letter_rates'
+
+    id = db.Column(UUID(as_uuid=True), primary_key=True, default=uuid.uuid4)
+    valid_from = valid_from = db.Column(db.DateTime, nullable=False)
+
+
+class LetterRateDetail(db.Model):
+    __tablename__ = 'letter_rate_details'
+
+    id = db.Column(UUID(as_uuid=True), primary_key=True, default=uuid.uuid4)
+    letter_rate_id = db.Column(UUID(as_uuid=True), db.ForeignKey('letter_rates.id'), index=True, nullable=False)
+    letter_rate = db.relationship('LetterRate', backref='letter_rates')
+    page_total = db.Column(db.Integer, nullable=False)
+    rate = db.Column(db.Numeric(), nullable=False)