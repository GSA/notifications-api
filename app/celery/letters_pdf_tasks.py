--- conflicted
+++ resolved
@@ -190,13 +190,8 @@
     scan_pdf_object = s3.get_s3_object(current_app.config['LETTERS_SCAN_BUCKET_NAME'], filename)
     old_pdf = scan_pdf_object.get()['Body'].read()
 
-<<<<<<< HEAD
     billable_units = _get_page_count(notification, old_pdf)
-
-    new_pdf = _sanitise_precomiled_pdf(self, notification, old_pdf)
-=======
     new_pdf = _sanitise_precompiled_pdf(self, notification, old_pdf)
->>>>>>> 2f6ba2c7
 
     # TODO: Remove this once CYSP update their template to not cross over the margins
     if notification.service_id == UUID('fe44178f-3b45-4625-9f85-2264a36dd9ec'):  # CYSP
@@ -218,7 +213,6 @@
 
     current_app.logger.info('notification id {} ({}) sanitised and ready to send'.format(notification.id, filename))
 
-    # temporarily upload original pdf while testing sanitise flow.
     _upload_pdf_to_test_or_live_pdf_bucket(
         new_pdf,
         filename,
@@ -243,7 +237,8 @@
         current_app.logger.exception(msg='Invalid PDF received for notification_id: {}'.format(notification.id))
         update_letter_pdf_status(
             reference=notification.reference,
-            status=NOTIFICATION_VALIDATION_FAILED
+            status=NOTIFICATION_VALIDATION_FAILED,
+            billable_units=0
         )
         raise e
 
@@ -331,7 +326,7 @@
     raise error
 
 
-def update_letter_pdf_status(reference, status, billable_units=0):
+def update_letter_pdf_status(reference, status, billable_units):
     return dao_update_notifications_by_reference(
         references=[reference],
         update_dict={
