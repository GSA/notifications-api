--- conflicted
+++ resolved
@@ -149,13 +149,7 @@
             )
 
         for n in notifications_to_resend:
-<<<<<<< HEAD
             send_notification_to_queue(notification=n)
-=======
-            send_notification_to_queue(
-                notification=n, research_mode=n.service.research_mode
-            )
->>>>>>> 00fd3a72
 
 
 @notify_celery.task(name="check-for-missing-rows-in-completed-jobs")
@@ -224,13 +218,8 @@
         if current_app.config["NOTIFY_ENVIRONMENT"] in ["live", "production", "test"]:
             message += (
                 "\nYou can find instructions for this ticket in our manual:\n"
-<<<<<<< HEAD
-                "https://github.com/alphagov/notifications-manuals/wiki/Support-Runbook#Deal-with-services-with-high-failure-rates-or-sending-sms-to-tv-numbers"
-            )  # noqa
-=======
                 "https://github.com/alphagov/notifications-manuals/wiki/Support-Runbook#Deal-with-services-with-high-failure-rates-or-sending-sms-to-tv-numbers"  # noqa
             )
->>>>>>> 00fd3a72
             ticket = NotifySupportTicket(
                 subject=f"[{current_app.config['NOTIFY_ENVIRONMENT']}] High failure rates for sms spotted for services",
                 message=message,
