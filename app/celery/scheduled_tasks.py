--- conflicted
+++ resolved
@@ -5,11 +5,8 @@
 from sqlalchemy import between, select, union
 from sqlalchemy.exc import SQLAlchemyError
 
-<<<<<<< HEAD
-from app import db, notify_celery, zendesk_client
-=======
 from app import notify_celery, redis_store, zendesk_client
->>>>>>> e9206c36
+
 from app.celery.tasks import (
     get_recipient_csv_and_template_and_sender_id,
     process_incomplete_jobs,
