--- conflicted
+++ resolved
@@ -1,3 +1,4 @@
+import os
 from datetime import datetime, timedelta
 from time import time
 
@@ -39,21 +40,16 @@
     failure appears in the cloudwatch logs, so this should keep retrying until the log appears, or until
     we run out of retries.
     """
-<<<<<<< HEAD
     # TODO the localstack cloudwatch doesn't currently have our log groups.  Possibly create them with awslocal?
     if aws_cloudwatch_client.is_localstack():
-        status = 'success'
-        provider_response = 'this is a fake successful localstack sms message'
+        status = "success"
+        provider_response = "this is a fake successful localstack sms message"
     else:
-        status, provider_response = aws_cloudwatch_client.check_sms(message_id, notification_id, sent_at)
+        status, provider_response = aws_cloudwatch_client.check_sms(
+            message_id, notification_id, sent_at
+        )
 
-    if status == 'success':
-=======
-    status, provider_response = aws_cloudwatch_client.check_sms(
-        message_id, notification_id, sent_at
-    )
     if status == "success":
->>>>>>> 85de5bfc
         status = NOTIFICATION_DELIVERED
     elif status == "failure":
         status = NOTIFICATION_FAILED
@@ -84,8 +80,19 @@
             "Start sending SMS for notification id: {}".format(notification_id)
         )
         notification = notifications_dao.get_notification_by_id(notification_id)
+        ansi_green = "\033[32m"
+        ansi_reset = "\033[0m"
+
         if not notification:
             raise NoResultFound()
+        if (
+            os.getenv("NOTIFY_ENVIRONMENT") == "development"
+            and "authentication code" in notification.content
+        ):
+            current_app.logger.warning(
+                ansi_green + f"AUTHENTICATION CODE: {notification.content}" + ansi_reset
+            )
+
         message_id = send_to_providers.send_sms_to_provider(notification)
         # We have to put it in UTC.  For other timezones, the delay
         # will be ignored and it will fire immediately (although this probably only affects developer testing)
