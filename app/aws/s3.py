import datetime
import re
import time
<<<<<<< HEAD
from concurrent.futures import ThreadPoolExecutor
=======
from multiprocessing import Manager
>>>>>>> d3768e31

import botocore
from boto3 import Session
from flask import current_app

from app.clients import AWS_CLIENT_CONFIG
from notifications_utils import aware_utcnow

FILE_LOCATION_STRUCTURE = "service-{}-notify/{}.csv"

# Temporarily extend cache to 7 days
ttl = 60 * 60 * 24 * 7
manager = Manager()
job_cache = manager.dict()


# Global variable
s3_client = None
s3_resource = None


def set_job_cache(job_cache, key, value):
    job_cache[key] = (value, time.time() + 8 * 24 * 60 * 60)


def clean_cache():
    current_time = time.time()
    keys_to_delete = []
    for key, (_, expiry_time) in job_cache.items():
        if expiry_time < current_time:
            keys_to_delete.append(key)

    for key in keys_to_delete:
        del job_cache[key]


def get_s3_client():
    global s3_client
    if s3_client is None:
        access_key = current_app.config["CSV_UPLOAD_BUCKET"]["access_key_id"]
        secret_key = current_app.config["CSV_UPLOAD_BUCKET"]["secret_access_key"]
        region = current_app.config["CSV_UPLOAD_BUCKET"]["region"]
        session = Session(
            aws_access_key_id=access_key,
            aws_secret_access_key=secret_key,
            region_name=region,
        )
        s3_client = session.client("s3")
    return s3_client


def get_s3_resource():
    global s3_resource
    if s3_resource is None:
        access_key = current_app.config["CSV_UPLOAD_BUCKET"]["access_key_id"]
        secret_key = current_app.config["CSV_UPLOAD_BUCKET"]["secret_access_key"]
        region = current_app.config["CSV_UPLOAD_BUCKET"]["region"]
        session = Session(
            aws_access_key_id=access_key,
            aws_secret_access_key=secret_key,
            region_name=region,
        )
        s3_resource = session.resource("s3", config=AWS_CLIENT_CONFIG)
    return s3_resource


def list_s3_objects():

    bucket_name = current_app.config["CSV_UPLOAD_BUCKET"]["bucket"]
    s3_client = get_s3_client()
    # Our reports only support 7 days, but pull 8 days to avoid
    # any edge cases
    time_limit = aware_utcnow() - datetime.timedelta(days=8)
    try:
        response = s3_client.list_objects_v2(Bucket=bucket_name)
        while True:
            for obj in response.get("Contents", []):
                if obj["LastModified"] >= time_limit:
                    yield obj["Key"]
            if "NextContinuationToken" in response:
                response = s3_client.list_objects_v2(
                    Bucket=bucket_name,
                    ContinuationToken=response["NextContinuationToken"],
                )
            else:
                break
    except Exception:
        current_app.logger.exception(
            "An error occurred while regenerating cache #notify-admin-1200",
        )


def get_bucket_name():
    return current_app.config["CSV_UPLOAD_BUCKET"]["bucket"]


def cleanup_old_s3_objects():
    bucket_name = get_bucket_name()

    s3_client = get_s3_client()
    # Our reports only support 7 days, but can be scheduled 3 days in advance
    # Use 14 day for the v1.0 version of this behavior
    time_limit = aware_utcnow() - datetime.timedelta(days=14)
    try:
        response = s3_client.list_objects_v2(Bucket=bucket_name)
        while True:
            for obj in response.get("Contents", []):
                if obj["LastModified"] <= time_limit:

                    try:
                        remove_csv_object(obj["Key"])
                        current_app.logger.info(
                            f"#delete-old-s3-objects Deleted: {obj['LastModified']} {obj['Key']}"
                        )
                    except botocore.exceptions.ClientError:
                        current_app.logger.exception(f"Couldn't delete {obj['Key']}")

            if "NextContinuationToken" in response:
                response = s3_client.list_objects_v2(
                    Bucket=bucket_name,
                    ContinuationToken=response["NextContinuationToken"],
                )
            else:
                break
    except Exception:
        current_app.logger.exception(
            "#delete-old-s3-objects An error occurred while cleaning up old s3 objects",
        )


def get_job_id_from_s3_object_key(key):
    object_arr = key.split("/")
    job_id = object_arr[1]  # get the job_id
    job_id = job_id.replace(".csv", "")  # we just want the job_id
    return job_id


def read_s3_file(bucket_name, object_key, s3res):
    """
    This method runs during the 'regenerate job cache' task.
    Note that in addition to retrieving the jobs and putting them
    into the cache, this method also does some pre-processing by
    putting a list of all phone numbers into the cache as well.

    This means that when the report needs to be regenerated, it
    can easily find the phone numbers in the cache through JOBS[<job_id>_phones]
    and the personalization through JOBS[<job_id>_personalisation], which
    in theory should make report generation a lot faster.

    We are moving processing from the front end where the user can see it
    in wait time, to this back end process.
    """
    try:
        job_id = get_job_id_from_s3_object_key(object_key)
        if JOBS.get(job_id) is None:
            object = (
                s3res.Object(bucket_name, object_key)
                .get()["Body"]
                .read()
                .decode("utf-8")
            )
            if "phone number" in object.lower():
                JOBS[job_id] = object
                JOBS[f"{job_id}_phones"] = extract_phones(object)
                JOBS[f"{job_id}_personalisation"] = extract_personalisation(object)

    except LookupError:
        # perhaps our key is not formatted as we expected.  If so skip it.
        current_app.logger.exception("LookupError #notify-admin-1200")


def get_s3_files():
    """
    We're using the ThreadPoolExecutor here to speed up the retrieval of S3
    csv files for scaling needs.
    """
    bucket_name = current_app.config["CSV_UPLOAD_BUCKET"]["bucket"]
    object_keys = list_s3_objects()

    s3res = get_s3_resource()
    current_app.logger.info(
        f"job_cache length before regen: {len(job_cache)} #notify-admin-1200"
    )
<<<<<<< HEAD
    with ThreadPoolExecutor() as executor:
        executor.map(lambda key: read_s3_file(bucket_name, key, s3res), object_keys)
=======
    for object in objects:
        # We put our csv files in the format "service-{service_id}-notify/{job_id}"
        try:
            object_arr = object.split("/")
            job_id = object_arr[1]  # get the job_id
            job_id = job_id.replace(".csv", "")  # we just want the job_id
            if job_cache.get(job_id) is None:
                object = (
                    s3res.Object(bucket_name, object)
                    .get()["Body"]
                    .read()
                    .decode("utf-8")
                )
                if "phone number" in object.lower():
                    set_job_cache(job_cache, job_id, object)
        except LookupError:
            # perhaps our key is not formatted as we expected.  If so skip it.
            current_app.logger.exception("LookupError #notify-admin-1200")
>>>>>>> d3768e31

    current_app.logger.info(
        f"job_cache length after regen: {len(job_cache)} #notify-admin-1200"
    )


def get_s3_file(bucket_name, file_location, access_key, secret_key, region):
    s3_file = get_s3_object(bucket_name, file_location, access_key, secret_key, region)
    return s3_file.get()["Body"].read().decode("utf-8")


def download_from_s3(
    bucket_name, s3_key, local_filename, access_key, secret_key, region
):

    s3 = get_s3_client()
    result = None
    try:
        result = s3.download_file(bucket_name, s3_key, local_filename)
        current_app.logger.info(f"File downloaded successfully to {local_filename}")
    except botocore.exceptions.NoCredentialsError as nce:
        current_app.logger.exception("Credentials not found")
        raise Exception(nce)
    except botocore.exceptions.PartialCredentialsError as pce:
        current_app.logger.exception("Incomplete credentials provided")
        raise Exception(pce)
    except Exception:
        current_app.logger.exception("An error occurred")
        text = f"EXCEPTION local_filename {local_filename}"
        raise Exception(text)
    return result


def get_s3_object(bucket_name, file_location, access_key, secret_key, region):

    s3 = get_s3_resource()
    try:
        return s3.Object(bucket_name, file_location)
    except botocore.exceptions.ClientError:
        current_app.logger.exception(
            f"Can't retrieve S3 Object from {file_location}",
        )


def purge_bucket(bucket_name, access_key, secret_key, region):
    s3 = get_s3_resource()
    bucket = s3.Bucket(bucket_name)
    bucket.objects.all().delete()


def file_exists(file_location):
    bucket_name = current_app.config["CSV_UPLOAD_BUCKET"]["bucket"]
    access_key = current_app.config["CSV_UPLOAD_BUCKET"]["access_key_id"]
    secret_key = current_app.config["CSV_UPLOAD_BUCKET"]["secret_access_key"]
    region = current_app.config["CSV_UPLOAD_BUCKET"]["region"]

    try:
        # try and access metadata of object
        get_s3_object(
            bucket_name, file_location, access_key, secret_key, region
        ).metadata
        return True
    except botocore.exceptions.ClientError as e:
        if e.response["ResponseMetadata"]["HTTPStatusCode"] == 404:
            return False
        raise


def get_job_location(service_id, job_id):
    return (
        current_app.config["CSV_UPLOAD_BUCKET"]["bucket"],
        FILE_LOCATION_STRUCTURE.format(service_id, job_id),
        current_app.config["CSV_UPLOAD_BUCKET"]["access_key_id"],
        current_app.config["CSV_UPLOAD_BUCKET"]["secret_access_key"],
        current_app.config["CSV_UPLOAD_BUCKET"]["region"],
    )


def get_job_and_metadata_from_s3(service_id, job_id):
    obj = get_s3_object(*get_job_location(service_id, job_id))
    return obj.get()["Body"].read().decode("utf-8"), obj.get()["Metadata"]


def get_job_from_s3(service_id, job_id):
    """
    If and only if we hit a throttling exception of some kind, we want to try
    exponential backoff.  However, if we are getting NoSuchKey or something
    that indicates things are permanently broken, we want to give up right away
    to save time.
    """
    # We have to make sure the retries don't take up to much time, because
    # we might be retrieving dozens of jobs.  So max time is:
    # 0.2 + 0.4 + 0.8 + 1.6 = 3.0 seconds
    retries = 0
    max_retries = 4
    backoff_factor = 0.2

    if not file_exists(FILE_LOCATION_STRUCTURE.format(service_id, job_id)):
        current_app.logger.error(
            f"This file does not exist {FILE_LOCATION_STRUCTURE.format(service_id, job_id)}"
        )
        return None

    while retries < max_retries:

        try:
            obj = get_s3_object(*get_job_location(service_id, job_id))
            return obj.get()["Body"].read().decode("utf-8")
        except botocore.exceptions.ClientError as e:
            if e.response["Error"]["Code"] in [
                "Throttling",
                "RequestTimeout",
                "SlowDown",
            ]:
                current_app.logger.exception(
                    f"Retrying job fetch {FILE_LOCATION_STRUCTURE.format(service_id, job_id)} retry_count={retries}",
                )
                retries += 1
                sleep_time = backoff_factor * (2**retries)  # Exponential backoff
                time.sleep(sleep_time)
                continue
            else:
                # Typically this is "NoSuchKey"
                current_app.logger.exception(
                    f"Failed to get job {FILE_LOCATION_STRUCTURE.format(service_id, job_id)}",
                )
                return None

        except Exception:
            current_app.logger.exception(
                f"Failed to get job {FILE_LOCATION_STRUCTURE.format(service_id, job_id)} retry_count={retries}",
            )
            return None

    current_app.logger.error(
        f"Never retrieved job {FILE_LOCATION_STRUCTURE.format(service_id, job_id)}",
    )
    return None


def extract_phones(job):
    job = job.split("\r\n")
    first_row = job[0]
    job.pop(0)
    first_row = first_row.split(",")
    phone_index = 0
    for item in first_row:
        # Note: may contain a BOM and look like \ufeffphone number
        if item.lower() in ["phone number", "\\ufeffphone number"]:
            break
        phone_index = phone_index + 1

    phones = {}
    job_row = 0
    for row in job:
        row = row.split(",")

        if phone_index >= len(row):
            phones[job_row] = "Unavailable"
            current_app.logger.error(
                "Corrupt csv file, missing columns or possibly a byte order mark in the file",
            )

        else:
            my_phone = row[phone_index]
            my_phone = re.sub(r"[\+\s\(\)\-\.]*", "", my_phone)
            phones[job_row] = my_phone
        job_row = job_row + 1
    return phones


def extract_personalisation(job):

    job = job[0].split("\r\n")
    first_row = job[0]
    job.pop(0)
    first_row = first_row.split(",")
    personalisation = {}
    job_row = 0
    for row in job:
        row = row.split(",")
        temp = dict(zip(first_row, row))
        personalisation[job_row] = temp
        job_row = job_row + 1
    return personalisation


def get_phone_number_from_s3(service_id, job_id, job_row_number):
    job = job_cache.get(job_id)
    if job is None:
        current_app.logger.info(f"job {job_id} was not in the cache")
        job = get_job_from_s3(service_id, job_id)
        # Even if it is None, put it here to avoid KeyErrors
        set_job_cache(job_cache, job_id, job)
    else:
        # skip expiration date from cache, we don't need it here
        job = job[0]

    if job is None:
        current_app.logger.error(
            f"Couldnt find phone for job {FILE_LOCATION_STRUCTURE.format(service_id, job_id)} because job is missing"
        )
        return "Unavailable"

    # If we look in the JOBS cache for the quick lookup dictionary of phones for a given job
    # and that dictionary is not there, create it
    if job_cache.get(f"{job_id}_phones") is None:
        phones = extract_phones(job)
        set_job_cache(job_cache, f"{job_id}_phones", phones)

    # If we can find the quick dictionary, use it
    phone_to_return = phones[job_row_number]
    if phone_to_return:
        return phone_to_return
    else:
        current_app.logger.warning(
            f"Was unable to retrieve phone number from lookup dictionary for job {job_id}"
        )
        return "Unavailable"


def get_personalisation_from_s3(service_id, job_id, job_row_number):
    # We don't want to constantly pull down a job from s3 every time we need the personalisation.
    # At the same time we don't want to store it in redis or the db
    # So this is a little recycling mechanism to reduce the number of downloads.
    job = job_cache.get(job_id)
    if job is None:
        job = get_job_from_s3(service_id, job_id)
        set_job_cache(job_cache, job_id, job)

    # If the job is None after our attempt to retrieve it from s3, it
    # probably means the job is old and has been deleted from s3, in
    # which case there is nothing we can do.  It's unlikely to run into
    # this, but it could theoretically happen, especially if we ever
    # change the task schedules
    if job is None:
        current_app.logger.warning(
            f"Couldnt find personalisation for job_id {job_id} row number {job_row_number} because job is missing"
        )
        return {}

    # If we look in the JOBS cache for the quick lookup dictionary of personalisations for a given job
    # and that dictionary is not there, create it
    if job_cache.get(f"{job_id}_personalisation") is None:
        set_job_cache(
            job_cache, f"{job_id}_personalisation", extract_personalisation(job)
        )

    # If we can find the quick dictionary, use it
    if job_cache.get(f"{job_id}_personalisation") is not None:
        personalisation_to_return = job_cache.get(f"{job_id}_personalisation")[0].get(
            job_row_number
        )
        if personalisation_to_return:
            return personalisation_to_return
        else:
            current_app.logger.warning(
                f"Was unable to retrieve personalisation from lookup dictionary for job {job_id}"
            )
            return {}
    else:
        current_app.logger.error(
            f"Was unable to construct lookup dictionary for job {job_id}"
        )
        return {}


def get_job_metadata_from_s3(service_id, job_id):
    obj = get_s3_object(*get_job_location(service_id, job_id))
    return obj.get()["Metadata"]


def remove_job_from_s3(service_id, job_id):
    return remove_s3_object(*get_job_location(service_id, job_id))


def remove_s3_object(bucket_name, object_key, access_key, secret_key, region):
    obj = get_s3_object(bucket_name, object_key, access_key, secret_key, region)
    return obj.delete()


def remove_csv_object(object_key):
    obj = get_s3_object(
        current_app.config["CSV_UPLOAD_BUCKET"]["bucket"],
        object_key,
        current_app.config["CSV_UPLOAD_BUCKET"]["access_key_id"],
        current_app.config["CSV_UPLOAD_BUCKET"]["secret_access_key"],
        current_app.config["CSV_UPLOAD_BUCKET"]["region"],
    )
    return obj.delete()<|MERGE_RESOLUTION|>--- conflicted
+++ resolved
@@ -1,11 +1,8 @@
 import datetime
 import re
 import time
-<<<<<<< HEAD
 from concurrent.futures import ThreadPoolExecutor
-=======
 from multiprocessing import Manager
->>>>>>> d3768e31
 
 import botocore
 from boto3 import Session
@@ -151,8 +148,8 @@
     putting a list of all phone numbers into the cache as well.
 
     This means that when the report needs to be regenerated, it
-    can easily find the phone numbers in the cache through JOBS[<job_id>_phones]
-    and the personalization through JOBS[<job_id>_personalisation], which
+    can easily find the phone numbers in the cache through job_cache[<job_id>_phones]
+    and the personalization through job_cache[<job_id>_personalisation], which
     in theory should make report generation a lot faster.
 
     We are moving processing from the front end where the user can see it
@@ -160,7 +157,7 @@
     """
     try:
         job_id = get_job_id_from_s3_object_key(object_key)
-        if JOBS.get(job_id) is None:
+        if job_cache.get(job_id) is None:
             object = (
                 s3res.Object(bucket_name, object_key)
                 .get()["Body"]
@@ -168,9 +165,13 @@
                 .decode("utf-8")
             )
             if "phone number" in object.lower():
-                JOBS[job_id] = object
-                JOBS[f"{job_id}_phones"] = extract_phones(object)
-                JOBS[f"{job_id}_personalisation"] = extract_personalisation(object)
+                set_job_cache(job_cache, job_id, object)
+                set_job_cache(job_cache, f"{job_id}_phones", extract_phones(object))
+                set_job_cache(
+                    job_cache,
+                    f"{job_id}_personalisation",
+                    extract_personalisation(object),
+                )
 
     except LookupError:
         # perhaps our key is not formatted as we expected.  If so skip it.
@@ -189,29 +190,8 @@
     current_app.logger.info(
         f"job_cache length before regen: {len(job_cache)} #notify-admin-1200"
     )
-<<<<<<< HEAD
     with ThreadPoolExecutor() as executor:
         executor.map(lambda key: read_s3_file(bucket_name, key, s3res), object_keys)
-=======
-    for object in objects:
-        # We put our csv files in the format "service-{service_id}-notify/{job_id}"
-        try:
-            object_arr = object.split("/")
-            job_id = object_arr[1]  # get the job_id
-            job_id = job_id.replace(".csv", "")  # we just want the job_id
-            if job_cache.get(job_id) is None:
-                object = (
-                    s3res.Object(bucket_name, object)
-                    .get()["Body"]
-                    .read()
-                    .decode("utf-8")
-                )
-                if "phone number" in object.lower():
-                    set_job_cache(job_cache, job_id, object)
-        except LookupError:
-            # perhaps our key is not formatted as we expected.  If so skip it.
-            current_app.logger.exception("LookupError #notify-admin-1200")
->>>>>>> d3768e31
 
     current_app.logger.info(
         f"job_cache length after regen: {len(job_cache)} #notify-admin-1200"
@@ -416,7 +396,7 @@
         )
         return "Unavailable"
 
-    # If we look in the JOBS cache for the quick lookup dictionary of phones for a given job
+    # If we look in the job_cache for the quick lookup dictionary of phones for a given job
     # and that dictionary is not there, create it
     if job_cache.get(f"{job_id}_phones") is None:
         phones = extract_phones(job)
@@ -453,7 +433,7 @@
         )
         return {}
 
-    # If we look in the JOBS cache for the quick lookup dictionary of personalisations for a given job
+    # If we look in the job_cache for the quick lookup dictionary of personalisations for a given job
     # and that dictionary is not there, create it
     if job_cache.get(f"{job_id}_personalisation") is None:
         set_job_cache(
