import json
from datetime import datetime

from flask import Blueprint, current_app, jsonify, request
from itsdangerous import BadData, SignatureExpired
from notifications_utils.url_safe_token import check_token, generate_token

from app import redis_store
from app.config import QueueNames
from app.dao.invited_user_dao import (
    get_expired_invite_by_service_and_id,
    get_expired_invited_users_for_service,
    get_invited_user_by_id,
    get_invited_user_by_service_and_id,
    get_invited_users_for_service,
    save_invited_user,
)
from app.dao.templates_dao import dao_get_template_by_id
from app.enums import InvitedUserStatus, KeyType, NotificationType
from app.errors import InvalidRequest, register_errors
from app.models import Service
from app.notifications.process_notifications import (
    persist_notification,
    send_notification_to_queue,
)
from app.schemas import invited_user_schema

service_invite = Blueprint("service_invite", __name__)

register_errors(service_invite)


def _create_service_invite(invited_user, invite_link_host):
    template_id = current_app.config["INVITATION_EMAIL_TEMPLATE_ID"]

    template = dao_get_template_by_id(template_id)

    service = Service.query.get(current_app.config["NOTIFY_SERVICE_ID"])
    personalisation = {
        "user_name": invited_user.from_user.name,
        "service_name": invited_user.service.name,
        "url": invited_user_url(invited_user.id, invite_link_host),
    }

    saved_notification = persist_notification(
        template_id=template.id,
        template_version=template.version,
        recipient=invited_user.email_address,
        service=service,
<<<<<<< HEAD
        personalisation={},
        notification_type=EMAIL_TYPE,
=======
        personalisation={
            "user_name": invited_user.from_user.name,
            "service_name": invited_user.service.name,
            "url": invited_user_url(invited_user.id, invite_link_host),
        },
        notification_type=NotificationType.EMAIL,
>>>>>>> 18dddf40
        api_key_id=None,
        key_type=KeyType.NORMAL,
        reply_to_text=invited_user.from_user.email_address,
    )
    saved_notification.personalisation = personalisation
    redis_store.set(
        f"email-personalisation-{saved_notification.id}",
        json.dumps(personalisation),
        ex=1800,
    )
    send_notification_to_queue(saved_notification, queue=QueueNames.NOTIFY)


@service_invite.route("/service/<service_id>/invite", methods=["POST"])
def create_invited_user(service_id):
    request_json = request.get_json()
    invited_user = invited_user_schema.load(request_json)
    save_invited_user(invited_user)

    _create_service_invite(invited_user, request_json.get("invite_link_host"))

    return jsonify(data=invited_user_schema.dump(invited_user)), 201


@service_invite.route("/service/<service_id>/invite/expired", methods=["GET"])
def get_expired_invited_users_by_service(service_id):
    expired_invited_users = get_expired_invited_users_for_service(service_id)
    return jsonify(data=invited_user_schema.dump(expired_invited_users, many=True)), 200


@service_invite.route("/service/<service_id>/invite", methods=["GET"])
def get_invited_users_by_service(service_id):
    invited_users = get_invited_users_for_service(service_id)
    return jsonify(data=invited_user_schema.dump(invited_users, many=True)), 200


@service_invite.route("/service/<service_id>/invite/<invited_user_id>", methods=["GET"])
def get_invited_user_by_service(service_id, invited_user_id):
    invited_user = get_invited_user_by_service_and_id(service_id, invited_user_id)
    return jsonify(data=invited_user_schema.dump(invited_user)), 200


@service_invite.route(
    "/service/<service_id>/invite/<invited_user_id>", methods=["POST"]
)
def update_invited_user(service_id, invited_user_id):
    fetched = get_invited_user_by_service_and_id(
        service_id=service_id, invited_user_id=invited_user_id
    )

    current_data = dict(invited_user_schema.dump(fetched).items())
    current_data.update(request.get_json())
    update_dict = invited_user_schema.load(current_data)
    save_invited_user(update_dict)
    return jsonify(data=invited_user_schema.dump(fetched)), 200


@service_invite.route(
    "/service/<service_id>/invite/<invited_user_id>/resend", methods=["POST"]
)
def resend_service_invite(service_id, invited_user_id):
    """Resend an expired invite.

    This resets the invited user's created date and status to make it a new invite, and
    sends the new invite out to the user.

    Note:
        This ignores the POST data entirely.
    """
    fetched = get_expired_invite_by_service_and_id(
        service_id=service_id,
        invited_user_id=invited_user_id,
    )

    fetched.created_at = datetime.utcnow()
    fetched.status = InvitedUserStatus.PENDING

    current_data = {k: v for k, v in invited_user_schema.dump(fetched).items()}
    update_dict = invited_user_schema.load(current_data)

    save_invited_user(update_dict)

    _create_service_invite(fetched, current_app.config["ADMIN_BASE_URL"])

    return jsonify(data=invited_user_schema.dump(fetched)), 200


def invited_user_url(invited_user_id, invite_link_host=None):
    token = generate_token(
        str(invited_user_id),
        current_app.config["SECRET_KEY"],
        current_app.config["DANGEROUS_SALT"],
    )

    if invite_link_host is None:
        invite_link_host = current_app.config["ADMIN_BASE_URL"]

    return "{0}/invitation/{1}".format(invite_link_host, token)


@service_invite.route("/invite/service/<uuid:invited_user_id>", methods=["GET"])
def get_invited_user(invited_user_id):
    invited_user = get_invited_user_by_id(invited_user_id)
    return jsonify(data=invited_user_schema.dump(invited_user)), 200


@service_invite.route("/invite/service/<token>", methods=["GET"])
@service_invite.route("/invite/service/check/<token>", methods=["GET"])
def validate_service_invitation_token(token):
    max_age_seconds = 60 * 60 * 24 * current_app.config["INVITATION_EXPIRATION_DAYS"]

    try:
        invited_user_id = check_token(
            token,
            current_app.config["SECRET_KEY"],
            current_app.config["DANGEROUS_SALT"],
            max_age_seconds,
        )
    except SignatureExpired:
        errors = {
            "invitation": "Your invitation to GOV.UK Notify has expired. "
            "Please ask the person that invited you to send you another one"
        }
        raise InvalidRequest(errors, status_code=400)
    except BadData:
        errors = {
            "invitation": "Something’s wrong with this link. Make sure you’ve copied the whole thing."
        }
        raise InvalidRequest(errors, status_code=400)

    invited_user = get_invited_user_by_id(invited_user_id)
    return jsonify(data=invited_user_schema.dump(invited_user)), 200<|MERGE_RESOLUTION|>--- conflicted
+++ resolved
@@ -47,17 +47,12 @@
         template_version=template.version,
         recipient=invited_user.email_address,
         service=service,
-<<<<<<< HEAD
-        personalisation={},
-        notification_type=EMAIL_TYPE,
-=======
         personalisation={
             "user_name": invited_user.from_user.name,
             "service_name": invited_user.service.name,
             "url": invited_user_url(invited_user.id, invite_link_host),
         },
         notification_type=NotificationType.EMAIL,
->>>>>>> 18dddf40
         api_key_id=None,
         key_type=KeyType.NORMAL,
         reply_to_text=invited_user.from_user.email_address,
