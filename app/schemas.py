import re
from datetime import (
    datetime,
    date,
    timedelta)
from flask_marshmallow.fields import fields
from marshmallow import (
    post_load,
    ValidationError,
    validates,
    validates_schema,
    pre_load,
    pre_dump,
    post_dump
)
from marshmallow_sqlalchemy import field_for

from notifications_utils.recipients import (
    validate_email_address,
    InvalidEmailError,
    validate_phone_number,
    InvalidPhoneError,
    validate_and_format_phone_number
)

from app import ma
from app import models
from app.models import ServicePermission
from app.dao.permissions_dao import permission_dao
from app.utils import get_template_instance


def _validate_positive_number(value, msg="Not a positive integer"):
    try:
        page_int = int(value)
        if page_int < 1:
            raise ValidationError(msg)
    except:
        raise ValidationError(msg)


def _validate_datetime_not_more_than_96_hours_in_future(dte, msg="Date cannot be more than 96hrs in the future"):
    if dte > datetime.utcnow() + timedelta(hours=96):
        raise ValidationError(msg)


def _validate_not_in_future(dte, msg="Date cannot be in the future"):
    if dte > date.today():
        raise ValidationError(msg)


def _validate_not_in_past(dte, msg="Date cannot be in the past"):
    if dte < date.today():
        raise ValidationError(msg)


def _validate_datetime_not_in_future(dte, msg="Date cannot be in the future"):
    if dte > datetime.utcnow():
        raise ValidationError(msg)


def _validate_datetime_not_in_past(dte, msg="Date cannot be in the past"):
    if dte < datetime.utcnow():
        raise ValidationError(msg)


class BaseSchema(ma.ModelSchema):

    def __init__(self, load_json=False, *args, **kwargs):
        self.load_json = load_json
        super(BaseSchema, self).__init__(*args, **kwargs)

    @post_load
    def make_instance(self, data):
        """Deserialize data to an instance of the model. Update an existing row
        if specified in `self.instance` or loaded by primary key(s) in the data;
        else create a new row.
        :param data: Data to deserialize.
        """
        if self.load_json:
            return data
        return super(BaseSchema, self).make_instance(data)


class UserSchema(BaseSchema):

    permissions = fields.Method("user_permissions", dump_only=True)
    password_changed_at = field_for(models.User, 'password_changed_at', format='%Y-%m-%d %H:%M:%S.%f')
    created_at = field_for(models.User, 'created_at', format='%Y-%m-%d %H:%M:%S.%f')

    def user_permissions(self, usr):
        retval = {}
        for x in permission_dao.get_permissions_by_user_id(usr.id):
            service_id = str(x.service_id)
            if service_id not in retval:
                retval[service_id] = []
            retval[service_id].append(x.permission)
        return retval

    class Meta:
        model = models.User
        exclude = (
            "updated_at", "created_at", "user_to_service",
            "_password", "verify_codes")
        strict = True


class UserUpdateAttributeSchema(BaseSchema):

    class Meta:
        model = models.User
        exclude = (
            'id', 'updated_at', 'created_at', 'user_to_service',
            '_password', 'verify_codes', 'logged_in_at', 'password_changed_at',
            'failed_login_count', 'state', 'platform_admin')
        strict = True

    @validates('name')
    def validate_name(self, value):
        if not value:
            raise ValidationError('Invalid name')

    @validates('email_address')
    def validate_email_address(self, value):
        try:
            validate_email_address(value)
        except InvalidEmailError as e:
            raise ValidationError(str(e))

    @validates('mobile_number')
    def validate_mobile_number(self, value):
        try:
            validate_phone_number(value, international=True)
        except InvalidPhoneError as error:
            raise ValidationError('Invalid phone number: {}'.format(error))

    @validates_schema(pass_original=True)
    def check_unknown_fields(self, data, original_data):
        for key in original_data:
            if key not in self.fields:
                raise ValidationError('Unknown field name {}'.format(key))


class UserUpdatePasswordSchema(BaseSchema):

    class Meta:
        model = models.User
        only = ('password')
        strict = True

    @validates_schema(pass_original=True)
    def check_unknown_fields(self, data, original_data):
        for key in original_data:
            if key not in self.fields:
                raise ValidationError('Unknown field name {}'.format(key))


class ProviderDetailsSchema(BaseSchema):
    created_by = fields.Nested(UserSchema, only=['id', 'name', 'email_address'], dump_only=True)

    class Meta:
        model = models.ProviderDetails
        exclude = ("provider_rates", "provider_stats")
        strict = True


class ProviderDetailsHistorySchema(BaseSchema):
    created_by = fields.Nested(UserSchema, only=['id', 'name', 'email_address'], dump_only=True)

    class Meta:
        model = models.ProviderDetailsHistory
        exclude = ("provider_rates", "provider_stats")
        strict = True


class ServiceSchema(BaseSchema):

    free_sms_fragment_limit = fields.Method(method_name='get_free_sms_fragment_limit')
    created_by = field_for(models.Service, 'created_by', required=True)
    organisation = field_for(models.Service, 'organisation')
    branding = field_for(models.Service, 'branding')
    dvla_organisation = field_for(models.Service, 'dvla_organisation')
    permissions = fields.Method("service_permissions")
    override_flag = False
    reply_to_email_address = fields.Method(method_name="get_reply_to_email_address")
<<<<<<< HEAD
    sms_sender = fields.Method(method_name="get_sms_sender")
=======
    letter_contact_block = fields.Method(method_name="get_letter_contact")
>>>>>>> 517fec5e

    def get_free_sms_fragment_limit(selfs, service):
        return service.free_sms_fragment_limit()

    def service_permissions(self, service):
        return [p.permission for p in service.permissions]

    def get_reply_to_email_address(self, service):
        return service.get_default_reply_to_email_address()

<<<<<<< HEAD
    def get_sms_sender(self, service):
        return service.get_default_sms_sender()
=======
    def get_letter_contact(self, service):
        return service.get_default_letter_contact()
>>>>>>> 517fec5e

    class Meta:
        model = models.Service
        dump_only = ['free_sms_fragment_limit', 'reply_to_email_address', 'letter_contact_block']
        exclude = (
            'updated_at',
            'created_at',
            'api_keys',
            'templates',
            'jobs',
            'old_id',
            'template_statistics',
            'service_provider_stats',
            'service_notification_stats',
            'service_sms_senders',
            'monthly_billing',
            'reply_to_email_addresses',
            'letter_contacts',
        )
        strict = True

    @validates('sms_sender')
    def validate_sms_sender(self, value):
        if value and not re.match(r'^[a-zA-Z0-9\s]+$', value):
            raise ValidationError('Only alphanumeric characters allowed')

    @validates('permissions')
    def validate_permissions(self, value):
        permissions = [v.permission for v in value]
        for p in permissions:
            if p not in models.SERVICE_PERMISSION_TYPES:
                raise ValidationError("Invalid Service Permission: '{}'".format(p))

        if len(set(permissions)) != len(permissions):
            duplicates = list(set([x for x in permissions if permissions.count(x) > 1]))
            raise ValidationError('Duplicate Service Permission: {}'.format(duplicates))

    @pre_load()
    def format_for_data_model(self, in_data):
        if isinstance(in_data, dict) and 'permissions' in in_data:
            str_permissions = in_data['permissions']
            permissions = []
            for p in str_permissions:
                permission = ServicePermission(service_id=in_data["id"], permission=p)
                permissions.append(permission)

            in_data['permissions'] = permissions


class DetailedServiceSchema(BaseSchema):
    statistics = fields.Dict()

    free_sms_fragment_limit = fields.Method(method_name='get_free_sms_fragment_limit')

    def get_free_sms_fragment_limit(selfs, service):
        return service.free_sms_fragment_limit()

    class Meta:
        model = models.Service
        exclude = (
            'api_keys',
            'templates',
            'users',
            'created_by',
            'jobs',
            'template_statistics',
            'service_provider_stats',
            'service_notification_stats',
            'organisation',
            'service_sms_senders',
            'monthly_billing',
            'reply_to_email_addresses',
            'letter_contact_block',         # new exclude from here
            'message_limit',
            'email_from',
            # 'free_sms_fragment_limit',
            'inbound_api',
            'dvla_organisation',
            'whitelist',
            'reply_to_email_address',
            'sms_sender',
            'permissions',
            'inbound_number',
            'inbound_sms'
        )


class NotificationModelSchema(BaseSchema):
    class Meta:
        model = models.Notification
        strict = True
        exclude = ('_personalisation', 'job', 'service', 'template', 'api_key',)

    status = fields.String(required=False)


class BaseTemplateSchema(BaseSchema):

    class Meta:
        model = models.Template
        exclude = ("service_id", "jobs")
        strict = True


class TemplateSchema(BaseTemplateSchema):

    created_by = field_for(models.Template, 'created_by', required=True)
    process_type = field_for(models.Template, 'process_type')
    redact_personalisation = fields.Method("redact")

    def redact(self, template):
        return template.redact_personalisation

    @validates_schema
    def validate_type(self, data):
        if data.get('template_type') in [models.EMAIL_TYPE, models.LETTER_TYPE]:
            subject = data.get('subject')
            if not subject or subject.strip() == '':
                raise ValidationError('Invalid template subject', 'subject')


class TemplateHistorySchema(BaseSchema):

    created_by = fields.Nested(UserSchema, only=['id', 'name', 'email_address'], dump_only=True)
    created_at = field_for(models.Template, 'created_at', format='%Y-%m-%d %H:%M:%S.%f')

    class Meta:
        model = models.TemplateHistory


class NotificationsStatisticsSchema(BaseSchema):
    class Meta:
        model = models.NotificationStatistics
        strict = True

    @pre_dump
    def handle_date_str(self, in_data):
        if isinstance(in_data, dict) and 'day' in in_data:
            in_data['day'] = datetime.strptime(in_data['day'], '%Y-%m-%d').date()
        return in_data


class ApiKeySchema(BaseSchema):

    created_by = field_for(models.ApiKey, 'created_by', required=True)
    key_type = field_for(models.ApiKey, 'key_type', required=True)

    class Meta:
        model = models.ApiKey
        exclude = ("service", "_secret")
        strict = True


class JobSchema(BaseSchema):
    created_by_user = fields.Nested(UserSchema, attribute="created_by",
                                    dump_to="created_by", only=["id", "name"], dump_only=True)
    created_by = field_for(models.Job, 'created_by', required=True, load_only=True)

    job_status = field_for(models.JobStatus, 'name', required=False)

    scheduled_for = fields.DateTime()
    service_name = fields.Nested(
        ServiceSchema, attribute="service", dump_to="service_name", only=["name"], dump_only=True)

    @validates('scheduled_for')
    def validate_scheduled_for(self, value):
        _validate_datetime_not_in_past(value)
        _validate_datetime_not_more_than_96_hours_in_future(value)

    class Meta:
        model = models.Job
        exclude = (
            'notifications',
            'notifications_sent',
            'notifications_delivered',
            'notifications_failed')
        strict = True


class RequestVerifyCodeSchema(ma.Schema):

    class Meta:
        strict = True

    to = fields.Str(required=False)


class NotificationSchema(ma.Schema):

    class Meta:
        strict = True

    status = fields.String(required=False)
    personalisation = fields.Dict(required=False)


class SmsNotificationSchema(NotificationSchema):
    to = fields.Str(required=True)

    @validates('to')
    def validate_to(self, value):
        try:
            validate_phone_number(value, international=True)
        except InvalidPhoneError as error:
            raise ValidationError('Invalid phone number: {}'.format(error))

    @post_load
    def format_phone_number(self, item):
        item['to'] = validate_and_format_phone_number(item['to'], international=True)
        return item


class EmailNotificationSchema(NotificationSchema):
    to = fields.Str(required=True)
    template = fields.Str(required=True)

    @validates('to')
    def validate_to(self, value):
        try:
            validate_email_address(value)
        except InvalidEmailError as e:
            raise ValidationError(str(e))


class SmsTemplateNotificationSchema(SmsNotificationSchema):
    template = fields.Str(required=True)
    job = fields.String()


class JobSmsTemplateNotificationSchema(SmsNotificationSchema):
    template = fields.Str(required=True)
    job = fields.String(required=True)


class JobEmailTemplateNotificationSchema(EmailNotificationSchema):
    template = fields.Str(required=True)
    job = fields.String(required=True)


class SmsAdminNotificationSchema(SmsNotificationSchema):
    content = fields.Str(required=True)


class NotificationWithTemplateSchema(BaseSchema):
    class Meta:
        model = models.Notification
        strict = True
        exclude = ('_personalisation', )

    template = fields.Nested(
        TemplateSchema,
        only=['id', 'version', 'name', 'template_type', 'content', 'subject', 'redact_personalisation'],
        dump_only=True
    )
    job = fields.Nested(JobSchema, only=["id", "original_file_name"], dump_only=True)
    created_by = fields.Nested(UserSchema, only=['id', 'name', 'email_address'], dump_only=True)
    status = fields.String(required=False)
    personalisation = fields.Dict(required=False)
    key_type = field_for(models.Notification, 'key_type', required=True)
    key_name = fields.String()

    @pre_dump
    def add_api_key_name(self, in_data):
        if in_data.api_key:
            in_data.key_name = in_data.api_key.name
        else:
            in_data.key_name = None
        return in_data


class NotificationWithPersonalisationSchema(NotificationWithTemplateSchema):
    template_history = fields.Nested(TemplateHistorySchema,
                                     only=['id', 'name', 'template_type', 'content', 'subject', 'version'],
                                     dump_only=True)

    class Meta(NotificationWithTemplateSchema.Meta):
        # mark as many fields as possible as required since this is a public api.
        # WARNING: Does _not_ reference fields computed in handle_template_merge, such as
        # 'body', 'subject' [for emails], and 'content_char_count'
        fields = (
            # db rows
            'id', 'to', 'job_row_number', 'template_version', 'billable_units', 'notification_type', 'created_at',
            'sent_at', 'sent_by', 'updated_at', 'status', 'reference',
            # computed fields
            'personalisation',
            # relationships
            'service', 'job', 'api_key', 'template_history'
        )

    @pre_dump
    def handle_personalisation_property(self, in_data):
        self.personalisation = in_data.personalisation
        return in_data

    @post_dump
    def handle_template_merge(self, in_data):
        in_data['template'] = in_data.pop('template_history')
        template = get_template_instance(in_data['template'], in_data['personalisation'])
        in_data['body'] = str(template)
        if in_data['template']['template_type'] != models.SMS_TYPE:
            in_data['subject'] = template.subject
            in_data['content_char_count'] = None
        else:
            in_data['content_char_count'] = template.content_count

        in_data.pop('personalisation', None)
        in_data['template'].pop('content', None)
        in_data['template'].pop('subject', None)
        return in_data


class InvitedUserSchema(BaseSchema):

    class Meta:
        model = models.InvitedUser
        strict = True

    @validates('email_address')
    def validate_to(self, value):
        try:
            validate_email_address(value)
        except InvalidEmailError as e:
            raise ValidationError(str(e))


class PermissionSchema(BaseSchema):

    # Override generated fields
    user = field_for(models.Permission, 'user', dump_only=True)
    service = field_for(models.Permission, 'service', dump_only=True)
    permission = field_for(models.Permission, 'permission')

    __envelope__ = {
        'single': 'permission',
        'many': 'permissions',
    }

    class Meta:
        model = models.Permission
        exclude = ("created_at",)
        strict = True


class EmailDataSchema(ma.Schema):

    class Meta:
        strict = True

    email = fields.Str(required=True)

    @validates('email')
    def validate_email(self, value):
        try:
            validate_email_address(value)
        except InvalidEmailError as e:
            raise ValidationError(str(e))


class NotificationsFilterSchema(ma.Schema):

    class Meta:
        strict = True

    template_type = fields.Nested(BaseTemplateSchema, only=['template_type'], many=True)
    status = fields.Nested(NotificationModelSchema, only=['status'], many=True)
    page = fields.Int(required=False)
    page_size = fields.Int(required=False)
    limit_days = fields.Int(required=False)
    include_jobs = fields.Boolean(required=False)
    include_from_test_key = fields.Boolean(required=False)
    older_than = fields.UUID(required=False)
    format_for_csv = fields.String()
    to = fields.String()

    @pre_load
    def handle_multidict(self, in_data):
        if isinstance(in_data, dict) and hasattr(in_data, 'getlist'):
            out_data = dict([(k, in_data.get(k)) for k in in_data.keys()])
            if 'template_type' in in_data:
                out_data['template_type'] = [{'template_type': x} for x in in_data.getlist('template_type')]
            if 'status' in in_data:
                out_data['status'] = [{"status": x} for x in in_data.getlist('status')]

        return out_data

    @post_load
    def convert_schema_object_to_field(self, in_data):
        if 'template_type' in in_data:
            in_data['template_type'] = [x.template_type for x in in_data['template_type']]
        if 'status' in in_data:
            in_data['status'] = [x.status for x in in_data['status']]
        return in_data

    @validates('page')
    def validate_page(self, value):
        _validate_positive_number(value)

    @validates('page_size')
    def validate_page_size(self, value):
        _validate_positive_number(value)


class ServiceHistorySchema(ma.Schema):
    id = fields.UUID()
    name = fields.String()
    created_at = fields.DateTime()
    updated_at = fields.DateTime()
    active = fields.Boolean()
    message_limit = fields.Integer()
    restricted = fields.Boolean()
    email_from = fields.String()
    created_by_id = fields.UUID()
    version = fields.Integer()


class ApiKeyHistorySchema(ma.Schema):
    id = fields.UUID()
    name = fields.String()
    service_id = fields.UUID()
    expiry_date = fields.DateTime()
    created_at = fields.DateTime()
    updated_at = fields.DateTime()
    created_by_id = fields.UUID()


class EventSchema(BaseSchema):
    class Meta:
        model = models.Event
        strict = True


class DaySchema(ma.Schema):

    class Meta:
        strict = True

    day = fields.Date(required=True)

    @validates('day')
    def validate_day(self, value):
        _validate_not_in_future(value)


class UnarchivedTemplateSchema(BaseSchema):
    archived = fields.Boolean(required=True)

    @validates_schema
    def validate_archived(self, data):
        if data['archived']:
            raise ValidationError('Template has been deleted', 'template')


user_schema = UserSchema()
user_schema_load_json = UserSchema(load_json=True)
user_update_schema_load_json = UserUpdateAttributeSchema(load_json=True, partial=True)
user_update_password_schema_load_json = UserUpdatePasswordSchema(load_json=True, partial=True)
service_schema = ServiceSchema()
service_schema_load_json = ServiceSchema(load_json=True)
detailed_service_schema = DetailedServiceSchema()
template_schema = TemplateSchema()
template_schema_load_json = TemplateSchema(load_json=True)
api_key_schema = ApiKeySchema()
api_key_schema_load_json = ApiKeySchema(load_json=True)
job_schema = JobSchema()
job_schema_load_json = JobSchema(load_json=True)
request_verify_code_schema = RequestVerifyCodeSchema()
sms_admin_notification_schema = SmsAdminNotificationSchema()
sms_template_notification_schema = SmsTemplateNotificationSchema()
job_sms_template_notification_schema = JobSmsTemplateNotificationSchema()
email_notification_schema = EmailNotificationSchema()
job_email_template_notification_schema = JobEmailTemplateNotificationSchema()
notification_schema = NotificationModelSchema()
notification_with_template_schema = NotificationWithTemplateSchema()
notification_with_personalisation_schema = NotificationWithPersonalisationSchema()
invited_user_schema = InvitedUserSchema()
permission_schema = PermissionSchema()
email_data_request_schema = EmailDataSchema()
notifications_statistics_schema = NotificationsStatisticsSchema()
notifications_filter_schema = NotificationsFilterSchema()
service_history_schema = ServiceHistorySchema()
api_key_history_schema = ApiKeyHistorySchema()
template_history_schema = TemplateHistorySchema()
event_schema = EventSchema()
provider_details_schema = ProviderDetailsSchema()
provider_details_history_schema = ProviderDetailsHistorySchema()
day_schema = DaySchema()
unarchived_template_schema = UnarchivedTemplateSchema()<|MERGE_RESOLUTION|>--- conflicted
+++ resolved
@@ -183,11 +183,8 @@
     permissions = fields.Method("service_permissions")
     override_flag = False
     reply_to_email_address = fields.Method(method_name="get_reply_to_email_address")
-<<<<<<< HEAD
     sms_sender = fields.Method(method_name="get_sms_sender")
-=======
     letter_contact_block = fields.Method(method_name="get_letter_contact")
->>>>>>> 517fec5e
 
     def get_free_sms_fragment_limit(selfs, service):
         return service.free_sms_fragment_limit()
@@ -198,13 +195,11 @@
     def get_reply_to_email_address(self, service):
         return service.get_default_reply_to_email_address()
 
-<<<<<<< HEAD
     def get_sms_sender(self, service):
         return service.get_default_sms_sender()
-=======
+
     def get_letter_contact(self, service):
         return service.get_default_letter_contact()
->>>>>>> 517fec5e
 
     class Meta:
         model = models.Service
