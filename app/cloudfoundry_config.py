import json
import os


def find_by_service_name(services, service_name):
    for i in range(len(services)):
        if services[i]['name'] == service_name:
            return services[i]
    return None


def extract_cloudfoundry_config():
    vcap_services = json.loads(os.environ['VCAP_SERVICES'])

    # Postgres config
    os.environ['SQLALCHEMY_DATABASE_URI'] = \
        vcap_services['aws-rds'][0]['credentials']['uri'].replace('postgres', 'postgresql')
    # Redis config
    os.environ['REDIS_URL'] = \
        vcap_services['aws-elasticache-redis'][0]['credentials']['uri'].replace('redis://', 'rediss://')

    # CSV Upload Bucket Name
<<<<<<< HEAD
    bucket_service = find_by_service_name(
        vcap_services['s3'],
        f"notifications-api-csv-upload-bucket-{os.environ['DEPLOY_ENV']}"
    )
=======
    bucket_service = \
        find_by_service_name(vcap_services['s3'], f"notifications-api-csv-upload-bucket-{os.environ['DEPLOY_ENV']}")
>>>>>>> 3942a1b9
    if bucket_service:
        os.environ['CSV_UPLOAD_BUCKET_NAME'] = bucket_service['credentials']['bucket']
        os.environ['CSV_UPLOAD_ACCESS_KEY'] = bucket_service['credentials']['access_key_id']
        os.environ['CSV_UPLOAD_SECRET_KEY'] = bucket_service['credentials']['secret_access_key']
        os.environ['CSV_UPLOAD_REGION'] = bucket_service['credentials']['region']

    # Contact List Bucket Name
<<<<<<< HEAD
    bucket_service = find_by_service_name(
        vcap_services['s3'],
        f"notifications-api-contact-list-bucket-{os.environ['DEPLOY_ENV']}"
    )
=======
    bucket_service = \
        find_by_service_name(vcap_services['s3'], f"notifications-api-contact-list-bucket-{os.environ['DEPLOY_ENV']}")
>>>>>>> 3942a1b9
    if bucket_service:
        os.environ['CONTACT_LIST_BUCKET_NAME'] = bucket_service['credentials']['bucket']
        os.environ['CONTACT_LIST_ACCESS_KEY'] = bucket_service['credentials']['access_key_id']
        os.environ['CONTACT_LIST_SECRET_KEY'] = bucket_service['credentials']['secret_access_key']
        os.environ['CONTACT_LIST_REGION'] = bucket_service['credentials']['region']<|MERGE_RESOLUTION|>--- conflicted
+++ resolved
@@ -20,15 +20,10 @@
         vcap_services['aws-elasticache-redis'][0]['credentials']['uri'].replace('redis://', 'rediss://')
 
     # CSV Upload Bucket Name
-<<<<<<< HEAD
     bucket_service = find_by_service_name(
         vcap_services['s3'],
         f"notifications-api-csv-upload-bucket-{os.environ['DEPLOY_ENV']}"
     )
-=======
-    bucket_service = \
-        find_by_service_name(vcap_services['s3'], f"notifications-api-csv-upload-bucket-{os.environ['DEPLOY_ENV']}")
->>>>>>> 3942a1b9
     if bucket_service:
         os.environ['CSV_UPLOAD_BUCKET_NAME'] = bucket_service['credentials']['bucket']
         os.environ['CSV_UPLOAD_ACCESS_KEY'] = bucket_service['credentials']['access_key_id']
@@ -36,15 +31,10 @@
         os.environ['CSV_UPLOAD_REGION'] = bucket_service['credentials']['region']
 
     # Contact List Bucket Name
-<<<<<<< HEAD
     bucket_service = find_by_service_name(
         vcap_services['s3'],
         f"notifications-api-contact-list-bucket-{os.environ['DEPLOY_ENV']}"
     )
-=======
-    bucket_service = \
-        find_by_service_name(vcap_services['s3'], f"notifications-api-contact-list-bucket-{os.environ['DEPLOY_ENV']}")
->>>>>>> 3942a1b9
     if bucket_service:
         os.environ['CONTACT_LIST_BUCKET_NAME'] = bucket_service['credentials']['bucket']
         os.environ['CONTACT_LIST_ACCESS_KEY'] = bucket_service['credentials']['access_key_id']
