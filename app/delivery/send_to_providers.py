--- conflicted
+++ resolved
@@ -172,12 +172,8 @@
 
 @cached(cache=provider_cache)
 def provider_to_use(notification_type, international=True):
-<<<<<<< HEAD
-    international = False # TODO: remove or resolve the functionality of this
-=======
     international = False # TODO: remove or resolve the functionality of this flag
     # TODO rip firetext and mmg out of early migrations and clean up the expression below
->>>>>>> 57c2919d
     active_providers = [
         p for p in get_provider_details_by_notification_type(notification_type, international) if p.active and p.identifier not in ['firetext','mmg']
     ]
