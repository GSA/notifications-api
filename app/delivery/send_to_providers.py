--- conflicted
+++ resolved
@@ -147,15 +147,8 @@
         plain_text_email = PlainTextEmailTemplate(
             template_dict, values=notification.personalisation
         )
-<<<<<<< HEAD
-
-        if notification.key_type == KEY_TYPE_TEST:
-=======
-        # Someone needs an email, possibly new registration
-        recipient = redis_store.get(f"email-address-{notification.id}")
-        recipient = recipient.decode("utf-8")
+
         if notification.key_type == KeyType.TEST:
->>>>>>> 18dddf40
             notification.reference = str(create_uuid())
             update_notification_to_sending(notification, provider)
             send_email_response(notification.reference, recipient)
