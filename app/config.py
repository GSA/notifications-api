import json
from datetime import timedelta
from os import getenv, path

import notifications_utils
from celery.schedules import crontab
from kombu import Exchange, Queue

from app.cloudfoundry_config import cloud_config


class QueueNames(object):
    PERIODIC = "periodic-tasks"
    PRIORITY = "priority-tasks"
    DATABASE = "database-tasks"
    SEND_SMS = "send-sms-tasks"
    CHECK_SMS = "check-sms_tasks"
    SEND_EMAIL = "send-email-tasks"
    REPORTING = "reporting-tasks"
    JOBS = "job-tasks"
    RETRY = "retry-tasks"
    NOTIFY = "notify-internal-tasks"
    CALLBACKS = "service-callbacks"
    CALLBACKS_RETRY = "service-callbacks-retry"
    SMS_CALLBACKS = "sms-callbacks"
    ANTIVIRUS = "antivirus-tasks"
    SAVE_API_EMAIL = "save-api-email-tasks"
    SAVE_API_SMS = "save-api-sms-tasks"

    @staticmethod
    def all_queues():
        return [
            QueueNames.PRIORITY,
            QueueNames.PERIODIC,
            QueueNames.DATABASE,
            QueueNames.SEND_SMS,
            QueueNames.CHECK_SMS,
            QueueNames.SEND_EMAIL,
            QueueNames.REPORTING,
            QueueNames.JOBS,
            QueueNames.RETRY,
            QueueNames.NOTIFY,
            QueueNames.CALLBACKS,
            QueueNames.CALLBACKS_RETRY,
            QueueNames.SMS_CALLBACKS,
            QueueNames.SAVE_API_EMAIL,
            QueueNames.SAVE_API_SMS,
        ]


class TaskNames(object):
    PROCESS_INCOMPLETE_JOBS = "process-incomplete-jobs"
    SCAN_FILE = "scan-file"


class Config(object):
    NOTIFY_APP_NAME = "api"
    NOTIFY_ENVIRONMENT = getenv("NOTIFY_ENVIRONMENT", "development")
    # URL of admin app
    ADMIN_BASE_URL = getenv("ADMIN_BASE_URL", "http://localhost:6012")
    # URL of api app (on AWS this is the internal api endpoint)
    API_HOST_NAME = getenv("API_HOST_NAME", "http://localhost:6011")

    # Credentials
    # secrets that internal apps, such as the admin app or document download, must use to authenticate with the API
    # ADMIN_CLIENT_ID is called ADMIN_CLIENT_USER_NAME in api repo, they should match
    ADMIN_CLIENT_ID = getenv("ADMIN_CLIENT_ID", "notify-admin")
    INTERNAL_CLIENT_API_KEYS = json.loads(
        getenv(
            "INTERNAL_CLIENT_API_KEYS",
            ('{"%s":["%s"]}' % (ADMIN_CLIENT_ID, getenv("ADMIN_CLIENT_SECRET"))),
        )
    )
    ALLOW_EXPIRED_API_TOKEN = False
    # encyption secret/salt
    SECRET_KEY = getenv("SECRET_KEY")
    DANGEROUS_SALT = getenv("DANGEROUS_SALT")
    ROUTE_SECRET_KEY_1 = getenv("ROUTE_SECRET_KEY_1", "dev-route-secret-key-1")
    ROUTE_SECRET_KEY_2 = getenv("ROUTE_SECRET_KEY_2", "dev-route-secret-key-2")

    # DB settings
    SQLALCHEMY_DATABASE_URI = cloud_config.database_url
    SQLALCHEMY_RECORD_QUERIES = False
    SQLALCHEMY_TRACK_MODIFICATIONS = False
    SQLALCHEMY_POOL_SIZE = int(getenv("SQLALCHEMY_POOL_SIZE", 5))
    SQLALCHEMY_POOL_TIMEOUT = 30
    SQLALCHEMY_POOL_RECYCLE = 300
    SQLALCHEMY_STATEMENT_TIMEOUT = 1200
    PAGE_SIZE = 50
    API_PAGE_SIZE = 250
    REDIS_URL = cloud_config.redis_url
    REDIS_ENABLED = getenv("REDIS_ENABLED", "0") == "1"
    EXPIRE_CACHE_TEN_MINUTES = 600
    EXPIRE_CACHE_EIGHT_DAYS = 8 * 24 * 60 * 60

    # AWS Settings
    AWS_US_TOLL_FREE_NUMBER = getenv("AWS_US_TOLL_FREE_NUMBER")
    # Whether to ignore POSTs from SNS for replies to SMS we sent
    RECEIVE_INBOUND_SMS = False
    NOTIFY_EMAIL_DOMAIN = cloud_config.ses_email_domain
    SES_STUB_URL = (
        None  # TODO: set to a URL in env and remove this to use a stubbed SES service
    )
    # AWS SNS topics for delivery receipts
    VALIDATE_SNS_TOPICS = True
    VALID_SNS_TOPICS = cloud_config.sns_topic_arns

    # these should always add up to 100%
    SMS_PROVIDER_RESTING_POINTS = {
        "sns": 100,
    }

    # Zendesk
    ZENDESK_API_KEY = getenv("ZENDESK_API_KEY")

    # Logging
    DEBUG = False

    # Monitoring
    CRONITOR_ENABLED = False
    CRONITOR_KEYS = json.loads(getenv("CRONITOR_KEYS", "{}"))

    # Antivirus
    ANTIVIRUS_ENABLED = getenv("ANTIVIRUS_ENABLED", "1") == "1"

    SENDING_NOTIFICATIONS_TIMEOUT_PERIOD = 259200  # 3 days
    INVITATION_EXPIRATION_DAYS = 2
    TEST_MESSAGE_FILENAME = "Test message"
    ONE_OFF_MESSAGE_FILENAME = "Report"
    MAX_VERIFY_CODE_COUNT = 5
    MAX_FAILED_LOGIN_COUNT = 10
    API_RATE_LIMIT_ENABLED = True

    # Default data
    CONFIG_FILES = path.dirname(__file__) + "/config_files/"

    NOTIFY_SERVICE_ID = "d6aa2c68-a2d9-4437-ab19-3ae8eb202553"
    NOTIFY_USER_ID = "6af522d0-2915-4e52-83a3-3690455a5fe6"
    INVITATION_EMAIL_TEMPLATE_ID = "4f46df42-f795-4cc4-83bb-65ca312f49cc"
    SMS_CODE_TEMPLATE_ID = "36fb0730-6259-4da1-8a80-c8de22ad4246"
    EMAIL_2FA_TEMPLATE_ID = "299726d2-dba6-42b8-8209-30e1d66ea164"
    NEW_USER_EMAIL_VERIFICATION_TEMPLATE_ID = "ece42649-22a8-4d06-b87f-d52d5d3f0a27"
    PASSWORD_RESET_TEMPLATE_ID = (
        "474e9242-823b-4f99-813d-ed392e7f1201"  # nosec B105 - this is not a password
    )
    ALREADY_REGISTERED_EMAIL_TEMPLATE_ID = "0880fbb1-a0c6-46f0-9a8e-36c986381ceb"
    CHANGE_EMAIL_CONFIRMATION_TEMPLATE_ID = "eb4d9930-87ab-4aef-9bce-786762687884"
    SERVICE_NOW_LIVE_TEMPLATE_ID = "618185c6-3636-49cd-b7d2-6f6f5eb3bdde"
    ORGANIZATION_INVITATION_EMAIL_TEMPLATE_ID = "203566f0-d835-47c5-aa06-932439c86573"
    TEAM_MEMBER_EDIT_EMAIL_TEMPLATE_ID = "c73f1d71-4049-46d5-a647-d013bdeca3f0"
    TEAM_MEMBER_EDIT_MOBILE_TEMPLATE_ID = "8a31520f-4751-4789-8ea1-fe54496725eb"
    REPLY_TO_EMAIL_ADDRESS_VERIFICATION_TEMPLATE_ID = (
        "a42f1d17-9404-46d5-a647-d013bdfca3e1"
    )
    MOU_SIGNER_RECEIPT_TEMPLATE_ID = "4fd2e43c-309b-4e50-8fb8-1955852d9d71"
    MOU_SIGNED_ON_BEHALF_SIGNER_RECEIPT_TEMPLATE_ID = (
        "c20206d5-bf03-4002-9a90-37d5032d9e84"
    )
    MOU_SIGNED_ON_BEHALF_ON_BEHALF_RECEIPT_TEMPLATE_ID = (
        "522b6657-5ca5-4368-a294-6b527703bd0b"
    )
    NOTIFY_INTERNATIONAL_SMS_SENDER = getenv("AWS_US_TOLL_FREE_NUMBER")
    LETTERS_VOLUME_EMAIL_TEMPLATE_ID = "11fad854-fd38-4a7c-bd17-805fb13dfc12"
    NHS_EMAIL_BRANDING_ID = "a7dc4e56-660b-4db7-8cff-12c37b12b5ea"
    # we only need real email in Live environment (production)
    DVLA_EMAIL_ADDRESSES = json.loads(getenv("DVLA_EMAIL_ADDRESSES", "[]"))

    CELERY = {
        "broker_url": REDIS_URL,
        "broker_transport_options": {
            "visibility_timeout": 310,
        },
        "timezone": getenv("TIMEZONE", "UTC"),
        "imports": [
            "app.celery.tasks",
            "app.celery.scheduled_tasks",
            "app.celery.reporting_tasks",
            "app.celery.nightly_tasks",
        ],
        # this is overriden by the -Q command, but locally, we should read from all queues
        "task_queues": [
            Queue(queue, Exchange("default"), routing_key=queue)
            for queue in QueueNames.all_queues()
        ],
        "beat_schedule": {
            # app/celery/scheduled_tasks.py
            "run-scheduled-jobs": {
                "task": "run-scheduled-jobs",
                "schedule": crontab(minute="0,15,30,45"),
                "options": {"queue": QueueNames.PERIODIC},
            },
            "delete-verify-codes": {
                "task": "delete-verify-codes",
                "schedule": timedelta(minutes=63),
                "options": {"queue": QueueNames.PERIODIC},
            },
            "delete-invitations": {
                "task": "delete-invitations",
                "schedule": timedelta(minutes=66),
                "options": {"queue": QueueNames.PERIODIC},
            },
            "check-job-status": {
                "task": "check-job-status",
                "schedule": crontab(),
                "options": {"queue": QueueNames.PERIODIC},
            },
            "check-for-missing-rows-in-completed-jobs": {
                "task": "check-for-missing-rows-in-completed-jobs",
                "schedule": crontab(minute="*/10"),
                "options": {"queue": QueueNames.PERIODIC},
            },
            "replay-created-notifications": {
                "task": "replay-created-notifications",
                "schedule": crontab(minute="0, 15, 30, 45"),
                "options": {"queue": QueueNames.PERIODIC},
            },
            # app/celery/nightly_tasks.py
            "timeout-sending-notifications": {
                "task": "timeout-sending-notifications",
                "schedule": crontab(hour=4, minute=5),
                "options": {"queue": QueueNames.PERIODIC},
            },
            "create-nightly-billing": {
                "task": "create-nightly-billing",
                "schedule": crontab(hour=4, minute=15),
                "options": {"queue": QueueNames.REPORTING},
            },
            "create-nightly-notification-status": {
                "task": "create-nightly-notification-status",
                "schedule": crontab(
                    hour=4, minute=30
                ),  # after 'timeout-sending-notifications'
                "options": {"queue": QueueNames.REPORTING},
            },
            "delete-notifications-older-than-retention": {
                "task": "delete-notifications-older-than-retention",
                "schedule": crontab(
                    hour=7, minute=0
                ),  # after 'create-nightly-notification-status'
                "options": {"queue": QueueNames.REPORTING},
            },
            "delete-inbound-sms": {
                "task": "delete-inbound-sms",
                "schedule": crontab(hour=5, minute=40),
                "options": {"queue": QueueNames.PERIODIC},
            },
            "save-daily-notification-processing-time": {
                "task": "save-daily-notification-processing-time",
                "schedule": crontab(hour=6, minute=0),
                "options": {"queue": QueueNames.PERIODIC},
            },
            "cleanup-unfinished-jobs": {
                "task": "cleanup-unfinished-jobs",
                "schedule": crontab(hour=4, minute=5),
                "options": {"queue": QueueNames.PERIODIC},
            },
            "remove_sms_email_jobs": {
                "task": "remove_sms_email_jobs",
                "schedule": crontab(hour=8, minute=0),
                "options": {"queue": QueueNames.PERIODIC},
            },
            "check-for-services-with-high-failure-rates-or-sending-to-tv-numbers": {
                "task": "check-for-services-with-high-failure-rates-or-sending-to-tv-numbers",
                "schedule": crontab(day_of_week="mon-fri", hour=14, minute=30),
                "options": {"queue": QueueNames.PERIODIC},
            },
        },
    }

    # we can set celeryd_prefetch_multiplier to be 1 for celery apps which handle only long running tasks
    if getenv("CELERYD_PREFETCH_MULTIPLIER"):
        CELERY["worker_prefetch_multiplier"] = getenv("CELERYD_PREFETCH_MULTIPLIER")

    FROM_NUMBER = "development"

    SIMULATED_EMAIL_ADDRESSES = (
        "simulate-delivered@notifications.service.gov.uk",
        "simulate-delivered-2@notifications.service.gov.uk",
        "simulate-delivered-3@notifications.service.gov.uk",
    )
    SIMULATED_SMS_NUMBERS = ("+12028675000", "+12028675111", "+12028675222")

    FREE_SMS_TIER_FRAGMENT_COUNT = 250000

<<<<<<< HEAD
    DAILY_MESSAGE_LIMIT = 5000
    TOTAL_MESSAGE_LIMIT = 250000
=======
    DAILY_MESSAGE_LIMIT = notifications_utils.DAILY_MESSAGE_LIMIT
>>>>>>> 85de5bfc

    HIGH_VOLUME_SERVICE = json.loads(getenv("HIGH_VOLUME_SERVICE", "[]"))

    TEMPLATE_PREVIEW_API_HOST = getenv(
        "TEMPLATE_PREVIEW_API_HOST", "http://localhost:6013"
    )
    TEMPLATE_PREVIEW_API_KEY = getenv("TEMPLATE_PREVIEW_API_KEY", "my-secret-key")

    DOCUMENT_DOWNLOAD_API_HOST = getenv(
        "DOCUMENT_DOWNLOAD_API_HOST", "http://localhost:7000"
    )
    DOCUMENT_DOWNLOAD_API_KEY = getenv("DOCUMENT_DOWNLOAD_API_KEY", "auth-token")


def _s3_credentials_from_env(bucket_prefix):
    return {
        "bucket": getenv(f"{bucket_prefix}_BUCKET_NAME"),
        "access_key_id": getenv(f"{bucket_prefix}_AWS_ACCESS_KEY_ID"),
        "secret_access_key": getenv(f"{bucket_prefix}_AWS_SECRET_ACCESS_KEY"),
        "region": getenv(f"{bucket_prefix}_AWS_REGION"),
    }


class Development(Config):
    DEBUG = True
    NOTIFY_LOG_LEVEL = "DEBUG"
    SQLALCHEMY_ECHO = False
    DVLA_EMAIL_ADDRESSES = ["success@simulator.amazonses.com"]

    # Buckets
    CSV_UPLOAD_BUCKET = _s3_credentials_from_env("CSV")

    # credential overrides
    DANGEROUS_SALT = "development-notify-salt"
    SECRET_KEY = (
        "dev-notify-secret-key"  # nosec B105 - this is only used in development
    )
    INTERNAL_CLIENT_API_KEYS = {Config.ADMIN_CLIENT_ID: ["dev-notify-secret-key"]}
    ALLOW_EXPIRED_API_TOKEN = getenv("ALLOW_EXPIRED_API_TOKEN", "0") == "1"


class Test(Development):
    FROM_NUMBER = "testing"
    TESTING = True
    ANTIVIRUS_ENABLED = True
    DVLA_EMAIL_ADDRESSES = [
        "success@simulator.amazonses.com",
        "success+2@simulator.amazonses.com",
    ]

    HIGH_VOLUME_SERVICE = [
        "941b6f9a-50d7-4742-8d50-f365ca74bf27",
        "63f95b86-2d19-4497-b8b2-ccf25457df4e",
        "7e5950cb-9954-41f5-8376-962b8c8555cf",
        "10d1b9c9-0072-4fa9-ae1c-595e333841da",
    ]

    # this is overriden in CI
    SQLALCHEMY_DATABASE_URI = getenv("SQLALCHEMY_DATABASE_TEST_URI")

    CELERY = {
        **Config.CELERY,
        "broker_url": "you-forgot-to-mock-celery-in-your-tests://",
    }

    TEMPLATE_PREVIEW_API_HOST = "http://localhost:9999"


class Production(Config):
    # buckets
    CSV_UPLOAD_BUCKET = cloud_config.s3_credentials(
        f"notify-api-csv-upload-bucket-{Config.NOTIFY_ENVIRONMENT}"
    )

    FROM_NUMBER = "US Notify"
    CRONITOR_ENABLED = True


class Staging(Production):
    pass


class Demo(Production):
    pass


configs = {
    "development": Development,
    "test": Test,
    "staging": Staging,
    "demo": Demo,
    "sandbox": Staging,
    "production": Production,
}<|MERGE_RESOLUTION|>--- conflicted
+++ resolved
@@ -282,12 +282,9 @@
 
     FREE_SMS_TIER_FRAGMENT_COUNT = 250000
 
-<<<<<<< HEAD
-    DAILY_MESSAGE_LIMIT = 5000
     TOTAL_MESSAGE_LIMIT = 250000
-=======
+
     DAILY_MESSAGE_LIMIT = notifications_utils.DAILY_MESSAGE_LIMIT
->>>>>>> 85de5bfc
 
     HIGH_VOLUME_SERVICE = json.loads(getenv("HIGH_VOLUME_SERVICE", "[]"))
 
