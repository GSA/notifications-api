from sqlalchemy.orm.exc import NoResultFound
from flask import current_app
from notifications_utils import SMS_CHAR_COUNT_LIMIT
from notifications_utils.recipients import (
    validate_and_format_phone_number,
    validate_and_format_email_address,
    get_international_phone_info
)
from notifications_utils.clients.redis import rate_limit_cache_key, daily_limit_cache_key

from app.dao import services_dao, templates_dao
from app.dao.service_sms_sender_dao import dao_get_service_sms_senders_by_id
from app.models import (
    INTERNATIONAL_SMS_TYPE, SMS_TYPE, EMAIL_TYPE, LETTER_TYPE,
    KEY_TYPE_TEST, KEY_TYPE_TEAM, SCHEDULE_NOTIFICATIONS
)
from app.service.utils import service_allowed_to_send_to
from app.v2.errors import TooManyRequestsError, BadRequestError, RateLimitError
from app import redis_store
from app.notifications.process_notifications import create_content_for_notification
from app.utils import get_public_notify_type_text
from app.dao.service_email_reply_to_dao import dao_get_reply_to_by_id
from app.dao.service_letter_contact_dao import dao_get_letter_contact_by_id


def check_service_over_api_rate_limit(service, api_key):
    if current_app.config['API_RATE_LIMIT_ENABLED'] and current_app.config['REDIS_ENABLED']:
        cache_key = rate_limit_cache_key(service.id, api_key.key_type)
        rate_limit = service.rate_limit
        interval = 60
        if redis_store.exceeded_rate_limit(cache_key, rate_limit, interval):
            current_app.logger.info("service {} has been rate limited for throughput".format(service.id))
            raise RateLimitError(rate_limit, interval, api_key.key_type)


def check_service_over_daily_message_limit(key_type, service):
    if key_type != KEY_TYPE_TEST and current_app.config['REDIS_ENABLED']:
        cache_key = daily_limit_cache_key(service.id)
        service_stats = redis_store.get(cache_key)
        if not service_stats:
            service_stats = services_dao.fetch_todays_total_message_count(service.id)
            redis_store.set(cache_key, service_stats, ex=3600)
        if int(service_stats) >= service.message_limit:
            current_app.logger.info(
                "service {} has been rate limited for daily use sent {} limit {}".format(
                    service.id, int(service_stats), service.message_limit)
            )
            raise TooManyRequestsError(service.message_limit)


def check_rate_limiting(service, api_key):
    check_service_over_api_rate_limit(service, api_key)
    check_service_over_daily_message_limit(api_key.key_type, service)


def check_template_is_for_notification_type(notification_type, template_type):
    if notification_type != template_type:
        message = "{0} template is not suitable for {1} notification".format(template_type,
                                                                             notification_type)
        raise BadRequestError(fields=[{'template': message}], message=message)


def check_template_is_active(template):
    if template.archived:
        raise BadRequestError(fields=[{'template': 'Template has been deleted'}],
                              message="Template has been deleted")


def service_can_send_to_recipient(send_to, key_type, service, allow_whitelisted_recipients=True):
    if not service_allowed_to_send_to(send_to, service, key_type, allow_whitelisted_recipients):
        if key_type == KEY_TYPE_TEAM:
            message = 'Can’t send to this recipient using a team-only API key'
        else:
            message = (
                'Can’t send to this recipient when service is in trial mode '
                '– see https://www.notifications.service.gov.uk/trial-mode'
            )
        raise BadRequestError(message=message)


def service_has_permission(notify_type, permissions):
    return notify_type in [p.permission for p in permissions]


def check_service_has_permission(notify_type, permissions):
    if not service_has_permission(notify_type, permissions):
        raise BadRequestError(message="Service is not allowed to send {}".format(
            get_public_notify_type_text(notify_type, plural=True)
        ))


def check_if_service_can_send_files_by_email(service_contact_link, service_id):
    if not service_contact_link:

        raise BadRequestError(
<<<<<<< HEAD
            message=f"Send files by email has not been set up - add contact details for your service at "
                    f"{current_app.config['ADMIN_BASE_URL']}/services/{service_id}/service-settings/send-files-by-email"
=======
            message="Send files by email has not been set up - go to your Settings page to manage Send files by email."
>>>>>>> 835def8c
        )


def check_service_can_schedule_notification(permissions, scheduled_for):
    if scheduled_for:
        if not service_has_permission(SCHEDULE_NOTIFICATIONS, permissions):
            raise BadRequestError(message="Cannot schedule notifications (this feature is invite-only)")


def validate_and_format_recipient(send_to, key_type, service, notification_type, allow_whitelisted_recipients=True):
    if send_to is None:
        raise BadRequestError(message="Recipient can't be empty")

    service_can_send_to_recipient(send_to, key_type, service, allow_whitelisted_recipients)

    if notification_type == SMS_TYPE:
        international_phone_info = get_international_phone_info(send_to)

        if international_phone_info.international and \
                INTERNATIONAL_SMS_TYPE not in [p.permission for p in service.permissions]:
            raise BadRequestError(message="Cannot send to international mobile numbers")

        return validate_and_format_phone_number(
            number=send_to,
            international=international_phone_info.international
        )
    elif notification_type == EMAIL_TYPE:
        return validate_and_format_email_address(email_address=send_to)


def check_sms_content_char_count(content_count):
    if content_count > SMS_CHAR_COUNT_LIMIT:
        message = 'Content for template has a character count greater than the limit of {}'.format(SMS_CHAR_COUNT_LIMIT)
        raise BadRequestError(message=message)


def check_notification_content_is_not_empty(template_with_content):
    if template_with_content.is_message_empty():
        message = 'Your message is empty.'
        raise BadRequestError(message=message)


def validate_template(template_id, personalisation, service, notification_type):
    try:
        template = templates_dao.dao_get_template_by_id_and_service_id(
            template_id=template_id,
            service_id=service.id
        )
    except NoResultFound:
        message = 'Template not found'
        raise BadRequestError(message=message,
                              fields=[{'template': message}])

    check_template_is_for_notification_type(notification_type, template.template_type)
    check_template_is_active(template)

    template_with_content = create_content_for_notification(template, personalisation)
    check_notification_content_is_not_empty(template_with_content)
    if template.template_type == SMS_TYPE:
        check_sms_content_char_count(template_with_content.content_count)

    return template, template_with_content


def check_reply_to(service_id, reply_to_id, type_):
    if type_ == EMAIL_TYPE:
        return check_service_email_reply_to_id(service_id, reply_to_id, type_)
    elif type_ == SMS_TYPE:
        return check_service_sms_sender_id(service_id, reply_to_id, type_)
    elif type_ == LETTER_TYPE:
        return check_service_letter_contact_id(service_id, reply_to_id, type_)


def check_service_email_reply_to_id(service_id, reply_to_id, notification_type):
    if reply_to_id:
        try:
            return dao_get_reply_to_by_id(service_id, reply_to_id).email_address
        except NoResultFound:
            message = 'email_reply_to_id {} does not exist in database for service id {}'\
                .format(reply_to_id, service_id)
            raise BadRequestError(message=message)


def check_service_sms_sender_id(service_id, sms_sender_id, notification_type):
    if sms_sender_id:
        try:
            return dao_get_service_sms_senders_by_id(service_id, sms_sender_id).sms_sender
        except NoResultFound:
            message = 'sms_sender_id {} does not exist in database for service id {}'\
                .format(sms_sender_id, service_id)
            raise BadRequestError(message=message)


def check_service_letter_contact_id(service_id, letter_contact_id, notification_type):
    if letter_contact_id:
        try:
            return dao_get_letter_contact_by_id(service_id, letter_contact_id).contact_block
        except NoResultFound:
            message = 'letter_contact_id {} does not exist in database for service id {}'\
                .format(letter_contact_id, service_id)
            raise BadRequestError(message=message)<|MERGE_RESOLUTION|>--- conflicted
+++ resolved
@@ -91,14 +91,9 @@
 
 def check_if_service_can_send_files_by_email(service_contact_link, service_id):
     if not service_contact_link:
-
         raise BadRequestError(
-<<<<<<< HEAD
             message=f"Send files by email has not been set up - add contact details for your service at "
                     f"{current_app.config['ADMIN_BASE_URL']}/services/{service_id}/service-settings/send-files-by-email"
-=======
-            message="Send files by email has not been set up - go to your Settings page to manage Send files by email."
->>>>>>> 835def8c
         )
 
 
