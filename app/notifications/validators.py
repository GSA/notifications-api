from flask import current_app
from notifications_utils import SMS_CHAR_COUNT_LIMIT
from notifications_utils.clients.redis import (
    daily_total_cache_key,
    rate_limit_cache_key,
    total_limit_cache_key,
)
from notifications_utils.recipients import (
    get_international_phone_info,
    validate_and_format_email_address,
    validate_and_format_phone_number,
)
from sqlalchemy.orm.exc import NoResultFound

from app import redis_store
from app.dao.service_email_reply_to_dao import dao_get_reply_to_by_id
from app.dao.service_sms_sender_dao import dao_get_service_sms_senders_by_id
from app.models import (
    EMAIL_TYPE,
    INTERNATIONAL_SMS_TYPE,
    KEY_TYPE_TEAM,
    KEY_TYPE_TEST,
    SMS_TYPE,
    ServicePermission,
)
from app.notifications.process_notifications import create_content_for_notification
from app.serialised_models import SerialisedTemplate
from app.service.utils import service_allowed_to_send_to
from app.utils import get_public_notify_type_text
from app.v2.errors import BadRequestError, RateLimitError, TotalRequestsError


def check_service_over_api_rate_limit(service, api_key):
    if (
        current_app.config["API_RATE_LIMIT_ENABLED"]
        and current_app.config["REDIS_ENABLED"]
    ):
        cache_key = rate_limit_cache_key(service.id, api_key.key_type)
        rate_limit = service.rate_limit
        interval = 60
        if redis_store.exceeded_rate_limit(cache_key, rate_limit, interval):
            current_app.logger.info(
                "service {} has been rate limited for throughput".format(service.id)
            )
            raise RateLimitError(rate_limit, interval, api_key.key_type)


<<<<<<< HEAD
def check_service_over_total_message_limit(key_type, service):
    if key_type == KEY_TYPE_TEST or not current_app.config['REDIS_ENABLED']:
        return 0

    cache_key = total_limit_cache_key(service.id)
    service_stats = redis_store.get(cache_key)
    if service_stats is None:
        # first message of the day, set the cache to 0 and the expiry to 24 hours
        service_stats = 0
        redis_store.set(cache_key, service_stats, ex=86400)
        return service_stats
    if int(service_stats) >= service.total_message_limit:
        current_app.logger.warning(
            "service {} has been rate limited for total use sent {} limit {}".format(
                service.id, int(service_stats), service.total_message_limit)
        )
        raise TooManyRequestsError(service.total_message_limit)
    return int(service_stats)


def check_application_over_daily_message_total(key_type, service):
    if key_type == KEY_TYPE_TEST or not current_app.config['REDIS_ENABLED']:
=======
def check_application_over_retention_limit(key_type, service):
    if key_type == KEY_TYPE_TEST or not current_app.config["REDIS_ENABLED"]:
>>>>>>> 85de5bfc
        return 0

    cache_key = daily_total_cache_key()
    daily_message_limit = current_app.config["DAILY_MESSAGE_LIMIT"]
    total_stats = redis_store.get(cache_key)
    if total_stats is None:
        # first message of the day, set the cache to 0 and the expiry to 24 hours
        total_stats = 0
        redis_store.set(cache_key, total_stats, ex=86400)
        return total_stats
    if int(total_stats) >= daily_message_limit:
        current_app.logger.info(
            "while sending for service {}, daily message limit of {} reached".format(
                service.id, daily_message_limit
            )
        )
        raise TotalRequestsError(daily_message_limit)
    return int(total_stats)


def check_rate_limiting(service, api_key):
    check_service_over_api_rate_limit(service, api_key)
    check_application_over_retention_limit(api_key.key_type, service)


def check_template_is_for_notification_type(notification_type, template_type):
    if notification_type != template_type:
        message = "{0} template is not suitable for {1} notification".format(
            template_type, notification_type
        )
        raise BadRequestError(fields=[{"template": message}], message=message)


def check_template_is_active(template):
    if template.archived:
        raise BadRequestError(
            fields=[{"template": "Template has been deleted"}],
            message="Template has been deleted",
        )


def service_can_send_to_recipient(
    send_to, key_type, service, allow_guest_list_recipients=True
):
    if not service_allowed_to_send_to(
        send_to, service, key_type, allow_guest_list_recipients
    ):
        if key_type == KEY_TYPE_TEAM:
            message = "Can’t send to this recipient using a team-only API key"
        else:
            message = (
                "Can’t send to this recipient when service is in trial mode "
                "– see https://www.notifications.service.gov.uk/trial-mode"
            )
        raise BadRequestError(message=message)


def service_has_permission(notify_type, permissions):
    return notify_type in permissions


def check_service_has_permission(notify_type, permissions):
    if not service_has_permission(notify_type, permissions):
        raise BadRequestError(
            message="Service is not allowed to send {}".format(
                get_public_notify_type_text(notify_type, plural=True)
            )
        )


def check_if_service_can_send_files_by_email(service_contact_link, service_id):
    if not service_contact_link:
        raise BadRequestError(
            message=f"Send files by email has not been set up - add contact details for your service at "
            f"{current_app.config['ADMIN_BASE_URL']}/services/{service_id}/service-settings/send-files-by-email"
        )


def validate_and_format_recipient(
    send_to, key_type, service, notification_type, allow_guest_list_recipients=True
):
    if send_to is None:
        raise BadRequestError(message="Recipient can't be empty")

    service_can_send_to_recipient(
        send_to, key_type, service, allow_guest_list_recipients
    )

    if notification_type == SMS_TYPE:
        international_phone_info = check_if_service_can_send_to_number(service, send_to)

        return validate_and_format_phone_number(
            number=send_to, international=international_phone_info.international
        )
    elif notification_type == EMAIL_TYPE:
        return validate_and_format_email_address(email_address=send_to)


def check_if_service_can_send_to_number(service, number):
    international_phone_info = get_international_phone_info(number)

    if service.permissions and isinstance(service.permissions[0], ServicePermission):
        permissions = [p.permission for p in service.permissions]
    else:
        permissions = service.permissions

    if (
        international_phone_info.international
        and INTERNATIONAL_SMS_TYPE not in permissions
    ):
        raise BadRequestError(message="Cannot send to international mobile numbers")
    else:
        return international_phone_info


def check_is_message_too_long(template_with_content):
    if template_with_content.is_message_too_long():
        message = "Your message is too long. "
        if template_with_content.template_type == SMS_TYPE:
            message += (
                f"Text messages cannot be longer than {SMS_CHAR_COUNT_LIMIT} characters. "
                f"Your message is {template_with_content.content_count_without_prefix} characters long."
            )
        elif template_with_content.template_type == EMAIL_TYPE:
            message += (
                f"Emails cannot be longer than 2000000 bytes. "
                f"Your message is {template_with_content.content_size_in_bytes} bytes."
            )
        raise BadRequestError(message=message)


def check_notification_content_is_not_empty(template_with_content):
    if template_with_content.is_message_empty():
        message = "Your message is empty."
        raise BadRequestError(message=message)


def validate_template(
    template_id, personalisation, service, notification_type, check_char_count=True
):
    try:
        template = SerialisedTemplate.from_id_and_service_id(template_id, service.id)
    except NoResultFound:
        message = "Template not found"
        raise BadRequestError(message=message, fields=[{"template": message}])

    check_template_is_for_notification_type(notification_type, template.template_type)
    check_template_is_active(template)

    template_with_content = create_content_for_notification(template, personalisation)

    check_notification_content_is_not_empty(template_with_content)

    # validating the template in post_notifications happens before the file is uploaded for doc download,
    # which means the length of the message can be exceeded because it's including the file.
    # The document download feature is only available through the api.
    if check_char_count:
        check_is_message_too_long(template_with_content)

    return template, template_with_content


def check_reply_to(service_id, reply_to_id, type_):
    if type_ == EMAIL_TYPE:
        return check_service_email_reply_to_id(service_id, reply_to_id, type_)
    elif type_ == SMS_TYPE:
        return check_service_sms_sender_id(service_id, reply_to_id, type_)


def check_service_email_reply_to_id(service_id, reply_to_id, notification_type):
    if reply_to_id:
        try:
            return dao_get_reply_to_by_id(service_id, reply_to_id).email_address
        except NoResultFound:
            message = "email_reply_to_id {} does not exist in database for service id {}".format(
                reply_to_id, service_id
            )
            raise BadRequestError(message=message)


def check_service_sms_sender_id(service_id, sms_sender_id, notification_type):
    if sms_sender_id:
        try:
            return dao_get_service_sms_senders_by_id(
                service_id, sms_sender_id
            ).sms_sender
        except NoResultFound:
            message = (
                "sms_sender_id {} does not exist in database for service id {}".format(
                    sms_sender_id, service_id
                )
            )
            raise BadRequestError(message=message)<|MERGE_RESOLUTION|>--- conflicted
+++ resolved
@@ -45,7 +45,6 @@
             raise RateLimitError(rate_limit, interval, api_key.key_type)
 
 
-<<<<<<< HEAD
 def check_service_over_total_message_limit(key_type, service):
     if key_type == KEY_TYPE_TEST or not current_app.config['REDIS_ENABLED']:
         return 0
@@ -66,12 +65,8 @@
     return int(service_stats)
 
 
-def check_application_over_daily_message_total(key_type, service):
-    if key_type == KEY_TYPE_TEST or not current_app.config['REDIS_ENABLED']:
-=======
 def check_application_over_retention_limit(key_type, service):
     if key_type == KEY_TYPE_TEST or not current_app.config["REDIS_ENABLED"]:
->>>>>>> 85de5bfc
         return 0
 
     cache_key = daily_total_cache_key()
