--- conflicted
+++ resolved
@@ -12,12 +12,7 @@
 from app.enums import KeyType, NotificationStatus, NotificationType
 from app.errors import BadRequestError
 from app.models import Notification
-<<<<<<< HEAD
 from app.utils import hilite, utc_now
-from app.v2.errors import BadRequestError
-=======
-from app.utils import hilite, scrub, utc_now
->>>>>>> 0867cd9e
 from notifications_utils.recipients import (
     format_email_address,
     get_international_phone_info,
@@ -116,13 +111,9 @@
             recipient, international=True
         )
         current_app.logger.info(
-<<<<<<< HEAD
-            hilite(f"Persisting notification with recipient {formatted_recipient}")
-=======
             hilite(
-                scrub(f"Persisting notification with recipient {formatted_recipient}")
+                f"Persisting notification with job_id: {job_id} row_number: {job_row_number}"
             )
->>>>>>> 0867cd9e
         )
         recipient_info = get_international_phone_info(formatted_recipient)
         notification.normalised_to = formatted_recipient
