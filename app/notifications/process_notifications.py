--- conflicted
+++ resolved
@@ -190,15 +190,7 @@
 
 def send_notification_to_queue(notification, queue=None):
     send_notification_to_queue_detached(
-<<<<<<< HEAD
         notification.key_type, notification.notification_type, notification.id, queue
-=======
-        notification.key_type,
-        notification.notification_type,
-        notification.id,
-        research_mode,
-        queue,
->>>>>>> 00fd3a72
     )
 
 
