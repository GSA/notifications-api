import uuid
from datetime import datetime

from flask import current_app
from notifications_utils.recipients import (
    format_email_address,
    get_international_phone_info,
    validate_and_format_phone_number,
)
from notifications_utils.template import PlainTextEmailTemplate, SMSMessageTemplate

from app import redis_store
from app.celery import provider_tasks
from app.config import QueueNames
from app.dao.notifications_dao import (
    dao_create_notification,
    dao_delete_notifications_by_id,
)
from app.models import (
    EMAIL_TYPE,
    KEY_TYPE_TEST,
    NOTIFICATION_CREATED,
    SMS_TYPE,
    Notification,
)
from app.v2.errors import BadRequestError


def create_content_for_notification(template, personalisation):
    if template.template_type == EMAIL_TYPE:
        template_object = PlainTextEmailTemplate(
            {
                "content": template.content,
                "subject": template.subject,
                "template_type": template.template_type,
            },
            personalisation,
        )
    if template.template_type == SMS_TYPE:
        template_object = SMSMessageTemplate(
            {
                "content": template.content,
                "template_type": template.template_type,
            },
            personalisation,
        )

    check_placeholders(template_object)

    return template_object


def check_placeholders(template_object):
    if template_object.missing_data:
        message = "Missing personalisation: {}".format(
            ", ".join(template_object.missing_data)
        )
        raise BadRequestError(fields=[{"template": message}], message=message)


def persist_notification(
    *,
    template_id,
    template_version,
    recipient,
    service,
    personalisation,
    notification_type,
    api_key_id,
    key_type,
    created_at=None,
    job_id=None,
    job_row_number=None,
    reference=None,
    client_reference=None,
    notification_id=None,
    simulated=False,
    created_by_id=None,
    status=NOTIFICATION_CREATED,
    reply_to_text=None,
    billable_units=None,
    document_download_count=None,
    updated_at=None,
):
    notification_created_at = created_at or datetime.utcnow()
    if not notification_id:
        notification_id = uuid.uuid4()

    current_app.logger.info(f"Persisting notification with id {notification_id}")

    notification = Notification(
        id=notification_id,
        template_id=template_id,
        template_version=template_version,
        to=recipient,
        service_id=service.id,
        personalisation=personalisation,
        notification_type=notification_type,
        api_key_id=api_key_id,
        key_type=key_type,
        created_at=notification_created_at,
        job_id=job_id,
        job_row_number=job_row_number,
        client_reference=client_reference,
        reference=reference,
        created_by_id=created_by_id,
        status=status,
        reply_to_text=reply_to_text,
        billable_units=billable_units,
        document_download_count=document_download_count,
        updated_at=updated_at,
    )

    if notification_type == SMS_TYPE:
        formatted_recipient = validate_and_format_phone_number(
            recipient, international=True
        )
        recipient_info = get_international_phone_info(formatted_recipient)
        notification.normalised_to = formatted_recipient
        notification.international = recipient_info.international
        notification.phone_prefix = recipient_info.country_prefix
        notification.rate_multiplier = recipient_info.billable_units
    elif notification_type == EMAIL_TYPE:
        current_app.logger.info(f"Persisting notification with type: {EMAIL_TYPE}")
<<<<<<< HEAD
        # This is typically for something like inviting a user or the 90 day email check
=======
>>>>>>> c6ef8a12
        redis_store.set(
            f"email-address-{notification.id}",
            format_email_address(notification.to),
            ex=1800,
        )

    # if simulated create a Notification model to return but do not persist the Notification to the dB
    if not simulated:
        current_app.logger.info("Firing dao_create_notification")
        dao_create_notification(notification)
        if key_type != KEY_TYPE_TEST and current_app.config["REDIS_ENABLED"]:
            current_app.logger.info(
                "Redis enabled, querying cache key for service id: {}".format(
                    service.id
                )
            )

        current_app.logger.info(
            f"{notification_type} {notification_id} created at {notification_created_at}"
        )
    return notification


def send_notification_to_queue_detached(
    key_type, notification_type, notification_id, queue=None
):
    if key_type == KEY_TYPE_TEST:
        print("send_notification_to_queue_detached key is test key")

    if notification_type == SMS_TYPE:
        if not queue:
            queue = QueueNames.SEND_SMS
        deliver_task = provider_tasks.deliver_sms
    if notification_type == EMAIL_TYPE:
        if not queue:
            queue = QueueNames.SEND_EMAIL
        deliver_task = provider_tasks.deliver_email

    try:
        deliver_task.apply_async([str(notification_id)], queue=queue)
    except Exception:
        dao_delete_notifications_by_id(notification_id)
        raise

    current_app.logger.debug(
        f"{notification_type} {notification_id} sent to the {queue} queue for delivery"
    )


def send_notification_to_queue(notification, queue=None):
    send_notification_to_queue_detached(
        notification.key_type,
        notification.notification_type,
        notification.id,
        queue,
    )


def simulated_recipient(to_address, notification_type):
    if notification_type == SMS_TYPE:
        formatted_simulated_numbers = [
            validate_and_format_phone_number(number)
            for number in current_app.config["SIMULATED_SMS_NUMBERS"]
        ]
        return to_address in formatted_simulated_numbers
    else:
        return to_address in current_app.config["SIMULATED_EMAIL_ADDRESSES"]<|MERGE_RESOLUTION|>--- conflicted
+++ resolved
@@ -122,10 +122,8 @@
         notification.rate_multiplier = recipient_info.billable_units
     elif notification_type == EMAIL_TYPE:
         current_app.logger.info(f"Persisting notification with type: {EMAIL_TYPE}")
-<<<<<<< HEAD
         # This is typically for something like inviting a user or the 90 day email check
-=======
->>>>>>> c6ef8a12
+
         redis_store.set(
             f"email-address-{notification.id}",
             format_email_address(notification.to),
