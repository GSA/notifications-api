--- conflicted
+++ resolved
@@ -115,17 +115,11 @@
         notification.international = recipient_info.international
         notification.phone_prefix = recipient_info.country_prefix
         notification.rate_multiplier = recipient_info.billable_units
-<<<<<<< HEAD
-    elif notification_type == EMAIL_TYPE:
-        current_app.logger.info(f"Persisting notification with type: {EMAIL_TYPE}")
-        # This is typically for something like inviting a user or the 90 day email check
 
-=======
     elif notification_type == NotificationType.EMAIL:
         current_app.logger.info(
             f"Persisting notification with type: {NotificationType.EMAIL}"
         )
->>>>>>> 18dddf40
         redis_store.set(
             f"email-address-{notification.id}",
             format_email_address(notification.to),
