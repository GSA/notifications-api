import os
import re
from time import monotonic

import botocore
import phonenumbers
from boto3 import client

from app.clients import AWS_CLIENT_CONFIG
from app.clients.sms import SmsClient
from app.cloudfoundry_config import cloud_config


class AwsSnsClient(SmsClient):
    """
    AwsSns sms client
    """

    def init_app(self, current_app, *args, **kwargs):
<<<<<<< HEAD
        if os.getenv("LOCALSTACK_ENDPOINT_URL"):
            self._client = client(
                "sns",
                region_name=cloud_config.sns_region,
                aws_access_key_id=cloud_config.sns_access_key,
                aws_secret_access_key=cloud_config.sns_secret_key,
                config=AWS_CLIENT_CONFIG,
                endpoint_url=os.getenv("LOCALSTACK_ENDPOINT_URL")
            )
        else:
            self._client = client(
                "sns",
                region_name=cloud_config.sns_region,
                aws_access_key_id=cloud_config.sns_access_key,
                aws_secret_access_key=cloud_config.sns_secret_key,
                config=AWS_CLIENT_CONFIG,
            )
=======
        self._client = client(
            "sns",
            region_name=cloud_config.sns_region,
            aws_access_key_id=cloud_config.sns_access_key,
            aws_secret_access_key=cloud_config.sns_secret_key,
            config=AWS_CLIENT_CONFIG,
        )
>>>>>>> 85de5bfc
        super(SmsClient, self).__init__(*args, **kwargs)
        self.current_app = current_app
        self._valid_sender_regex = re.compile(r"^\+?\d{5,14}$")

    @property
    def name(self):
        return "sns"

    def get_name(self):
        return self.name

    def _valid_sender_number(self, sender):
        return sender and re.match(self._valid_sender_regex, sender)

    def send_sms(self, to, content, reference, sender=None, international=False):
        matched = False

        for match in phonenumbers.PhoneNumberMatcher(to, "US"):
            matched = True
            to = phonenumbers.format_number(
                match.number, phonenumbers.PhoneNumberFormat.E164
            )

            # See documentation
            # https://docs.aws.amazon.com/sns/latest/dg/sms_publish-to-phone.html#sms_publish_sdk
            attributes = {
                "AWS.SNS.SMS.SMSType": {
                    "DataType": "String",
                    "StringValue": "Transactional",
                }
            }

            if self._valid_sender_number(sender):
                attributes["AWS.MM.SMS.OriginationNumber"] = {
                    "DataType": "String",
                    "StringValue": sender,
                }
            else:
                attributes["AWS.MM.SMS.OriginationNumber"] = {
                    "DataType": "String",
                    "StringValue": self.current_app.config["AWS_US_TOLL_FREE_NUMBER"],
                }

            try:
                start_time = monotonic()
                response = self._client.publish(
                    PhoneNumber=to, Message=content, MessageAttributes=attributes
                )
            except botocore.exceptions.ClientError as e:
                raise str(e)
            except Exception as e:
                raise str(e)
            finally:
                elapsed_time = monotonic() - start_time
                self.current_app.logger.info(
                    "AWS SNS request finished in {}".format(elapsed_time)
                )
            return response["MessageId"]

        if not matched:
            self.current_app.logger.error("No valid numbers found in {}".format(to))
            raise ValueError("No valid numbers found for SMS delivery")<|MERGE_RESOLUTION|>--- conflicted
+++ resolved
@@ -17,7 +17,6 @@
     """
 
     def init_app(self, current_app, *args, **kwargs):
-<<<<<<< HEAD
         if os.getenv("LOCALSTACK_ENDPOINT_URL"):
             self._client = client(
                 "sns",
@@ -25,7 +24,7 @@
                 aws_access_key_id=cloud_config.sns_access_key,
                 aws_secret_access_key=cloud_config.sns_secret_key,
                 config=AWS_CLIENT_CONFIG,
-                endpoint_url=os.getenv("LOCALSTACK_ENDPOINT_URL")
+                endpoint_url=os.getenv("LOCALSTACK_ENDPOINT_URL"),
             )
         else:
             self._client = client(
@@ -35,15 +34,7 @@
                 aws_secret_access_key=cloud_config.sns_secret_key,
                 config=AWS_CLIENT_CONFIG,
             )
-=======
-        self._client = client(
-            "sns",
-            region_name=cloud_config.sns_region,
-            aws_access_key_id=cloud_config.sns_access_key,
-            aws_secret_access_key=cloud_config.sns_secret_key,
-            config=AWS_CLIENT_CONFIG,
-        )
->>>>>>> 85de5bfc
+
         super(SmsClient, self).__init__(*args, **kwargs)
         self.current_app = current_app
         self._valid_sender_regex = re.compile(r"^\+?\d{5,14}$")
