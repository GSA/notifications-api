import functools
import uuid
from datetime import datetime

import botocore
from flask import abort, current_app, jsonify, request
from notifications_utils.recipients import try_validate_and_format_phone_number

from app import api_user, authenticated_service, document_download_client, encryption
from app.celery.tasks import save_api_email, save_api_sms
from app.clients.document_download import DocumentDownloadError
from app.config import QueueNames
from app.models import (
    EMAIL_TYPE,
    KEY_TYPE_NORMAL,
    NOTIFICATION_CREATED,
    PRIORITY,
    SMS_TYPE,
    Notification,
)
from app.notifications.process_notifications import (
    persist_notification,
    send_notification_to_queue_detached,
    simulated_recipient,
)
from app.notifications.validators import (
    check_if_service_can_send_files_by_email,
    check_is_message_too_long,
    check_rate_limiting,
    check_service_email_reply_to_id,
    check_service_has_permission,
    check_service_sms_sender_id,
    validate_and_format_recipient,
    validate_template,
)
from app.schema_validation import validate
from app.utils import DATETIME_FORMAT
from app.v2.errors import BadRequestError
from app.v2.notifications import v2_notification_blueprint
from app.v2.notifications.create_response import (
    create_post_email_response_from_notification,
    create_post_sms_response_from_notification,
)
from app.v2.notifications.notification_schemas import (
    post_email_request,
    post_sms_request,
)
from app.v2.utils import get_valid_json


@v2_notification_blueprint.route("/<notification_type>", methods=["POST"])
def post_notification(notification_type):
    request_json = get_valid_json()

    if notification_type == EMAIL_TYPE:
        form = validate(request_json, post_email_request)
    elif notification_type == SMS_TYPE:
        form = validate(request_json, post_sms_request)
    else:
        abort(404)

    check_service_has_permission(notification_type, authenticated_service.permissions)

    check_rate_limiting(authenticated_service, api_user)

    template, template_with_content = validate_template(
        form["template_id"],
        form.get("personalisation", {}),
        authenticated_service,
        notification_type,
        check_char_count=False,
    )

    reply_to = get_reply_to_text(notification_type, form, template)

    notification = process_sms_or_email_notification(
        form=form,
        notification_type=notification_type,
        template=template,
        template_with_content=template_with_content,
        template_process_type=template.process_type,
        service=authenticated_service,
        reply_to_text=reply_to,
    )

    return jsonify(notification), 201


def process_sms_or_email_notification(
    *,
    form,
    notification_type,
    template,
    template_with_content,
    template_process_type,
    service,
    reply_to_text=None,
):
    notification_id = uuid.uuid4()
    form_send_to = (
        form["email_address"]
        if notification_type == EMAIL_TYPE
        else form["phone_number"]
    )

    send_to = validate_and_format_recipient(
        send_to=form_send_to,
        key_type=api_user.key_type,
        service=service,
        notification_type=notification_type,
    )

    # Do not persist or send notification to the queue if it is a simulated recipient
    simulated = simulated_recipient(send_to, notification_type)

    personalisation, document_download_count = process_document_uploads(
        form.get("personalisation"), service, simulated=simulated
    )
    if document_download_count:
        # We changed personalisation which means we need to update the content
        template_with_content.values = personalisation

    # validate content length after url is replaced in personalisation.
    check_is_message_too_long(template_with_content)

    resp = create_response_for_post_notification(
        notification_id=notification_id,
        client_reference=form.get("reference", None),
        template_id=template.id,
        template_version=template.version,
        service_id=service.id,
        notification_type=notification_type,
        reply_to=reply_to_text,
        template_with_content=template_with_content,
    )

    if (
        service.high_volume
        and api_user.key_type == KEY_TYPE_NORMAL
        and notification_type in [EMAIL_TYPE, SMS_TYPE]
    ):
        # Put service with high volumes of notifications onto a queue
        # To take the pressure off the db for API requests put the notification for our high volume service onto a queue
        # the task will then save the notification, then call send_notification_to_queue.
        # NOTE: The high volume service should be aware that the notification is not immediately
        # available by a GET request, it is recommend they use callbacks to keep track of status updates.
        try:
            save_email_or_sms_to_queue(
                form=form,
                notification_id=str(notification_id),
                notification_type=notification_type,
                api_key=api_user,
                template=template,
                service_id=service.id,
                personalisation=personalisation,
                document_download_count=document_download_count,
                reply_to_text=reply_to_text,
            )
            return resp
        except (botocore.exceptions.ClientError, botocore.parsers.ResponseParserError):
            # If SQS cannot put the task on the queue, it's probably because the notification body was too long and it
            # went over SQS's 256kb message limit. If the body is very large, it may exceed the HTTP max content length;
            # the exception we get here isn't handled correctly by botocore - we get a ResponseParserError instead.
            # Hopefully this is no longer an issue with Redis as celery's backing store
            current_app.logger.info(
                f"Notification {notification_id} failed to save to high volume queue. Using normal flow instead"
            )

    persist_notification(
        notification_id=notification_id,
        template_id=template.id,
        template_version=template.version,
        recipient=form_send_to,
        service=service,
        personalisation=personalisation,
        notification_type=notification_type,
        api_key_id=api_user.id,
        key_type=api_user.key_type,
        client_reference=form.get("reference", None),
        simulated=simulated,
        reply_to_text=reply_to_text,
        document_download_count=document_download_count,
    )

    if not simulated:
        queue_name = QueueNames.PRIORITY if template_process_type == PRIORITY else None
        send_notification_to_queue_detached(
            key_type=api_user.key_type,
            notification_type=notification_type,
            notification_id=notification_id,
<<<<<<< HEAD
=======
            research_mode=service.research_mode,  # research_mode is deprecated
>>>>>>> 00fd3a72
            queue=queue_name,
        )
    else:
        current_app.logger.debug(
            "POST simulated notification for id: {}".format(notification_id)
        )

    return resp


def save_email_or_sms_to_queue(
    *,
    notification_id,
    form,
    notification_type,
    api_key,
    template,
    service_id,
    personalisation,
    document_download_count,
    reply_to_text=None,
):
    data = {
        "id": notification_id,
        "template_id": str(template.id),
        "template_version": template.version,
        "to": form["email_address"]
        if notification_type == EMAIL_TYPE
        else form["phone_number"],
        "service_id": str(service_id),
        "personalisation": personalisation,
        "notification_type": notification_type,
        "api_key_id": str(api_key.id),
        "key_type": api_key.key_type,
        "client_reference": form.get("reference", None),
        "reply_to_text": reply_to_text,
        "document_download_count": document_download_count,
        "status": NOTIFICATION_CREATED,
        "created_at": datetime.utcnow().strftime(DATETIME_FORMAT),
    }
    encrypted = encryption.encrypt(data)

    if notification_type == EMAIL_TYPE:
        save_api_email.apply_async([encrypted], queue=QueueNames.SAVE_API_EMAIL)
    elif notification_type == SMS_TYPE:
        save_api_sms.apply_async([encrypted], queue=QueueNames.SAVE_API_SMS)

    return Notification(**data)


def process_document_uploads(personalisation_data, service, simulated=False):
    """
    Returns modified personalisation dict and a count of document uploads. If there are no document uploads, returns
    a count of `None` rather than `0`.
    """
    file_keys = [
        k
        for k, v in (personalisation_data or {}).items()
        if isinstance(v, dict) and "file" in v
    ]
    if not file_keys:
        return personalisation_data, None

    personalisation_data = personalisation_data.copy()

    check_if_service_can_send_files_by_email(
        service_contact_link=authenticated_service.contact_link,
        service_id=authenticated_service.id,
    )

    for key in file_keys:
        if simulated:
            personalisation_data[key] = (
                document_download_client.get_upload_url(service.id) + "/test-document"
            )
        else:
            try:
                personalisation_data[key] = document_download_client.upload_document(
                    service.id,
                    personalisation_data[key]["file"],
                    personalisation_data[key].get("is_csv"),
                )
            except DocumentDownloadError as e:
                raise BadRequestError(message=e.message, status_code=e.status_code)

    return personalisation_data, len(file_keys)


def get_reply_to_text(notification_type, form, template):
    reply_to = None
    if notification_type == EMAIL_TYPE:
        service_email_reply_to_id = form.get("email_reply_to_id", None)
        reply_to = (
            check_service_email_reply_to_id(
                str(authenticated_service.id),
                service_email_reply_to_id,
                notification_type,
            )
            or template.reply_to_text
        )

    elif notification_type == SMS_TYPE:
        service_sms_sender_id = form.get("sms_sender_id", None)
        sms_sender_id = check_service_sms_sender_id(
            str(authenticated_service.id), service_sms_sender_id, notification_type
        )
        if sms_sender_id:
            reply_to = try_validate_and_format_phone_number(sms_sender_id)
        else:
            reply_to = template.reply_to_text

    return reply_to


def create_response_for_post_notification(
    notification_id,
    client_reference,
    template_id,
    template_version,
    service_id,
    notification_type,
    reply_to,
    template_with_content,
):
    if notification_type == SMS_TYPE:
        create_resp_partial = functools.partial(
            create_post_sms_response_from_notification,
            from_number=reply_to,
        )
    elif notification_type == EMAIL_TYPE:
        create_resp_partial = functools.partial(
            create_post_email_response_from_notification,
            subject=template_with_content.subject,
            email_from="{}@{}".format(
                authenticated_service.email_from,
                current_app.config["NOTIFY_EMAIL_DOMAIN"],
            ),
        )
    resp = create_resp_partial(
        notification_id,
        client_reference,
        template_id,
        template_version,
        service_id,
        url_root=request.url_root,
        content=template_with_content.content_with_placeholders_filled_in,
    )
    return resp<|MERGE_RESOLUTION|>--- conflicted
+++ resolved
@@ -188,10 +188,6 @@
             key_type=api_user.key_type,
             notification_type=notification_type,
             notification_id=notification_id,
-<<<<<<< HEAD
-=======
-            research_mode=service.research_mode,  # research_mode is deprecated
->>>>>>> 00fd3a72
             queue=queue_name,
         )
     else:
