from flask import request, jsonify, current_app
from sqlalchemy.orm.exc import NoResultFound

from app import api_user, authenticated_service
from app.config import QueueNames
from app.dao import services_dao, templates_dao
from app.models import SMS_TYPE, EMAIL_TYPE, PRIORITY
from app.notifications.process_notifications import (
    create_content_for_notification,
    persist_notification,
    send_notification_to_queue,
    simulated_recipient,
    persist_scheduled_notification)
from app.notifications.validators import (
    check_template_is_for_notification_type,
    check_template_is_active,
    check_sms_content_char_count,
    validate_and_format_recipient,
    check_rate_limiting, service_can_schedule_notification)
from app.schema_validation import validate
from app.v2.errors import BadRequestError
from app.v2.notifications import v2_notification_blueprint
from app.v2.notifications.notification_schemas import (
    post_sms_request,
    create_post_sms_response_from_notification,
    post_email_request,
    create_post_email_response_from_notification)


@v2_notification_blueprint.route('/<notification_type>', methods=['POST'])
def post_notification(notification_type):
    if notification_type == EMAIL_TYPE:
        form = validate(request.get_json(), post_email_request)
    else:
        form = validate(request.get_json(), post_sms_request)

    scheduled_for = form.get("scheduled_for", None)
    if scheduled_for:
        if not service_can_schedule_notification(authenticated_service):
            return
    check_rate_limiting(authenticated_service, api_user)

    form_send_to = form['phone_number'] if notification_type == SMS_TYPE else form['email_address']
    send_to = validate_and_format_recipient(send_to=form_send_to,
                                            key_type=api_user.key_type,
                                            service=authenticated_service,
                                            notification_type=notification_type)

    template, template_with_content = __validate_template(form, authenticated_service, notification_type)

    # Do not persist or send notification to the queue if it is a simulated recipient
    simulated = simulated_recipient(send_to, notification_type)

    notification = persist_notification(template_id=template.id,
                                        template_version=template.version,
                                        recipient=form_send_to,
                                        service=authenticated_service,
                                        personalisation=form.get('personalisation', None),
                                        notification_type=notification_type,
                                        api_key_id=api_user.id,
                                        key_type=api_user.key_type,
                                        client_reference=form.get('reference', None),
                                        simulated=simulated)

<<<<<<< HEAD
    if not simulated:
        queue_name = QueueNames.PRIORITY if template.process_type == PRIORITY else None
        send_notification_to_queue(
            notification=notification,
            research_mode=authenticated_service.research_mode,
            queue=queue_name
        )

=======
    if scheduled_for:
        persist_scheduled_notification(notification.id, form["scheduled_for"])
>>>>>>> c59746a4
    else:
        if not simulated:
            queue_name = 'priority' if template.process_type == PRIORITY else None
            send_notification_to_queue(
                notification=notification,
                research_mode=authenticated_service.research_mode,
                queue=queue_name
            )

        else:
            current_app.logger.info("POST simulated notification for id: {}".format(notification.id))

    if notification_type == SMS_TYPE:
        sms_sender = authenticated_service.sms_sender or current_app.config.get('FROM_NUMBER')
        resp = create_post_sms_response_from_notification(notification=notification,
                                                          body=str(template_with_content),
                                                          from_number=sms_sender,
                                                          url_root=request.url_root,
                                                          service_id=authenticated_service.id,
                                                          scheduled_for=scheduled_for)
    else:
        resp = create_post_email_response_from_notification(notification=notification,
                                                            content=str(template_with_content),
                                                            subject=template_with_content.subject,
                                                            email_from=authenticated_service.email_from,
                                                            url_root=request.url_root,
                                                            service_id=authenticated_service.id,
                                                            scheduled_for=scheduled_for)
    return jsonify(resp), 201


def __validate_template(form, service, notification_type):
    try:
        template = templates_dao.dao_get_template_by_id_and_service_id(template_id=form['template_id'],
                                                                       service_id=service.id)
    except NoResultFound:
        message = 'Template not found'
        raise BadRequestError(message=message,
                              fields=[{'template': message}])

    check_template_is_for_notification_type(notification_type, template.template_type)
    check_template_is_active(template)
    template_with_content = create_content_for_notification(template, form.get('personalisation', {}))
    if template.template_type == SMS_TYPE:
        check_sms_content_char_count(template_with_content.content_count)
    return template, template_with_content<|MERGE_RESOLUTION|>--- conflicted
+++ resolved
@@ -3,7 +3,7 @@
 
 from app import api_user, authenticated_service
 from app.config import QueueNames
-from app.dao import services_dao, templates_dao
+from app.dao import templates_dao
 from app.models import SMS_TYPE, EMAIL_TYPE, PRIORITY
 from app.notifications.process_notifications import (
     create_content_for_notification,
@@ -62,28 +62,16 @@
                                         client_reference=form.get('reference', None),
                                         simulated=simulated)
 
-<<<<<<< HEAD
-    if not simulated:
-        queue_name = QueueNames.PRIORITY if template.process_type == PRIORITY else None
-        send_notification_to_queue(
-            notification=notification,
-            research_mode=authenticated_service.research_mode,
-            queue=queue_name
-        )
-
-=======
     if scheduled_for:
         persist_scheduled_notification(notification.id, form["scheduled_for"])
->>>>>>> c59746a4
     else:
         if not simulated:
-            queue_name = 'priority' if template.process_type == PRIORITY else None
+            queue_name = QueueNames.PRIORITY if template.process_type == PRIORITY else None
             send_notification_to_queue(
                 notification=notification,
                 research_mode=authenticated_service.research_mode,
                 queue=queue_name
             )
-
         else:
             current_app.logger.info("POST simulated notification for id: {}".format(notification.id))
 
