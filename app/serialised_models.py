from collections import defaultdict
from functools import partial
from threading import RLock

import cachetools
from flask import current_app
from notifications_utils.clients.redis import RequestCache
from notifications_utils.serialised_model import (
    SerialisedModel,
    SerialisedModelCollection,
)
from werkzeug.utils import cached_property

from app import db, redis_store
from app.dao.api_key_dao import get_model_api_keys
from app.dao.services_dao import dao_fetch_service_by_id

caches = defaultdict(partial(cachetools.TTLCache, maxsize=1024, ttl=2))
locks = defaultdict(RLock)
redis_cache = RequestCache(redis_store)


def memory_cache(func):
    @cachetools.cached(
        cache=caches[func.__qualname__],
        lock=locks[func.__qualname__],
        key=ignore_first_argument_cache_key,
    )
    def wrapper(*args, **kwargs):
        return func(*args, **kwargs)

    return wrapper


def ignore_first_argument_cache_key(cls, *args, **kwargs):
    return cachetools.keys.hashkey(*args, **kwargs)


class SerialisedTemplate(SerialisedModel):
    ALLOWED_PROPERTIES = {
        "archived",
        "content",
        "id",
        "process_type",
        "reply_to_text",
        "subject",
        "template_type",
        "version",
    }

    @classmethod
    @memory_cache
    def from_id_and_service_id(cls, template_id, service_id, version=None):
        return cls(cls.get_dict(template_id, service_id, version)["data"])

    @staticmethod
    @redis_cache.set("service-{service_id}-template-{template_id}-version-{version}")
    def get_dict(template_id, service_id, version):
        from app.dao import templates_dao
        from app.schemas import template_schema

        fetched_template = templates_dao.dao_get_template_by_id_and_service_id(
            template_id=template_id,
            service_id=service_id,
            version=version,
        )

        template_dict = template_schema.dump(fetched_template)
        db.session.commit()

        return {"data": template_dict}


class SerialisedService(SerialisedModel):
    ALLOWED_PROPERTIES = {
<<<<<<< HEAD
        'id',
        'name',
        'active',
        'contact_link',
        'email_from',
        'message_limit',
        'total_message_limit',
        'permissions',
        'rate_limit',
        'research_mode',
        'restricted',
        'prefix_sms',
        'email_branding'
=======
        "id",
        "name",
        "active",
        "contact_link",
        "email_from",
        "message_limit",
        "permissions",
        "rate_limit",
        "restricted",
        "prefix_sms",
        "email_branding",
>>>>>>> 85de5bfc
    }

    @classmethod
    @memory_cache
    def from_id(cls, service_id):
        return cls(cls.get_dict(service_id)["data"])

    @staticmethod
    @redis_cache.set("service-{service_id}")
    def get_dict(service_id):
        from app.schemas import service_schema

        service_dict = service_schema.dump(dao_fetch_service_by_id(service_id))
        db.session.commit()

        return {"data": service_dict}

    @cached_property
    def api_keys(self):
        return SerialisedAPIKeyCollection.from_service_id(self.id)

    @property
    def high_volume(self):
        return self.id in current_app.config["HIGH_VOLUME_SERVICE"]


class SerialisedAPIKey(SerialisedModel):
    ALLOWED_PROPERTIES = {
        "id",
        "secret",
        "expiry_date",
        "key_type",
    }


class SerialisedAPIKeyCollection(SerialisedModelCollection):
    model = SerialisedAPIKey

    @classmethod
    @memory_cache
    def from_service_id(cls, service_id):
        keys = [
            {k: getattr(key, k) for k in SerialisedAPIKey.ALLOWED_PROPERTIES}
            for key in get_model_api_keys(service_id)
        ]
        db.session.commit()
        return cls(keys)<|MERGE_RESOLUTION|>--- conflicted
+++ resolved
@@ -73,33 +73,18 @@
 
 class SerialisedService(SerialisedModel):
     ALLOWED_PROPERTIES = {
-<<<<<<< HEAD
-        'id',
-        'name',
-        'active',
-        'contact_link',
-        'email_from',
-        'message_limit',
-        'total_message_limit',
-        'permissions',
-        'rate_limit',
-        'research_mode',
-        'restricted',
-        'prefix_sms',
-        'email_branding'
-=======
         "id",
         "name",
         "active",
         "contact_link",
         "email_from",
         "message_limit",
+        "total_message_limit",
         "permissions",
         "rate_limit",
         "restricted",
         "prefix_sms",
         "email_branding",
->>>>>>> 85de5bfc
     }
 
     @classmethod
