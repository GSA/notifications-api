import json

from flask import Blueprint, current_app, jsonify, request
from itsdangerous import BadData, SignatureExpired
from notifications_utils.url_safe_token import check_token, generate_token

from app import redis_store
from app.config import QueueNames
from app.dao.invited_org_user_dao import (
    get_invited_org_user as dao_get_invited_org_user,
)
from app.dao.invited_org_user_dao import (
    get_invited_org_user_by_id,
    get_invited_org_users_for_organization,
    save_invited_org_user,
)
from app.dao.templates_dao import dao_get_template_by_id
from app.enums import KeyType, NotificationType
from app.errors import InvalidRequest, register_errors
from app.models import InvitedOrganizationUser
from app.notifications.process_notifications import (
    persist_notification,
    send_notification_to_queue,
)
from app.organization.organization_schema import (
    post_create_invited_org_user_status_schema,
    post_update_invited_org_user_status_schema,
)
from app.schema_validation import validate

organization_invite_blueprint = Blueprint("organization_invite", __name__)

register_errors(organization_invite_blueprint)


@organization_invite_blueprint.route(
    "/organization/<uuid:organization_id>/invite", methods=["POST"]
)
def invite_user_to_org(organization_id):
    data = request.get_json()
    validate(data, post_create_invited_org_user_status_schema)

    invited_org_user = InvitedOrganizationUser(
        email_address=data["email_address"],
        invited_by_id=data["invited_by"],
        organization_id=organization_id,
    )
    save_invited_org_user(invited_org_user)

    template = dao_get_template_by_id(
        current_app.config["ORGANIZATION_INVITATION_EMAIL_TEMPLATE_ID"]
    )

    personalisation = {
        "user_name": (
            "The GOV.UK Notify team"
            if invited_org_user.invited_by.platform_admin
            else invited_org_user.invited_by.name
        ),
        "organization_name": invited_org_user.organization.name,
        "url": invited_org_user_url(
            invited_org_user.id,
            data.get("invite_link_host"),
        ),
    }
    saved_notification = persist_notification(
        template_id=template.id,
        template_version=template.version,
        recipient=invited_org_user.email_address,
        service=template.service,
<<<<<<< HEAD
        personalisation={},
        notification_type=EMAIL_TYPE,
=======
        personalisation={
            "user_name": (
                "The GOV.UK Notify team"
                if invited_org_user.invited_by.platform_admin
                else invited_org_user.invited_by.name
            ),
            "organization_name": invited_org_user.organization.name,
            "url": invited_org_user_url(
                invited_org_user.id,
                data.get("invite_link_host"),
            ),
        },
        notification_type=NotificationType.EMAIL,
>>>>>>> 18dddf40
        api_key_id=None,
        key_type=KeyType.NORMAL,
        reply_to_text=invited_org_user.invited_by.email_address,
    )
    redis_store.set(
        f"email-personalisation-{saved_notification.id}",
        json.dumps(personalisation),
        ex=1800,
    )
    saved_notification.personalisation = personalisation

    send_notification_to_queue(saved_notification, queue=QueueNames.NOTIFY)

    return jsonify(data=invited_org_user.serialize()), 201


@organization_invite_blueprint.route(
    "/organization/<uuid:organization_id>/invite", methods=["GET"]
)
def get_invited_org_users_by_organization(organization_id):
    invited_org_users = get_invited_org_users_for_organization(organization_id)
    return jsonify(data=[x.serialize() for x in invited_org_users]), 200


@organization_invite_blueprint.route(
    "/organization/<uuid:organization_id>/invite/<invited_org_user_id>", methods=["GET"]
)
def get_invited_org_user_by_organization(organization_id, invited_org_user_id):
    invited_org_user = dao_get_invited_org_user(organization_id, invited_org_user_id)
    return jsonify(data=invited_org_user.serialize()), 200


@organization_invite_blueprint.route(
    "/organization/<uuid:organization_id>/invite/<invited_org_user_id>",
    methods=["POST"],
)
def update_org_invite_status(organization_id, invited_org_user_id):
    fetched = dao_get_invited_org_user(
        organization_id=organization_id, invited_org_user_id=invited_org_user_id
    )

    data = request.get_json()
    validate(data, post_update_invited_org_user_status_schema)

    fetched.status = data["status"]
    save_invited_org_user(fetched)

    return jsonify(data=fetched.serialize()), 200


def invited_org_user_url(invited_org_user_id, invite_link_host=None):
    token = generate_token(
        str(invited_org_user_id),
        current_app.config["SECRET_KEY"],
        current_app.config["DANGEROUS_SALT"],
    )

    if invite_link_host is None:
        invite_link_host = current_app.config["ADMIN_BASE_URL"]

    return "{0}/organization-invitation/{1}".format(invite_link_host, token)


@organization_invite_blueprint.route(
    "/invite/organization/<uuid:invited_org_user_id>", methods=["GET"]
)
def get_invited_org_user(invited_org_user_id):
    invited_user = get_invited_org_user_by_id(invited_org_user_id)
    return jsonify(data=invited_user.serialize()), 200


@organization_invite_blueprint.route("/invite/organization/<token>", methods=["GET"])
@organization_invite_blueprint.route(
    "/invite/organization/check/<token>", methods=["GET"]
)
def validate_invitation_token(token):
    max_age_seconds = 60 * 60 * 24 * current_app.config["INVITATION_EXPIRATION_DAYS"]

    try:
        invited_user_id = check_token(
            token,
            current_app.config["SECRET_KEY"],
            current_app.config["DANGEROUS_SALT"],
            max_age_seconds,
        )
    except SignatureExpired:
        errors = {
            "invitation": "Your invitation to GOV.UK Notify has expired. "
            "Please ask the person that invited you to send you another one"
        }
        raise InvalidRequest(errors, status_code=400)
    except BadData:
        errors = {
            "invitation": "Something’s wrong with this link. Make sure you’ve copied the whole thing."
        }
        raise InvalidRequest(errors, status_code=400)

    invited_user = get_invited_org_user_by_id(invited_user_id)
    return jsonify(data=invited_user.serialize()), 200<|MERGE_RESOLUTION|>--- conflicted
+++ resolved
@@ -68,24 +68,8 @@
         template_version=template.version,
         recipient=invited_org_user.email_address,
         service=template.service,
-<<<<<<< HEAD
         personalisation={},
-        notification_type=EMAIL_TYPE,
-=======
-        personalisation={
-            "user_name": (
-                "The GOV.UK Notify team"
-                if invited_org_user.invited_by.platform_admin
-                else invited_org_user.invited_by.name
-            ),
-            "organization_name": invited_org_user.organization.name,
-            "url": invited_org_user_url(
-                invited_org_user.id,
-                data.get("invite_link_host"),
-            ),
-        },
         notification_type=NotificationType.EMAIL,
->>>>>>> 18dddf40
         api_key_id=None,
         key_type=KeyType.NORMAL,
         reply_to_text=invited_org_user.invited_by.email_address,
