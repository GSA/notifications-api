--- conflicted
+++ resolved
@@ -50,21 +50,6 @@
     Manages the connection to the database. Generally this shouldn't be used, instead you should use the
     `notify_db_session` fixture which also cleans up any data you've got left over after your test run.
     """
-<<<<<<< HEAD
-
-    # create a database for this worker thread -
-    from flask import current_app
-
-    # current_app.config['SQLALCHEMY_DATABASE_URI'] += '_{}'.format(worker_id)
-    create_test_db(current_app.config['SQLALCHEMY_DATABASE_URI'])
-
-    BASE_DIR = os.path.dirname(os.path.dirname(__file__))
-    ALEMBIC_CONFIG = os.path.join(BASE_DIR, 'migrations')
-    config = Config(ALEMBIC_CONFIG + '/alembic.ini')
-    config.set_main_option("script_location", ALEMBIC_CONFIG)
-
-    with notify_api.app_context():
-=======
     with notify_api.app_context() as app_context:
         db = app_context.app.extensions['sqlalchemy']
         assert 'test_notification_api' in db.engine.url.database, 'dont run tests against main db'
@@ -79,7 +64,6 @@
         )
 
         # Run migrations on the test database.
->>>>>>> c84090e4
         upgrade(config, 'head')
 
         yield db
