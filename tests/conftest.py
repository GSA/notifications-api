from contextlib import contextmanager
import os

import boto3
import pytest
from alembic.command import upgrade
from alembic.config import Config
from flask.ext.migrate import Migrate, MigrateCommand
from flask.ext.script import Manager

from app import create_app, db


@pytest.fixture(scope='session')
def notify_api():
    app = create_app()

    # deattach server-error error handlers - error_handler_spec looks like:
    #   {'blueprint_name': {
    #       status_code: [error_handlers],
    #       None: [ tuples of (exception, )]
    # }}
    for error_handlers in app.error_handler_spec.values():
        error_handlers.pop(500, None)
        if None in error_handlers:
            error_handlers[None] = [
                exception_handler
                for exception_handler in error_handlers[None]
                if exception_handler[0] != Exception
            ]
            if error_handlers[None] == []:
                error_handlers.pop(None)

    ctx = app.app_context()
    ctx.push()

    yield app

    ctx.pop()


@pytest.fixture(scope='function')
def client(notify_api):
    with notify_api.test_request_context(), notify_api.test_client() as client:
        yield client


@pytest.fixture(scope='session')
<<<<<<< HEAD
def notify_db(notify_api, request):
    assert db.engine.url.database != 'notification_api', 'dont run tests against main db'

=======
def notify_db(notify_api):
>>>>>>> abecb5ff
    Migrate(notify_api, db)
    Manager(db, MigrateCommand)
    BASE_DIR = os.path.dirname(os.path.dirname(__file__))
    ALEMBIC_CONFIG = os.path.join(BASE_DIR, 'migrations')
    config = Config(ALEMBIC_CONFIG + '/alembic.ini')
    config.set_main_option("script_location", ALEMBIC_CONFIG)

    with notify_api.app_context():
        upgrade(config, 'head')

    yield db

    db.session.remove()
    db.get_engine(notify_api).dispose()


@pytest.fixture(scope='function')
def notify_db_session(notify_db):
    yield notify_db

    notify_db.session.remove()
    for tbl in reversed(notify_db.metadata.sorted_tables):
        if tbl.name not in ["provider_details", "key_types", "branding_type", "job_status"]:
            notify_db.engine.execute(tbl.delete())
    notify_db.session.commit()


@pytest.fixture(scope='function')
def os_environ(mocker):
    mocker.patch('os.environ', {})


@pytest.fixture(scope='function')
def sqs_client_conn():
    boto3.setup_default_session(region_name='eu-west-1')
    return boto3.resource('sqs')


def pytest_generate_tests(metafunc):
    # Copied from https://gist.github.com/pfctdayelise/5719730
    idparametrize = getattr(metafunc.function, 'idparametrize', None)
    if idparametrize:
        argnames, testdata = idparametrize.args
        ids, argvalues = zip(*sorted(testdata.items()))
        metafunc.parametrize(argnames, argvalues, ids=ids)


@contextmanager
def set_config(app, name, value):
    old_val = app.config.get(name)
    app.config[name] = value
    yield
    app.config[name] = old_val<|MERGE_RESOLUTION|>--- conflicted
+++ resolved
@@ -46,13 +46,8 @@
 
 
 @pytest.fixture(scope='session')
-<<<<<<< HEAD
-def notify_db(notify_api, request):
+def notify_db(notify_api):
     assert db.engine.url.database != 'notification_api', 'dont run tests against main db'
-
-=======
-def notify_db(notify_api):
->>>>>>> abecb5ff
     Migrate(notify_api, db)
     Manager(db, MigrateCommand)
     BASE_DIR = os.path.dirname(os.path.dirname(__file__))
