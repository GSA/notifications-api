--- conflicted
+++ resolved
@@ -141,11 +141,7 @@
             else service_name.lower().replace(" ", "."),
             created_by=user
             if user
-<<<<<<< HEAD
             else create_user(email="{}@test.gsa.gov".format(uuid.uuid4())),
-=======
-            else create_user(email=f"{uuid.uuid4()}@digital.cabinet-office.gov.uk"),
->>>>>>> 18dddf40
             prefix_sms=prefix_sms,
             organization_type=organization_type,
             organization=organization,
