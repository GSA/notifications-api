import uuid

import pytest

from app.dao.service_user_dao import dao_get_service_user
from app.models import TemplateFolder
from tests.app.db import (
    create_service,
    create_template,
    create_template_folder,
    create_user,
)


def test_get_folders_for_service(admin_request, notify_db_session):
    s1 = create_service(service_name="a")
    s2 = create_service(service_name="b")

    tf1 = create_template_folder(s1)
    tf2 = create_template_folder(s1)

    create_template_folder(s2)

    resp = admin_request.get(
        "template_folder.get_template_folders_for_service", service_id=s1.id
    )
    assert set(resp.keys()) == {"template_folders"}
    assert sorted(resp["template_folders"], key=lambda x: x["id"]) == sorted(
        [
            {
                "id": str(tf1.id),
                "name": "foo",
                "service_id": str(s1.id),
                "parent_id": None,
                "users_with_permission": [],
            },
            {
                "id": str(tf2.id),
                "name": "foo",
                "service_id": str(s1.id),
                "parent_id": None,
                "users_with_permission": [],
            },
        ],
        key=lambda x: x["id"],
    )


def test_get_folders_for_service_with_no_folders(sample_service, admin_request):
    resp = admin_request.get(
        "template_folder.get_template_folders_for_service", service_id=sample_service.id
    )
    assert resp == {"template_folders": []}


def test_get_folders_returns_users_with_permission(admin_request, sample_service):
    user_1 = create_user(email="one@gov.uk")
    user_2 = create_user(email="two@gov.uk")
    user_3 = create_user(email="three@gov.uk")
    template_folder = create_template_folder(sample_service)

    sample_service.users = [user_1, user_2, user_3]

    service_user_1 = dao_get_service_user(user_1.id, sample_service.id)
    service_user_2 = dao_get_service_user(user_2.id, sample_service.id)

    service_user_1.folders = [template_folder]
    service_user_2.folders = [template_folder]

    resp = admin_request.get(
        "template_folder.get_template_folders_for_service", service_id=sample_service.id
    )
    users_with_permission = resp["template_folders"][0]["users_with_permission"]

    assert len(users_with_permission) == 2
    assert str(user_1.id) in users_with_permission
    assert str(user_2.id) in users_with_permission


@pytest.mark.parametrize("has_parent", [True, False])
def test_create_template_folder(admin_request, sample_service, has_parent):
    existing_folder = create_template_folder(sample_service)

    parent_id = str(existing_folder.id) if has_parent else None

    resp = admin_request.post(
        "template_folder.create_template_folder",
        service_id=sample_service.id,
        _data={"name": "foo", "parent_id": parent_id},
        _expected_status=201,
    )

    assert resp["data"]["name"] == "foo"
    assert resp["data"]["service_id"] == str(sample_service.id)
    assert resp["data"]["parent_id"] == parent_id


@pytest.mark.parametrize("has_parent", [True, False])
def test_create_template_folder_sets_user_permissions(
    admin_request, sample_service, has_parent
):
    user_1 = create_user(email="one@gov.uk")
    user_2 = create_user(email="two@gov.uk")
    user_3 = create_user(email="three@gov.uk", state="pending")
    existing_folder = create_template_folder(sample_service)
    sample_service.users = [user_1, user_2, user_3]
    service_user_1 = dao_get_service_user(user_1.id, sample_service.id)
    service_user_1.folders = [existing_folder]

    parent_id = str(existing_folder.id) if has_parent else None

    resp = admin_request.post(
        "template_folder.create_template_folder",
        service_id=sample_service.id,
        _data={"name": "foo", "parent_id": parent_id},
        _expected_status=201,
    )

    assert resp["data"]["name"] == "foo"
    assert resp["data"]["service_id"] == str(sample_service.id)
    assert resp["data"]["parent_id"] == parent_id

    if has_parent:
        assert resp["data"]["users_with_permission"] == [str(user_1.id)]
    else:
        assert sorted(resp["data"]["users_with_permission"]) == sorted(
            [str(user_1.id), str(user_2.id)]
        )


@pytest.mark.parametrize("missing_field", ["name", "parent_id"])
def test_create_template_folder_fails_if_missing_fields(
    admin_request, sample_service, missing_field
):
    data = {"name": "foo", "parent_id": None}
    data.pop(missing_field)

    resp = admin_request.post(
        "template_folder.create_template_folder",
        service_id=sample_service.id,
        _data=data,
        _expected_status=400,
    )

    assert resp == {
        "status_code": 400,
        "errors": [
            {
                "error": "ValidationError",
                "message": "{} is a required property".format(missing_field),
            }
        ],
    }


def test_create_template_folder_fails_if_unknown_parent_id(
    admin_request, sample_service
):
    resp = admin_request.post(
        "template_folder.create_template_folder",
        service_id=sample_service.id,
        _data={"name": "bar", "parent_id": str(uuid.uuid4())},
        _expected_status=400,
    )

    assert resp["result"] == "error"
    assert resp["message"] == "parent_id not found"


def test_create_template_folder_fails_if_parent_id_from_different_service(
    admin_request, sample_service
):
    s1 = create_service(service_name="a")
    parent_folder_id = create_template_folder(s1).id

    resp = admin_request.post(
        "template_folder.create_template_folder",
        service_id=sample_service.id,
        _data={"name": "bar", "parent_id": str(parent_folder_id)},
        _expected_status=400,
    )

    assert resp["result"] == "error"
    assert resp["message"] == "parent_id not found"


def test_update_template_folder_name(admin_request, sample_service):
    existing_folder = create_template_folder(sample_service)

    resp = admin_request.post(
        "template_folder.update_template_folder",
        service_id=sample_service.id,
        template_folder_id=existing_folder.id,
        _data={"name": "bar"},
    )

    assert resp["data"]["name"] == "bar"
    assert existing_folder.name == "bar"


def test_update_template_folder_users(admin_request, sample_service):
    existing_folder = create_template_folder(sample_service)
    user_1 = create_user(email="notify_1@digital.cabinet-office.gov.uk")
    user_2 = create_user(email="notify_2@digital.cabinet-office.gov.uk")
    user_3 = create_user(email="notify_3@digital.cabinet-office.gov.uk")
    sample_service.users += [user_1, user_2, user_3]
    assert len(existing_folder.users) == 0
    response_1 = admin_request.post(
        "template_folder.update_template_folder",
        service_id=sample_service.id,
        template_folder_id=existing_folder.id,
        _data={"name": "foo", "users_with_permission": [str(user_1.id)]},
    )

    assert response_1["data"]["users_with_permission"] == [str(user_1.id)]
    assert len(existing_folder.users) == 1

    response_2 = admin_request.post(
        "template_folder.update_template_folder",
        service_id=sample_service.id,
        template_folder_id=existing_folder.id,
        _data={
            "name": "foo",
            "users_with_permission": [str(user_2.id), str(user_3.id)],
        },
    )

    assert response_2["data"]["users_with_permission"] == [
        str(user_2.id),
        str(user_3.id),
    ]
    assert len(existing_folder.users) == 2


@pytest.mark.parametrize(
    "data, err",
    [
        ({}, "name is a required property"),
        ({"name": None}, "name None is not of type string"),
        ({"name": ""}, "name  is too short"),
    ],
)
def test_update_template_folder_fails_if_missing_name(
    admin_request, sample_service, data, err
):
    existing_folder = create_template_folder(sample_service)

    resp = admin_request.post(
        "template_folder.update_template_folder",
        service_id=sample_service.id,
        template_folder_id=existing_folder.id,
        _data=data,
        _expected_status=400,
    )

    assert resp == {
        "status_code": 400,
        "errors": [{"error": "ValidationError", "message": err}],
    }


def test_delete_template_folder(admin_request, sample_service):
    existing_folder = create_template_folder(sample_service)

    admin_request.delete(
        "template_folder.delete_template_folder",
        service_id=sample_service.id,
        template_folder_id=existing_folder.id,
    )

    assert TemplateFolder.query.all() == []


def test_delete_template_folder_fails_if_folder_has_subfolders(
    admin_request, sample_service
):
    existing_folder = create_template_folder(sample_service)
<<<<<<< HEAD
    existing_subfolder = create_template_folder(
        sample_service, parent=existing_folder
    )  # noqa
=======
    create_template_folder(sample_service, parent=existing_folder)  # noqa
>>>>>>> 00fd3a72

    resp = admin_request.delete(
        "template_folder.delete_template_folder",
        service_id=sample_service.id,
        template_folder_id=existing_folder.id,
        _expected_status=400,
    )

    assert resp == {"result": "error", "message": "Folder is not empty"}

    assert TemplateFolder.query.count() == 2


def test_delete_template_folder_fails_if_folder_contains_templates(
    admin_request, sample_service, sample_template
):
    existing_folder = create_template_folder(sample_service)
    sample_template.folder = existing_folder

    resp = admin_request.delete(
        "template_folder.delete_template_folder",
        service_id=sample_service.id,
        template_folder_id=existing_folder.id,
        _expected_status=400,
    )

    assert resp == {"result": "error", "message": "Folder is not empty"}

    assert TemplateFolder.query.count() == 1


@pytest.mark.parametrize(
    "data",
    [
        {},
        {"templates": None, "folders": []},
        {"folders": []},
        {"templates": [], "folders": [None]},
        {"templates": [], "folders": ["not a uuid"]},
    ],
)
def test_move_to_folder_validates_schema(data, admin_request, notify_db_session):
    admin_request.post(
        "template_folder.move_to_template_folder",
        service_id=uuid.uuid4(),
        target_template_folder_id=uuid.uuid4(),
        _data=data,
        _expected_status=400,
    )


def test_move_to_folder_moves_folders_and_templates(admin_request, sample_service):
    target_folder = create_template_folder(sample_service, name="target")
    f1 = create_template_folder(sample_service, name="f1")
    f2 = create_template_folder(sample_service, name="f2")

    t1 = create_template(sample_service, template_name="t1", folder=f1)
    t2 = create_template(sample_service, template_name="t2", folder=f1)
    t3 = create_template(sample_service, template_name="t3", folder=f2)
    t4 = create_template(sample_service, template_name="t4", folder=target_folder)

    admin_request.post(
        "template_folder.move_to_template_folder",
        service_id=sample_service.id,
        target_template_folder_id=target_folder.id,
        _data={"templates": [str(t1.id)], "folders": [str(f1.id)]},
        _expected_status=204,
    )

    assert target_folder.parent is None
    assert f1.parent == target_folder
    assert f2.parent is None  # unchanged

    assert (
        t1.folder == target_folder
    )  # moved out of f1, even though f1 is also being moved
    assert t2.folder == f1  # stays in f1, though f1 has moved
    assert t3.folder == f2  # unchanged
    assert t4.folder == target_folder  # unchanged

    # versions are all unchanged
    assert t1.version == 1
    assert t2.version == 1
    assert t3.version == 1
    assert t4.version == 1


def test_move_to_folder_moves_folders_and_templates_to_top_level_if_no_target(
    admin_request, sample_service
):
    f1 = create_template_folder(sample_service, name="f1")
    f2 = create_template_folder(sample_service, name="f2", parent=f1)

    t1 = create_template(sample_service, template_name="t1", folder=f1)
    t2 = create_template(sample_service, template_name="t2", folder=f1)
    t3 = create_template(sample_service, template_name="t3", folder=f2)

    admin_request.post(
        "template_folder.move_to_template_folder",
        service_id=sample_service.id,
        target_template_folder_id=None,
        _data={"templates": [str(t1.id)], "folders": [str(f2.id)]},
        _expected_status=204,
    )

    assert f1.parent is None  # unchanged
    assert f2.parent is None

    assert t1.folder is None  # moved out of f1
    assert t2.folder == f1  # unchanged
    assert t3.folder == f2  # stayed in f2 even though the parent changed


def test_move_to_folder_rejects_folder_from_other_service(
    admin_request, notify_db_session
):
    s1 = create_service(service_name="s1")
    s2 = create_service(service_name="s2")

    f2 = create_template_folder(s2)

    response = admin_request.post(
        "template_folder.move_to_template_folder",
        service_id=s1.id,
        target_template_folder_id=None,
        _data={"templates": [], "folders": [str(f2.id)]},
        _expected_status=400,
    )
    assert response["message"] == "No folder found with id {} for service {}".format(
        f2.id, s1.id
    )


def test_move_to_folder_rejects_template_from_other_service(
    admin_request, notify_db_session
):
    s1 = create_service(service_name="s1")
    s2 = create_service(service_name="s2")

    t2 = create_template(s2)

    response = admin_request.post(
        "template_folder.move_to_template_folder",
        service_id=s1.id,
        target_template_folder_id=None,
        _data={"templates": [str(t2.id)], "folders": []},
        _expected_status=400,
    )
    assert response[
        "message"
    ] == "Could not move to folder: No template found with id {} for service {}".format(
        t2.id, s1.id
    )


def test_move_to_folder_rejects_if_it_would_cause_folder_loop(
    admin_request, sample_service
):
    f1 = create_template_folder(sample_service, name="f1")
    target_folder = create_template_folder(sample_service, name="target", parent=f1)

    response = admin_request.post(
        "template_folder.move_to_template_folder",
        service_id=sample_service.id,
        target_template_folder_id=target_folder.id,
        _data={"templates": [], "folders": [str(f1.id)]},
        _expected_status=400,
    )
    assert response["message"] == "You cannot move a folder to one of its subfolders"


def test_move_to_folder_itself_is_rejected(admin_request, sample_service):
    target_folder = create_template_folder(sample_service, name="target")

    response = admin_request.post(
        "template_folder.move_to_template_folder",
        service_id=sample_service.id,
        target_template_folder_id=target_folder.id,
        _data={"templates": [], "folders": [str(target_folder.id)]},
        _expected_status=400,
    )
    assert response["message"] == "You cannot move a folder to itself"


def test_move_to_folder_skips_archived_templates(admin_request, sample_service):
    target_folder = create_template_folder(sample_service)
    other_folder = create_template_folder(sample_service)

    archived_template = create_template(sample_service, archived=True, folder=None)
    unarchived_template = create_template(
        sample_service, archived=False, folder=other_folder
    )

    archived_timestamp = archived_template.updated_at

    admin_request.post(
        "template_folder.move_to_template_folder",
        service_id=sample_service.id,
        target_template_folder_id=target_folder.id,
        _data={
            "templates": [str(archived_template.id), str(unarchived_template.id)],
            "folders": [],
        },
        _expected_status=204,
    )

    assert archived_template.updated_at == archived_timestamp
    assert archived_template.folder is None
    assert unarchived_template.folder == target_folder<|MERGE_RESOLUTION|>--- conflicted
+++ resolved
@@ -275,13 +275,7 @@
     admin_request, sample_service
 ):
     existing_folder = create_template_folder(sample_service)
-<<<<<<< HEAD
-    existing_subfolder = create_template_folder(
-        sample_service, parent=existing_folder
-    )  # noqa
-=======
     create_template_folder(sample_service, parent=existing_folder)  # noqa
->>>>>>> 00fd3a72
 
     resp = admin_request.delete(
         "template_folder.delete_template_folder",
