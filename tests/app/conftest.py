import json
import uuid
from datetime import datetime, timedelta

import pytest
import pytz
import requests_mock
from flask import current_app, url_for
from sqlalchemy.orm.session import make_transient

from app import db
from app.dao.api_key_dao import save_model_api_key
from app.dao.invited_user_dao import save_invited_user
from app.dao.jobs_dao import dao_create_job
from app.dao.notifications_dao import dao_create_notification
from app.dao.organization_dao import dao_create_organization
from app.dao.services_dao import dao_add_user_to_service, dao_create_service
from app.dao.templates_dao import dao_create_template
from app.dao.users_dao import create_secret_code, create_user_code
from app.history_meta import create_history
from app.models import (
    EMAIL_TYPE,
    KEY_TYPE_NORMAL,
    KEY_TYPE_TEAM,
    KEY_TYPE_TEST,
    NOTIFICATION_STATUS_TYPES_COMPLETED,
    SERVICE_PERMISSION_TYPES,
    SMS_TYPE,
    ApiKey,
    InvitedUser,
    Job,
    Notification,
    NotificationHistory,
    Organization,
    Permission,
    ProviderDetails,
    ProviderDetailsHistory,
    Service,
    ServiceEmailReplyTo,
    ServiceGuestList,
    Template,
    TemplateHistory,
)
from tests import create_admin_authorization_header
from tests.app.db import (
    create_api_key,
    create_email_branding,
    create_inbound_number,
    create_invited_org_user,
    create_job,
    create_notification,
    create_service,
    create_template,
    create_user,
)


@pytest.yield_fixture
def rmock():
    with requests_mock.mock() as rmock:
        yield rmock


def create_sample_notification(
    notify_db,
    notify_db_session,
    service=None,
    template=None,
    job=None,
    job_row_number=None,
    to_field=None,
    status="created",
    provider_response=None,
    reference=None,
    created_at=None,
    sent_at=None,
    billable_units=1,
    personalisation=None,
    api_key=None,
    key_type=KEY_TYPE_NORMAL,
    sent_by=None,
    international=False,
    client_reference=None,
    rate_multiplier=1.0,
    scheduled_for=None,
    normalised_to=None,
):
    if created_at is None:
        created_at = datetime.utcnow()
    if service is None:
        service = create_service(check_if_service_exists=True)
    if template is None:
        template = create_template(service=service)

    if job is None and api_key is None:
        # we didn't specify in test - lets create it
        api_key = ApiKey.query.filter(
            ApiKey.service == template.service, ApiKey.key_type == key_type
        ).first()
        if not api_key:
            api_key = create_api_key(template.service, key_type=key_type)

    notification_id = uuid.uuid4()

    if to_field:
        to = to_field
    else:
        to = "+16502532222"

    data = {
        "id": notification_id,
        "to": to,
        "job_id": job.id if job else None,
        "job": job,
        "service_id": service.id,
        "service": service,
        "template_id": template.id,
        "template_version": template.version,
        "status": status,
        "provider_response": provider_response,
        "reference": reference,
        "created_at": created_at,
        "sent_at": sent_at,
        "billable_units": billable_units,
        "personalisation": personalisation,
        "notification_type": template.template_type,
        "api_key": api_key,
        "api_key_id": api_key and api_key.id,
        "key_type": api_key.key_type if api_key else key_type,
        "sent_by": sent_by,
        "updated_at": created_at
        if status in NOTIFICATION_STATUS_TYPES_COMPLETED
        else None,
        "client_reference": client_reference,
        "rate_multiplier": rate_multiplier,
        "normalised_to": normalised_to,
    }
    if job_row_number is not None:
        data["job_row_number"] = job_row_number
    notification = Notification(**data)
    dao_create_notification(notification)

    return notification


@pytest.fixture(scope="function")
def service_factory(sample_user):
    class ServiceFactory(object):
        def get(self, service_name, user=None, template_type=None, email_from=None):
            if not user:
                user = sample_user
            if not email_from:
                email_from = service_name

            service = create_service(
                email_from=email_from,
                service_name=service_name,
                service_permissions=None,
                user=user,
                check_if_service_exists=True,
            )
            if template_type == "email":
                create_template(
                    service,
                    template_name="Template Name",
                    template_type=template_type,
                    subject=service.email_from,
                )
            else:
                create_template(
                    service,
                    template_name="Template Name",
                    template_type="sms",
                )
            return service

    return ServiceFactory()


@pytest.fixture(scope="function")
def sample_user(notify_db_session):
    return create_user(email="notify@digital.fake.gov")


@pytest.fixture(scope="function")
def notify_user(notify_db_session):
    return create_user(
        email="notify-service-user@digital.fake.gov",
        id_=current_app.config["NOTIFY_USER_ID"],
    )


def create_code(notify_db_session, code_type):
    code = create_secret_code()
    usr = create_user()
    return create_user_code(usr, code, code_type), code


@pytest.fixture(scope="function")
def sample_sms_code(notify_db_session):
    code, txt_code = create_code(notify_db_session, code_type="sms")
    code.txt_code = txt_code
    return code


@pytest.fixture(scope="function")
def sample_service(sample_user):
    service_name = "Sample service"
    email_from = service_name.lower().replace(" ", ".")

    data = {
<<<<<<< HEAD
        'name': service_name,
        'message_limit': 1000,
        'total_message_limit': 250000,
        'restricted': False,
        'email_from': email_from,
        'created_by': sample_user
=======
        "name": service_name,
        "message_limit": 1000,
        "restricted": False,
        "email_from": email_from,
        "created_by": sample_user,
>>>>>>> 85de5bfc
    }
    service = Service.query.filter_by(name=service_name).first()
    if not service:
        service = Service(**data)
        dao_create_service(service, sample_user, service_permissions=None)
    else:
        if sample_user not in service.users:
            dao_add_user_to_service(service, sample_user)

    return service


@pytest.fixture(scope="function", name="sample_service_full_permissions")
def _sample_service_full_permissions(notify_db_session):
    service = create_service(
        service_name="sample service full permissions",
        service_permissions=set(SERVICE_PERMISSION_TYPES),
        check_if_service_exists=True,
    )
    create_inbound_number("12345", service_id=service.id)
    return service


@pytest.fixture(scope="function")
def sample_template(sample_user):
    service = create_service(
        service_permissions=[EMAIL_TYPE, SMS_TYPE], check_if_service_exists=True
    )

    data = {
        "name": "Template Name",
        "template_type": "sms",
        "content": "This is a template:\nwith a newline",
        "service": service,
        "created_by": sample_user,
        "archived": False,
        "hidden": False,
        "process_type": "normal",
    }
    template = Template(**data)
    dao_create_template(template)

    return template


@pytest.fixture(scope="function")
def sample_template_without_sms_permission(notify_db_session):
    service = create_service(
        service_permissions=[EMAIL_TYPE], check_if_service_exists=True
    )
    return create_template(service, template_type=SMS_TYPE)


@pytest.fixture(scope="function")
def sample_template_with_placeholders(sample_service):
    # deliberate space and title case in placeholder
    return create_template(
        sample_service, content="Hello (( Name))\nYour thing is due soon"
    )


@pytest.fixture(scope="function")
def sample_sms_template_with_html(sample_service):
    # deliberate space and title case in placeholder
    return create_template(
        sample_service, content="Hello (( Name))\nHere is <em>some HTML</em> & entities"
    )


@pytest.fixture(scope="function")
def sample_email_template(sample_user):
    service = create_service(
        user=sample_user,
        service_permissions=[EMAIL_TYPE, SMS_TYPE],
        check_if_service_exists=True,
    )
    data = {
        "name": "Email Template Name",
        "template_type": EMAIL_TYPE,
        "content": "This is a template",
        "service": service,
        "created_by": sample_user,
        "subject": "Email Subject",
    }
    template = Template(**data)
    dao_create_template(template)
    return template


@pytest.fixture(scope="function")
def sample_template_without_email_permission(notify_db_session):
    service = create_service(
        service_permissions=[SMS_TYPE], check_if_service_exists=True
    )
    return create_template(service, template_type=EMAIL_TYPE)


@pytest.fixture(scope="function")
def sample_email_template_with_placeholders(sample_service):
    return create_template(
        sample_service,
        template_type=EMAIL_TYPE,
        subject="((name))",
        content="Hello ((name))\nThis is an email from GOV.UK",
    )


@pytest.fixture(scope="function")
def sample_email_template_with_html(sample_service):
    return create_template(
        sample_service,
        template_type=EMAIL_TYPE,
        subject="((name)) <em>some HTML</em>",
        content="Hello ((name))\nThis is an email from GOV.UK with <em>some HTML</em>",
    )


@pytest.fixture(scope="function")
def sample_api_key(notify_db_session):
    service = create_service(check_if_service_exists=True)
    data = {
        "service": service,
        "name": uuid.uuid4(),
        "created_by": service.created_by,
        "key_type": KEY_TYPE_NORMAL,
    }
    api_key = ApiKey(**data)
    save_model_api_key(api_key)
    return api_key


@pytest.fixture(scope="function")
def sample_test_api_key(sample_api_key):
    service = create_service(check_if_service_exists=True)

    return create_api_key(service, key_type=KEY_TYPE_TEST)


@pytest.fixture(scope="function")
def sample_team_api_key(sample_api_key):
    service = create_service(check_if_service_exists=True)

    return create_api_key(service, key_type=KEY_TYPE_TEAM)


@pytest.fixture(scope="function")
def sample_job(notify_db_session):
    service = create_service(check_if_service_exists=True)
    template = create_template(service=service)
    data = {
        "id": uuid.uuid4(),
        "service_id": service.id,
        "service": service,
        "template_id": template.id,
        "template_version": template.version,
        "original_file_name": "some.csv",
        "notification_count": 1,
        "created_at": datetime.utcnow(),
        "created_by": service.created_by,
        "job_status": "pending",
        "scheduled_for": None,
        "processing_started": None,
        "archived": False,
    }
    job = Job(**data)
    dao_create_job(job)
    return job


@pytest.fixture(scope="function")
def sample_job_with_placeholdered_template(
    sample_job,
    sample_template_with_placeholders,
):
    sample_job.template = sample_template_with_placeholders

    return sample_job


@pytest.fixture(scope="function")
def sample_scheduled_job(sample_template_with_placeholders):
    return create_job(
        sample_template_with_placeholders,
        job_status="scheduled",
        scheduled_for=(datetime.utcnow() + timedelta(minutes=60)).isoformat(),
    )


@pytest.fixture(scope="function")
def sample_notification_with_job(notify_db_session):
    service = create_service(check_if_service_exists=True)
    template = create_template(service=service)
    job = create_job(template=template)
    return create_notification(
        template=template,
        job=job,
        job_row_number=None,
        to_field=None,
        status="created",
        reference=None,
        created_at=None,
        sent_at=None,
        billable_units=1,
        personalisation=None,
        api_key=None,
        key_type=KEY_TYPE_NORMAL,
    )


@pytest.fixture(scope="function")
def sample_notification(notify_db_session):
    created_at = datetime.utcnow()
    service = create_service(check_if_service_exists=True)
    template = create_template(service=service)

    api_key = ApiKey.query.filter(
        ApiKey.service == template.service, ApiKey.key_type == KEY_TYPE_NORMAL
    ).first()
    if not api_key:
        api_key = create_api_key(template.service, key_type=KEY_TYPE_NORMAL)

    notification_id = uuid.uuid4()
    to = "+447700900855"

    data = {
        "id": notification_id,
        "to": to,
        "job_id": None,
        "job": None,
        "service_id": service.id,
        "service": service,
        "template_id": template.id,
        "template_version": template.version,
        "status": "created",
        "reference": None,
        "created_at": created_at,
        "sent_at": None,
        "billable_units": 1,
        "personalisation": None,
        "notification_type": template.template_type,
        "api_key": api_key,
        "api_key_id": api_key and api_key.id,
        "key_type": api_key.key_type,
        "sent_by": None,
        "updated_at": None,
        "client_reference": None,
        "rate_multiplier": 1.0,
        "normalised_to": None,
    }

    notification = Notification(**data)
    dao_create_notification(notification)

    return notification


@pytest.fixture(scope="function")
def sample_email_notification(notify_db_session):
    created_at = datetime.utcnow()
    service = create_service(check_if_service_exists=True)
    template = create_template(service, template_type=EMAIL_TYPE)
    job = create_job(template)

    notification_id = uuid.uuid4()

    to = "foo@bar.com"

    data = {
        "id": notification_id,
        "to": to,
        "job_id": job.id,
        "job": job,
        "service_id": service.id,
        "service": service,
        "template_id": template.id,
        "template_version": template.version,
        "status": "created",
        "reference": None,
        "created_at": created_at,
        "billable_units": 0,
        "personalisation": None,
        "notification_type": template.template_type,
        "api_key_id": None,
        "key_type": KEY_TYPE_NORMAL,
        "job_row_number": 1,
    }
    notification = Notification(**data)
    dao_create_notification(notification)
    return notification


@pytest.fixture(scope="function")
def sample_notification_history(notify_db_session, sample_template):
    created_at = datetime.utcnow()
    sent_at = datetime.utcnow()
    notification_type = sample_template.template_type
    api_key = create_api_key(sample_template.service, key_type=KEY_TYPE_NORMAL)

    notification_history = NotificationHistory(
        id=uuid.uuid4(),
        service=sample_template.service,
        template_id=sample_template.id,
        template_version=sample_template.version,
        status="created",
        created_at=created_at,
        notification_type=notification_type,
        key_type=KEY_TYPE_NORMAL,
        api_key=api_key,
        api_key_id=api_key and api_key.id,
        sent_at=sent_at,
    )
    notify_db_session.add(notification_history)
    notify_db_session.commit()

    return notification_history


@pytest.fixture(scope="function")
def sample_invited_user(notify_db_session):
    service = create_service(check_if_service_exists=True)
    to_email_address = "invited_user@digital.fake.gov"

    from_user = service.users[0]

    data = {
        "service": service,
        "email_address": to_email_address,
        "from_user": from_user,
        "permissions": "send_messages,manage_service,manage_api_keys",
        "folder_permissions": ["folder_1_id", "folder_2_id"],
    }
    invited_user = InvitedUser(**data)
    save_invited_user(invited_user)
    return invited_user


@pytest.fixture(scope="function")
def sample_invited_org_user(sample_user, sample_organization):
    return create_invited_org_user(sample_organization, sample_user)


@pytest.fixture(scope="function")
def sample_user_service_permission(sample_user):
    service = create_service(user=sample_user, check_if_service_exists=True)
    permission = "manage_settings"

    data = {"user": sample_user, "service": service, "permission": permission}
    p_model = Permission.query.filter_by(
        user=sample_user, service=service, permission=permission
    ).first()
    if not p_model:
        p_model = Permission(**data)
        db.session.add(p_model)
        db.session.commit()
    return p_model


@pytest.fixture(scope="function")
def fake_uuid():
    return "6ce466d0-fd6a-11e5-82f5-e0accb9d11a6"


@pytest.fixture(scope="function")
def ses_provider():
    return ProviderDetails.query.filter_by(identifier="ses").one()


@pytest.fixture(scope="function")
def sns_provider():
    return ProviderDetails.query.filter_by(identifier="sns").one()


@pytest.fixture(scope="function")
def sms_code_template(notify_service):
    return create_custom_template(
        service=notify_service,
        user=notify_service.users[0],
        template_config_name="SMS_CODE_TEMPLATE_ID",
        content="((verify_code))",
        template_type="sms",
    )


@pytest.fixture(scope="function")
def email_2fa_code_template(notify_service):
    return create_custom_template(
        service=notify_service,
        user=notify_service.users[0],
        template_config_name="EMAIL_2FA_TEMPLATE_ID",
        content=(
            "Hi ((name)),"
            ""
            "To sign in to GOV.​UK Notify please open this link:"
            "((url))"
        ),
        subject="Sign in to GOV.UK Notify",
        template_type="email",
    )


@pytest.fixture(scope="function")
def email_verification_template(notify_service):
    return create_custom_template(
        service=notify_service,
        user=notify_service.users[0],
        template_config_name="NEW_USER_EMAIL_VERIFICATION_TEMPLATE_ID",
        content="((user_name)) use ((url)) to complete registration",
        template_type="email",
    )


@pytest.fixture(scope="function")
def invitation_email_template(notify_service):
    content = (
        "((user_name)) is invited to Notify by ((service_name)) ((url)) to complete registration",
    )
    return create_custom_template(
        service=notify_service,
        user=notify_service.users[0],
        template_config_name="INVITATION_EMAIL_TEMPLATE_ID",
        content=content,
        subject="Invitation to ((service_name))",
        template_type="email",
    )


@pytest.fixture(scope="function")
def org_invite_email_template(notify_service):
    return create_custom_template(
        service=notify_service,
        user=notify_service.users[0],
        template_config_name="ORGANIZATION_INVITATION_EMAIL_TEMPLATE_ID",
        content="((user_name)) ((organization_name)) ((url))",
        subject="Invitation to ((organization_name))",
        template_type="email",
    )


@pytest.fixture(scope="function")
def password_reset_email_template(notify_service):
    return create_custom_template(
        service=notify_service,
        user=notify_service.users[0],
        template_config_name="PASSWORD_RESET_TEMPLATE_ID",
        content="((user_name)) you can reset password by clicking ((url))",
        subject="Reset your password",
        template_type="email",
    )


@pytest.fixture(scope="function")
def verify_reply_to_address_email_template(notify_service):
    return create_custom_template(
        service=notify_service,
        user=notify_service.users[0],
        template_config_name="REPLY_TO_EMAIL_ADDRESS_VERIFICATION_TEMPLATE_ID",
        content="Hi,This address has been provided as the reply-to email address so we are verifying if it's working",
        subject="Your GOV.UK Notify reply-to email address",
        template_type="email",
    )


@pytest.fixture(scope="function")
def team_member_email_edit_template(notify_service):
    return create_custom_template(
        service=notify_service,
        user=notify_service.users[0],
        template_config_name="TEAM_MEMBER_EDIT_EMAIL_TEMPLATE_ID",
        content="Hi ((name)) ((servicemanagername)) changed your email to ((email address))",
        subject="Your GOV.UK Notify email address has changed",
        template_type="email",
    )


@pytest.fixture(scope="function")
def team_member_mobile_edit_template(notify_service):
    return create_custom_template(
        service=notify_service,
        user=notify_service.users[0],
        template_config_name="TEAM_MEMBER_EDIT_MOBILE_TEMPLATE_ID",
        content="Your mobile number was changed by ((servicemanagername)).",
        template_type="sms",
    )


@pytest.fixture(scope="function")
def already_registered_template(notify_service):
    content = """Sign in here: ((signin_url)) If you’ve forgotten your password,
                          you can reset it here: ((forgot_password_url)) feedback:((feedback_url))"""
    return create_custom_template(
        service=notify_service,
        user=notify_service.users[0],
        template_config_name="ALREADY_REGISTERED_EMAIL_TEMPLATE_ID",
        content=content,
        template_type="email",
    )


@pytest.fixture(scope="function")
def change_email_confirmation_template(notify_service):
    content = """Hi ((name)),
              Click this link to confirm your new email address:
              ((url))
              If you didn’t try to change the email address for your GOV.UK Notify account, let us know here:
              ((feedback_url))"""
    template = create_custom_template(
        service=notify_service,
        user=notify_service.users[0],
        template_config_name="CHANGE_EMAIL_CONFIRMATION_TEMPLATE_ID",
        content=content,
        template_type="email",
    )
    return template


@pytest.fixture(scope="function")
def mou_signed_templates(notify_service):
    import importlib

    alembic_script = importlib.import_module(
        "migrations.versions.0298_add_mou_signed_receipt"
    )

    return {
        config_name: create_custom_template(
            notify_service,
            notify_service.users[0],
            config_name,
            "email",
            content="\n".join(
                next(
                    x
                    for x in alembic_script.templates
                    if x["id"] == current_app.config[config_name]
                )["content_lines"]
            ),
        )
        for config_name in [
            "MOU_SIGNER_RECEIPT_TEMPLATE_ID",
            "MOU_SIGNED_ON_BEHALF_SIGNER_RECEIPT_TEMPLATE_ID",
            "MOU_SIGNED_ON_BEHALF_ON_BEHALF_RECEIPT_TEMPLATE_ID",
        ]
    }


def create_custom_template(
    service, user, template_config_name, template_type, content="", subject=None
):
    template = Template.query.get(current_app.config[template_config_name])
    if not template:
        data = {
            "id": current_app.config[template_config_name],
            "name": template_config_name,
            "template_type": template_type,
            "content": content,
            "service": service,
            "created_by": user,
            "subject": subject,
            "archived": False,
        }
        template = Template(**data)
        db.session.add(template)
        db.session.add(create_history(template, TemplateHistory))
        db.session.commit()
    return template


@pytest.fixture
def notify_service(notify_db_session, sample_user):
    service = Service.query.get(current_app.config["NOTIFY_SERVICE_ID"])
    if not service:
        service = Service(
            name="Notify Service",
            message_limit=1000,
            restricted=False,
            email_from="notify.service",
            created_by=sample_user,
            prefix_sms=False,
        )
        dao_create_service(
            service=service,
            service_id=current_app.config["NOTIFY_SERVICE_ID"],
            user=sample_user,
        )

        data = {
            "service": service,
            "email_address": "notify@gov.uk",
            "is_default": True,
        }
        reply_to = ServiceEmailReplyTo(**data)

        notify_db_session.add(reply_to)
        notify_db_session.commit()

    return service


@pytest.fixture(scope="function")
def sample_service_guest_list(notify_db_session):
    service = create_service(check_if_service_exists=True)
    guest_list_user = ServiceGuestList.from_string(
        service.id, EMAIL_TYPE, "guest_list_user@digital.fake.gov"
    )

    notify_db_session.add(guest_list_user)
    notify_db_session.commit()
    return guest_list_user


@pytest.fixture
def sample_inbound_numbers(sample_service):
    service = create_service(
        service_name="sample service 2", check_if_service_exists=True
    )
    inbound_numbers = list()
    inbound_numbers.append(create_inbound_number(number="1", provider="sns"))
    inbound_numbers.append(
        create_inbound_number(
            number="2", provider="sns", active=False, service_id=service.id
        )
    )
    return inbound_numbers


@pytest.fixture
def sample_organization(notify_db_session):
    org = Organization(name="sample organization")
    dao_create_organization(org)
    return org


@pytest.fixture
def nhs_email_branding(notify_db_session):
    # we wipe email_branding table in test db between the tests, so we have to recreate this branding
    # that is normally present on all environments and applied through migration
    nhs_email_branding_id = current_app.config["NHS_EMAIL_BRANDING_ID"]

    return create_email_branding(
        id=nhs_email_branding_id,
        logo="1ac6f483-3105-4c9e-9017-dd7fb2752c44-nhs-blue_x2.png",
        name="NHS",
    )


@pytest.fixture
def restore_provider_details(notify_db_session):
    """
    We view ProviderDetails as a static in notify_db_session, since we don't modify it... except we do, we updated
    priority. This fixture is designed to be used in tests that will knowingly touch provider details, to restore them
    to previous state.

    Note: This doesn't technically require notify_db_session (only notify_db), but kept as a requirement to encourage
    good usage - if you're modifying ProviderDetails' state then it's good to clear down the rest of the DB too
    """
    existing_provider_details = ProviderDetails.query.all()
    existing_provider_details_history = ProviderDetailsHistory.query.all()
    # make transient removes the objects from the session - since we'll want to delete them later
    for epd in existing_provider_details:
        make_transient(epd)
    for epdh in existing_provider_details_history:
        make_transient(epdh)

    yield

    # also delete these as they depend on provider_details
    ProviderDetails.query.delete()
    ProviderDetailsHistory.query.delete()
    notify_db_session.commit()
    notify_db_session.add_all(existing_provider_details)
    notify_db_session.add_all(existing_provider_details_history)
    notify_db_session.commit()


@pytest.fixture
def admin_request(client):
    class AdminRequest:
        app = client.application

        @staticmethod
        def get(endpoint, _expected_status=200, **endpoint_kwargs):
            resp = client.get(
                url_for(endpoint, **(endpoint_kwargs or {})),
                headers=[create_admin_authorization_header()],
            )
            json_resp = resp.json
            assert resp.status_code == _expected_status
            return json_resp

        @staticmethod
        def post(endpoint, _data=None, _expected_status=200, **endpoint_kwargs):
            resp = client.post(
                url_for(endpoint, **(endpoint_kwargs or {})),
                data=json.dumps(_data),
                headers=[
                    ("Content-Type", "application/json"),
                    create_admin_authorization_header(),
                ],
            )
            if resp.get_data():
                json_resp = resp.json
            else:
                json_resp = None
            assert resp.status_code == _expected_status
            return json_resp

        @staticmethod
        def delete(endpoint, _expected_status=204, **endpoint_kwargs):
            resp = client.delete(
                url_for(endpoint, **(endpoint_kwargs or {})),
                headers=[create_admin_authorization_header()],
            )
            if resp.get_data():
                json_resp = resp.json
            else:
                json_resp = None
            assert resp.status_code == _expected_status, json_resp
            return json_resp

    return AdminRequest


def datetime_in_past(days=0, seconds=0):
    return datetime.now(tz=pytz.utc) - timedelta(days=days, seconds=seconds)<|MERGE_RESOLUTION|>--- conflicted
+++ resolved
@@ -209,20 +209,12 @@
     email_from = service_name.lower().replace(" ", ".")
 
     data = {
-<<<<<<< HEAD
-        'name': service_name,
-        'message_limit': 1000,
-        'total_message_limit': 250000,
-        'restricted': False,
-        'email_from': email_from,
-        'created_by': sample_user
-=======
         "name": service_name,
         "message_limit": 1000,
+        "total_message_limit": 250000,
         "restricted": False,
         "email_from": email_from,
         "created_by": sample_user,
->>>>>>> 85de5bfc
     }
     service = Service.query.filter_by(name=service_name).first()
     if not service:
