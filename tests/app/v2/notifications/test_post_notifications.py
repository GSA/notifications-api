import uuid
from unittest import mock
from unittest.mock import call

import botocore
import pytest
from flask import current_app, json

from app.dao import templates_dao
from app.dao.service_sms_sender_dao import dao_update_service_sms_sender
from app.enums import (
    KeyType,
    NotificationStatus,
    NotificationType,
    ServicePermissionType,
    TemplateProcessType,
    TemplateType,
)
from app.models import Notification
from app.schema_validation import validate
from app.v2.errors import RateLimitError
from app.v2.notifications.notification_schemas import (
    post_email_response,
    post_sms_response,
)
from tests import create_service_authorization_header
from tests.app.db import (
    create_api_key,
    create_reply_to_email,
    create_service,
    create_service_sms_sender,
    create_service_with_inbound_number,
    create_template,
)
from tests.conftest import set_config_values


@pytest.mark.parametrize("reference", [None, "reference_from_client"])
def test_post_sms_notification_returns_201(
    client, sample_template_with_placeholders, mocker, reference
):
    mocked = mocker.patch("app.celery.provider_tasks.deliver_sms.apply_async")
    data = {
        "phone_number": "+12028675309",
        "template_id": str(sample_template_with_placeholders.id),
        "personalisation": {" Name": "Jo"},
    }
    if reference:
        data.update({"reference": reference})
    auth_header = create_service_authorization_header(
        service_id=sample_template_with_placeholders.service_id
    )

    response = client.post(
        path="/v2/notifications/sms",
        data=json.dumps(data),
        headers=[("Content-Type", "application/json"), auth_header],
    )

    assert response.status_code == 201
    resp_json = json.loads(response.get_data(as_text=True))
    assert validate(resp_json, post_sms_response) == resp_json
    notifications = Notification.query.all()
    assert len(notifications) == 1
    assert notifications[0].status == NotificationStatus.CREATED
    notification_id = notifications[0].id
    assert notifications[0].document_download_count is None
    assert resp_json["id"] == str(notification_id)
    assert resp_json["reference"] == reference
    assert resp_json["content"][
        "body"
    ] == sample_template_with_placeholders.content.replace("(( Name))", "Jo")
    assert resp_json["content"]["from_number"] == current_app.config["FROM_NUMBER"]
    assert f"v2/notifications/{notification_id}" in resp_json["uri"]
    assert resp_json["template"]["id"] == str(sample_template_with_placeholders.id)
    assert resp_json["template"]["version"] == sample_template_with_placeholders.version
    assert (
        f"services/{sample_template_with_placeholders.service_id}/templates/"
        f"{sample_template_with_placeholders.id}"
    ) in resp_json["template"]["uri"]
    assert not resp_json["scheduled_for"]
    assert mocked.called


def test_post_sms_notification_uses_inbound_number_as_sender(
    client, notify_db_session, mocker
):
    service = create_service_with_inbound_number(inbound_number="1")

    template = create_template(
        service=service, content="Hello (( Name))\nYour thing is due soon"
    )
    mocked = mocker.patch("app.celery.provider_tasks.deliver_sms.apply_async")
    data = {
        "phone_number": "+12028675309",
        "template_id": str(template.id),
        "personalisation": {" Name": "Jo"},
    }
    auth_header = create_service_authorization_header(service_id=service.id)

    response = client.post(
        path="/v2/notifications/sms",
        data=json.dumps(data),
        headers=[("Content-Type", "application/json"), auth_header],
    )
    assert response.status_code == 201
    resp_json = json.loads(response.get_data(as_text=True))
    assert validate(resp_json, post_sms_response) == resp_json
    notifications = Notification.query.all()
    assert len(notifications) == 1
    notification_id = notifications[0].id
    assert resp_json["id"] == str(notification_id)
    assert resp_json["content"]["from_number"] == "1"
    assert notifications[0].reply_to_text == "1"
    mocked.assert_called_once_with([str(notification_id)], queue="send-sms-tasks")


def test_post_sms_notification_uses_inbound_number_reply_to_as_sender(
    client, notify_db_session, mocker
):
    service = create_service_with_inbound_number(inbound_number="2028675309")

    template = create_template(
        service=service, content="Hello (( Name))\nYour thing is due soon"
    )
    mocked = mocker.patch("app.celery.provider_tasks.deliver_sms.apply_async")
    data = {
        "phone_number": "+12028675309",
        "template_id": str(template.id),
        "personalisation": {" Name": "Jo"},
    }
    auth_header = create_service_authorization_header(service_id=service.id)

    response = client.post(
        path="/v2/notifications/sms",
        data=json.dumps(data),
        headers=[("Content-Type", "application/json"), auth_header],
    )
    assert response.status_code == 201
    resp_json = json.loads(response.get_data(as_text=True))
    assert validate(resp_json, post_sms_response) == resp_json
    notifications = Notification.query.all()
    assert len(notifications) == 1
    notification_id = notifications[0].id
    assert resp_json["id"] == str(notification_id)
    assert resp_json["content"]["from_number"] == "+12028675309"
    assert notifications[0].reply_to_text == "+12028675309"
    mocked.assert_called_once_with([str(notification_id)], queue="send-sms-tasks")


def test_post_sms_notification_returns_201_with_sms_sender_id(
    client, sample_template_with_placeholders, mocker
):
    sms_sender = create_service_sms_sender(
        service=sample_template_with_placeholders.service, sms_sender="123456"
    )
    mocked = mocker.patch("app.celery.provider_tasks.deliver_sms.apply_async")
    data = {
        "phone_number": "+12028675309",
        "template_id": str(sample_template_with_placeholders.id),
        "personalisation": {" Name": "Jo"},
        "sms_sender_id": str(sms_sender.id),
    }
    auth_header = create_service_authorization_header(
        service_id=sample_template_with_placeholders.service_id
    )

    response = client.post(
        path="/v2/notifications/sms",
        data=json.dumps(data),
        headers=[("Content-Type", "application/json"), auth_header],
    )
    assert response.status_code == 201
    resp_json = json.loads(response.get_data(as_text=True))
    assert validate(resp_json, post_sms_response) == resp_json
    assert resp_json["content"]["from_number"] == sms_sender.sms_sender
    notifications = Notification.query.all()
    assert len(notifications) == 1
    assert notifications[0].reply_to_text == sms_sender.sms_sender
    mocked.assert_called_once_with([resp_json["id"]], queue="send-sms-tasks")


def test_post_sms_notification_uses_sms_sender_id_reply_to(
    client, sample_template_with_placeholders, mocker
):
    sms_sender = create_service_sms_sender(
        service=sample_template_with_placeholders.service, sms_sender="2028675309"
    )
    mocked = mocker.patch("app.celery.provider_tasks.deliver_sms.apply_async")
    data = {
        "phone_number": "+12028675309",
        "template_id": str(sample_template_with_placeholders.id),
        "personalisation": {" Name": "Jo"},
        "sms_sender_id": str(sms_sender.id),
    }
    auth_header = create_service_authorization_header(
        service_id=sample_template_with_placeholders.service_id
    )

    response = client.post(
        path="/v2/notifications/sms",
        data=json.dumps(data),
        headers=[("Content-Type", "application/json"), auth_header],
    )
    assert response.status_code == 201
    resp_json = json.loads(response.get_data(as_text=True))
    assert validate(resp_json, post_sms_response) == resp_json
    assert resp_json["content"]["from_number"] == "+12028675309"
    notifications = Notification.query.all()
    assert len(notifications) == 1
    assert notifications[0].reply_to_text == "+12028675309"
    mocked.assert_called_once_with([resp_json["id"]], queue="send-sms-tasks")


def test_notification_reply_to_text_is_original_value_if_sender_is_changed_after_post_notification(
    client, sample_template, mocker
):
    sms_sender = create_service_sms_sender(
        service=sample_template.service, sms_sender="123456", is_default=False
    )
    mocker.patch("app.celery.provider_tasks.deliver_sms.apply_async")
    data = {
        "phone_number": "+12028675309",
        "template_id": str(sample_template.id),
        "sms_sender_id": str(sms_sender.id),
    }
    auth_header = create_service_authorization_header(
        service_id=sample_template.service_id
    )

    response = client.post(
        path="/v2/notifications/sms",
        data=json.dumps(data),
        headers=[("Content-Type", "application/json"), auth_header],
    )

    dao_update_service_sms_sender(
        service_id=sample_template.service_id,
        service_sms_sender_id=sms_sender.id,
        is_default=sms_sender.is_default,
        sms_sender="updated",
    )

    assert response.status_code == 201
    notifications = Notification.query.all()
    assert len(notifications) == 1
    assert notifications[0].reply_to_text == "123456"


def test_should_cache_template_lookups_in_memory(mocker, client, sample_template):
    mock_get_template = mocker.patch(
        "app.dao.templates_dao.dao_get_template_by_id_and_service_id",
        wraps=templates_dao.dao_get_template_by_id_and_service_id,
    )
    mocker.patch("app.celery.provider_tasks.deliver_sms.apply_async")

    data = {
        "phone_number": "2028675309",
        "template_id": str(sample_template.id),
    }

    for _ in range(5):
        auth_header = create_service_authorization_header(
            service_id=sample_template.service_id
        )
        client.post(
            path="/v2/notifications/sms",
            data=json.dumps(data),
            headers=[("Content-Type", "application/json"), auth_header],
        )

    assert mock_get_template.call_count == 1
    assert mock_get_template.call_args_list == [
        call(
            service_id=str(sample_template.service_id),
            template_id=str(sample_template.id),
            version=None,
        )
    ]
    assert Notification.query.count() == 5


def test_should_cache_template_and_service_in_redis(mocker, client, sample_template):
    from app.schemas import service_schema, template_schema

    mock_redis_get = mocker.patch(
        "app.redis_store.get",
        return_value=None,
    )
    mock_redis_set = mocker.patch(
        "app.redis_store.set",
    )

    mocker.patch("app.celery.provider_tasks.deliver_sms.apply_async")

    data = {
        "phone_number": "+14254147755",
        "template_id": str(sample_template.id),
    }

    auth_header = create_service_authorization_header(
        service_id=sample_template.service_id
    )
    client.post(
        path="/v2/notifications/sms",
        data=json.dumps(data),
        headers=[("Content-Type", "application/json"), auth_header],
    )

    expected_service_key = f"service-{sample_template.service_id}"
    expected_templates_key = f"service-{sample_template.service_id}-template-{sample_template.id}-version-None"

    assert mock_redis_get.call_args_list == [
        call(expected_service_key),
        call(expected_templates_key),
    ]

    service_dict = service_schema.dump(sample_template.service)
    template_dict = template_schema.dump(sample_template)

    assert len(mock_redis_set.call_args_list) == 2

    service_call, templates_call = mock_redis_set.call_args_list

    assert service_call[0][0] == expected_service_key
    assert json.loads(service_call[0][1]) == {"data": service_dict}
    assert service_call[1]["ex"] == 604_800

    assert templates_call[0][0] == expected_templates_key
    assert json.loads(templates_call[0][1]) == {"data": template_dict}
    assert templates_call[1]["ex"] == 604_800


def test_should_return_template_if_found_in_redis(mocker, client, sample_template):
    from app.schemas import service_schema, template_schema

    service_dict = service_schema.dump(sample_template.service)
    template_dict = template_schema.dump(sample_template)

    mocker.patch(
        "app.redis_store.get",
        side_effect=[
            json.dumps({"data": service_dict}).encode("utf-8"),
            json.dumps({"data": template_dict}).encode("utf-8"),
        ],
    )
    mock_get_template = mocker.patch(
        "app.dao.templates_dao.dao_get_template_by_id_and_service_id"
    )
    mock_get_service = mocker.patch("app.dao.services_dao.dao_fetch_service_by_id")

    mocker.patch("app.celery.provider_tasks.deliver_sms.apply_async")

    data = {
        "phone_number": "+14254147755",
        "template_id": str(sample_template.id),
    }

    auth_header = create_service_authorization_header(
        service_id=sample_template.service_id
    )
    response = client.post(
        path="/v2/notifications/sms",
        data=json.dumps(data),
        headers=[("Content-Type", "application/json"), auth_header],
    )

    assert response.status_code == 201
    assert mock_get_template.called is False
    assert mock_get_service.called is False


@pytest.mark.parametrize(
    "notification_type, key_send_to, send_to",
    [
<<<<<<< HEAD
        ("sms", "phone_number", "+14254147755"),
        ("email", "email_address", "sample@email.com"),
=======
        (NotificationType.SMS, "phone_number", "+447700900855"),
        (NotificationType.EMAIL, "email_address", "sample@email.com"),
>>>>>>> 18dddf40
    ],
)
def test_post_notification_returns_400_and_missing_template(
    client, sample_service, notification_type, key_send_to, send_to
):
    data = {key_send_to: send_to, "template_id": str(uuid.uuid4())}
    auth_header = create_service_authorization_header(service_id=sample_service.id)

    response = client.post(
        path=f"/v2/notifications/{notification_type}",
        data=json.dumps(data),
        headers=[("Content-Type", "application/json"), auth_header],
    )

    assert response.status_code == 400
    assert response.headers["Content-type"] == "application/json"

    error_json = json.loads(response.get_data(as_text=True))
    assert error_json["status_code"] == 400
    assert error_json["errors"] == [
        {"error": "BadRequestError", "message": "Template not found"}
    ]


@pytest.mark.parametrize(
    "notification_type, key_send_to, send_to",
    [
<<<<<<< HEAD
        ("sms", "phone_number", "+14254147755"),
        ("email", "email_address", "sample@email.com"),
=======
        (NotificationType.SMS, "phone_number", "+447700900855"),
        (NotificationType.EMAIL, "email_address", "sample@email.com"),
>>>>>>> 18dddf40
    ],
)
def test_post_notification_returns_401_and_well_formed_auth_error(
    client, sample_template, notification_type, key_send_to, send_to
):
    data = {key_send_to: send_to, "template_id": str(sample_template.id)}

    response = client.post(
        path=f"/v2/notifications/{notification_type}",
        data=json.dumps(data),
        headers=[("Content-Type", "application/json")],
    )

    assert response.status_code == 401
    assert response.headers["Content-type"] == "application/json"
    error_resp = json.loads(response.get_data(as_text=True))
    assert error_resp["status_code"] == 401
    assert error_resp["errors"] == [
        {
            "error": "AuthError",
            "message": "Unauthorized: authentication token must be provided",
        }
    ]


@pytest.mark.parametrize(
    "notification_type, key_send_to, send_to",
    [
<<<<<<< HEAD
        ("sms", "phone_number", "+14254147755"),
        ("email", "email_address", "sample@email.com"),
=======
        (NotificationType.SMS, "phone_number", "+447700900855"),
        (NotificationType.EMAIL, "email_address", "sample@email.com"),
>>>>>>> 18dddf40
    ],
)
def test_notification_returns_400_and_for_schema_problems(
    client, sample_template, notification_type, key_send_to, send_to
):
    data = {key_send_to: send_to, "template": str(sample_template.id)}
    auth_header = create_service_authorization_header(
        service_id=sample_template.service_id
    )

    response = client.post(
        path=f"/v2/notifications/{notification_type}",
        data=json.dumps(data),
        headers=[("Content-Type", "application/json"), auth_header],
    )

    assert response.status_code == 400
    assert response.headers["Content-type"] == "application/json"
    error_resp = json.loads(response.get_data(as_text=True))
    assert error_resp["status_code"] == 400
    assert {
        "error": "ValidationError",
        "message": "template_id is a required property",
    } in error_resp["errors"]
    assert {
        "error": "ValidationError",
        "message": "Additional properties are not allowed (template was unexpected)",
    } in error_resp["errors"]


@pytest.mark.parametrize("reference", [None, "reference_from_client"])
def test_post_email_notification_returns_201(
    client, sample_email_template_with_placeholders, mocker, reference
):
    mocked = mocker.patch("app.celery.provider_tasks.deliver_email.apply_async")
    data = {
        "email_address": sample_email_template_with_placeholders.service.users[
            0
        ].email_address,
        "template_id": sample_email_template_with_placeholders.id,
        "personalisation": {"name": "Bob"},
    }
    if reference:
        data.update({"reference": reference})
    auth_header = create_service_authorization_header(
        service_id=sample_email_template_with_placeholders.service_id
    )
    response = client.post(
        path="v2/notifications/email",
        data=json.dumps(data),
        headers=[("Content-Type", "application/json"), auth_header],
    )
    assert response.status_code == 201
    resp_json = json.loads(response.get_data(as_text=True))
    assert validate(resp_json, post_email_response) == resp_json
    notification = Notification.query.one()
    assert notification.status == NotificationStatus.CREATED
    assert resp_json["id"] == str(notification.id)
    assert resp_json["reference"] == reference
    assert notification.reference is None
    assert notification.reply_to_text is None
    assert notification.document_download_count is None
    assert resp_json["content"][
        "body"
    ] == sample_email_template_with_placeholders.content.replace("((name))", "Bob")
    assert resp_json["content"][
        "subject"
    ] == sample_email_template_with_placeholders.subject.replace("((name))", "Bob")
    assert resp_json["content"]["from_email"] == (
        f"{sample_email_template_with_placeholders.service.email_from}@"
        f"{current_app.config['NOTIFY_EMAIL_DOMAIN']}"
    )
    assert f"v2/notifications/{notification.id}" in resp_json["uri"]
    assert resp_json["template"]["id"] == str(
        sample_email_template_with_placeholders.id
    )
    assert (
        resp_json["template"]["version"]
        == sample_email_template_with_placeholders.version
    )
    assert (
        f"services/{sample_email_template_with_placeholders.service_id}/templates/"
        f"{sample_email_template_with_placeholders.id}"
    ) in resp_json["template"]["uri"]
    assert not resp_json["scheduled_for"]
    assert mocked.called


@pytest.mark.parametrize(
    "recipient, notification_type",
    [
        ("simulate-delivered@notifications.service.gov.uk", NotificationType.EMAIL),
        ("simulate-delivered-2@notifications.service.gov.uk", NotificationType.EMAIL),
        ("simulate-delivered-3@notifications.service.gov.uk", NotificationType.EMAIL),
        ("+14254147167", NotificationType.SMS),
        ("+14254147755", NotificationType.SMS),
    ],
)
def test_should_not_persist_or_send_notification_if_simulated_recipient(
    client, recipient, notification_type, sample_email_template, sample_template, mocker
):
    apply_async = mocker.patch(
        f"app.celery.provider_tasks.deliver_{notification_type}.apply_async"
    )

    if notification_type == NotificationType.SMS:
        data = {"phone_number": recipient, "template_id": str(sample_template.id)}
    else:
        data = {
            "email_address": recipient,
            "template_id": str(sample_email_template.id),
        }

    auth_header = create_service_authorization_header(
        service_id=sample_email_template.service_id
    )

    response = client.post(
        path=f"/v2/notifications/{notification_type}",
        data=json.dumps(data),
        headers=[("Content-Type", "application/json"), auth_header],
    )

    assert response.status_code == 201
    apply_async.assert_not_called()
    assert json.loads(response.get_data(as_text=True))["id"]
    assert Notification.query.count() == 0


@pytest.mark.parametrize(
    "notification_type, key_send_to, send_to",
    [
        (NotificationType.SMS, "phone_number", "2028675309"),
        (NotificationType.EMAIL, "email_address", "sample@email.com"),
    ],
)
def test_send_notification_uses_priority_queue_when_template_is_marked_as_priority(
    client,
    sample_service,
    mocker,
    notification_type,
    key_send_to,
    send_to,
):
    mocker.patch(f"app.celery.provider_tasks.deliver_{notification_type}.apply_async")

    sample = create_template(
        service=sample_service,
        template_type=notification_type,
        process_type=TemplateProcessType.PRIORITY,
    )
    mocked = mocker.patch(
        f"app.celery.provider_tasks.deliver_{notification_type}.apply_async"
    )

    data = {key_send_to: send_to, "template_id": str(sample.id)}

    auth_header = create_service_authorization_header(service_id=sample.service_id)

    response = client.post(
        path=f"/v2/notifications/{notification_type}",
        data=json.dumps(data),
        headers=[("Content-Type", "application/json"), auth_header],
    )

    notification_id = json.loads(response.data)["id"]

    assert response.status_code == 201
    mocked.assert_called_once_with([notification_id], queue="priority-tasks")


@pytest.mark.parametrize(
    "notification_type, key_send_to, send_to",
    [
        (NotificationType.SMS, "phone_number", "2028675309"),
        (NotificationType.EMAIL, "email_address", "sample@email.com"),
    ],
)
def test_returns_a_429_limit_exceeded_if_rate_limit_exceeded(
    client, sample_service, mocker, notification_type, key_send_to, send_to
):
    sample = create_template(service=sample_service, template_type=notification_type)
    persist_mock = mocker.patch(
        "app.v2.notifications.post_notifications.persist_notification"
    )
    deliver_mock = mocker.patch(
        "app.v2.notifications.post_notifications.send_notification_to_queue_detached"
    )
    mocker.patch(
        "app.v2.notifications.post_notifications.check_rate_limiting",
        side_effect=RateLimitError("LIMIT", "INTERVAL", "TYPE"),
    )

    data = {key_send_to: send_to, "template_id": str(sample.id)}

    auth_header = create_service_authorization_header(service_id=sample.service_id)

    response = client.post(
        path=f"/v2/notifications/{notification_type}",
        data=json.dumps(data),
        headers=[("Content-Type", "application/json"), auth_header],
    )

    error = json.loads(response.data)["errors"][0]["error"]
    message = json.loads(response.data)["errors"][0]["message"]
    status_code = json.loads(response.data)["status_code"]
    assert response.status_code == 429
    assert error == "RateLimitError"
    assert (
        message
        == "Exceeded rate limit for key type TYPE of LIMIT requests per INTERVAL seconds"
    )
    assert status_code == 429

    assert not persist_mock.called
    assert not deliver_mock.called


def test_post_sms_notification_returns_400_if_not_allowed_to_send_int_sms(
    client,
    notify_db_session,
):
    service = create_service(service_permissions=[ServicePermissionType.SMS])
    template = create_template(service=service)

    data = {"phone_number": "+20-12-1234-1234", "template_id": template.id}
    auth_header = create_service_authorization_header(service_id=service.id)

    response = client.post(
        path="/v2/notifications/sms",
        data=json.dumps(data),
        headers=[("Content-Type", "application/json"), auth_header],
    )

    assert response.status_code == 400
    assert response.headers["Content-type"] == "application/json"

    error_json = json.loads(response.get_data(as_text=True))
    assert error_json["status_code"] == 400
    assert error_json["errors"] == [
        {
            "error": "BadRequestError",
            "message": "Cannot send to international mobile numbers",
        }
    ]


def test_post_sms_notification_with_archived_reply_to_id_returns_400(
    client, sample_template, mocker
):
    archived_sender = create_service_sms_sender(
        sample_template.service, "12345", is_default=False, archived=True
    )
    mocker.patch("app.celery.provider_tasks.deliver_email.apply_async")
    data = {
        "phone_number": "+447700900855",
        "template_id": sample_template.id,
        "sms_sender_id": archived_sender.id,
    }
    auth_header = create_service_authorization_header(
        service_id=sample_template.service_id
    )
    response = client.post(
        path="v2/notifications/sms",
        data=json.dumps(data),
        headers=[("Content-Type", "application/json"), auth_header],
    )
    assert response.status_code == 400
    resp_json = json.loads(response.get_data(as_text=True))
    assert (
        f"sms_sender_id {archived_sender.id} does not exist in database for "
        f"service id {sample_template.service_id}"
    ) in resp_json["errors"][0]["message"]
    assert "BadRequestError" in resp_json["errors"][0]["error"]


@pytest.mark.parametrize(
    "recipient,label,permission_type, notification_type,expected_error",
    [
        (
            "2028675309",
            "phone_number",
            ServicePermissionType.EMAIL,
            NotificationType.SMS,
            "text messages",
        ),
        (
            "someone@test.com",
            "email_address",
            ServicePermissionType.SMS,
            NotificationType.EMAIL,
            "emails",
        ),
    ],
)
def test_post_sms_notification_returns_400_if_not_allowed_to_send_notification(
    notify_db_session,
    client,
    recipient,
    label,
    permission_type,
    notification_type,
    expected_error,
):
    service = create_service(service_permissions=[permission_type])
    sample_template_without_permission = create_template(
        service=service, template_type=notification_type
    )
    data = {label: recipient, "template_id": sample_template_without_permission.id}
    auth_header = create_service_authorization_header(
        service_id=sample_template_without_permission.service.id
    )

    response = client.post(
        path=f"/v2/notifications/{sample_template_without_permission.template_type}",
        data=json.dumps(data),
        headers=[("Content-Type", "application/json"), auth_header],
    )

    assert response.status_code == 400
    assert response.headers["Content-type"] == "application/json"

    error_json = json.loads(response.get_data(as_text=True))
    assert error_json["status_code"] == 400
    assert error_json["errors"] == [
        {
            "error": "BadRequestError",
            "message": f"Service is not allowed to send {expected_error}",
        }
    ]


@pytest.mark.parametrize("restricted", [True, False])
def test_post_sms_notification_returns_400_if_number_not_in_guest_list(
    notify_db_session, client, restricted
):
    service = create_service(
        restricted=restricted,
        service_permissions=[
            ServicePermissionType.SMS,
            ServicePermissionType.INTERNATIONAL_SMS,
        ],
    )
    template = create_template(service=service)
    create_api_key(service=service, key_type=KeyType.TEAM)

    data = {
        "phone_number": "+327700900855",
        "template_id": template.id,
    }
    auth_header = create_service_authorization_header(
        service_id=service.id,
        key_type=KeyType.TEAM,
    )

    response = client.post(
        path="/v2/notifications/sms",
        data=json.dumps(data),
        headers=[("Content-Type", "application/json"), auth_header],
    )

    assert response.status_code == 400
    error_json = json.loads(response.get_data(as_text=True))
    assert error_json["status_code"] == 400
    assert error_json["errors"] == [
        {
            "error": "BadRequestError",
            "message": "Can’t send to this recipient using a team-only API key",
        }
    ]


def test_post_sms_should_persist_supplied_sms_number(
    client, sample_template_with_placeholders, mocker
):
    mocked = mocker.patch("app.celery.provider_tasks.deliver_sms.apply_async")
    data = {
        "phone_number": "+12028675309",
        "template_id": str(sample_template_with_placeholders.id),
        "personalisation": {" Name": "Jo"},
    }

    auth_header = create_service_authorization_header(
        service_id=sample_template_with_placeholders.service_id
    )

    response = client.post(
        path="/v2/notifications/sms",
        data=json.dumps(data),
        headers=[("Content-Type", "application/json"), auth_header],
    )
    assert response.status_code == 201
    resp_json = json.loads(response.get_data(as_text=True))
    notifications = Notification.query.all()
    assert len(notifications) == 1
    notification_id = notifications[0].id
    assert "1" == notifications[0].to
    assert resp_json["id"] == str(notification_id)
    assert mocked.called


def test_post_notification_raises_bad_request_if_not_valid_notification_type(
    client, sample_service
):
    auth_header = create_service_authorization_header(service_id=sample_service.id)
    response = client.post(
        "/v2/notifications/foo",
        data="{}",
        headers=[("Content-Type", "application/json"), auth_header],
    )
    assert response.status_code == 404
    error_json = json.loads(response.get_data(as_text=True))
    assert "The requested URL was not found on the server." in error_json["message"]


@pytest.mark.parametrize(
    "notification_type", [NotificationType.SMS, NotificationType.EMAIL]
)
def test_post_notification_with_wrong_type_of_sender(
    client, sample_template, sample_email_template, notification_type, fake_uuid
):
    if notification_type == NotificationType.EMAIL:
        template = sample_email_template
        form_label = "sms_sender_id"
        data = {
            "email_address": "test@test.com",
            "template_id": str(sample_email_template.id),
            form_label: fake_uuid,
        }
    elif notification_type == ServicePermissionType.SMS:
        template = sample_template
        form_label = "email_reply_to_id"
        data = {
            "phone_number": "+14254147755",
            "template_id": str(template.id),
            form_label: fake_uuid,
        }
    auth_header = create_service_authorization_header(service_id=template.service_id)

    response = client.post(
        path=f"/v2/notifications/{notification_type}",
        data=json.dumps(data),
        headers=[("Content-Type", "application/json"), auth_header],
    )
    assert response.status_code == 400
    resp_json = json.loads(response.get_data(as_text=True))
    assert (
        f"Additional properties are not allowed ({form_label} was unexpected)"
        in resp_json["errors"][0]["message"]
    )
    assert "ValidationError" in resp_json["errors"][0]["error"]


def test_post_email_notification_with_valid_reply_to_id_returns_201(
    client, sample_email_template, mocker
):
    reply_to_email = create_reply_to_email(
        sample_email_template.service, "test@test.com"
    )
    mocked = mocker.patch("app.celery.provider_tasks.deliver_email.apply_async")
    data = {
        "email_address": sample_email_template.service.users[0].email_address,
        "template_id": sample_email_template.id,
        "email_reply_to_id": reply_to_email.id,
    }
    auth_header = create_service_authorization_header(
        service_id=sample_email_template.service_id
    )
    response = client.post(
        path="v2/notifications/email",
        data=json.dumps(data),
        headers=[("Content-Type", "application/json"), auth_header],
    )
    assert response.status_code == 201
    resp_json = json.loads(response.get_data(as_text=True))
    assert validate(resp_json, post_email_response) == resp_json
    notification = Notification.query.first()
    assert notification.reply_to_text == "test@test.com"
    assert resp_json["id"] == str(notification.id)
    assert mocked.called

    assert notification.reply_to_text == reply_to_email.email_address


def test_post_email_notification_with_invalid_reply_to_id_returns_400(
    client, sample_email_template, mocker, fake_uuid
):
    mocker.patch("app.celery.provider_tasks.deliver_email.apply_async")
    data = {
        "email_address": sample_email_template.service.users[0].email_address,
        "template_id": sample_email_template.id,
        "email_reply_to_id": fake_uuid,
    }
    auth_header = create_service_authorization_header(
        service_id=sample_email_template.service_id
    )
    response = client.post(
        path="v2/notifications/email",
        data=json.dumps(data),
        headers=[("Content-Type", "application/json"), auth_header],
    )
    assert response.status_code == 400
    resp_json = json.loads(response.get_data(as_text=True))
    assert (
        f"email_reply_to_id {fake_uuid} does not exist in database for service id "
        f"{sample_email_template.service_id}"
    ) in resp_json["errors"][0]["message"]
    assert "BadRequestError" in resp_json["errors"][0]["error"]


def test_post_email_notification_with_archived_reply_to_id_returns_400(
    client, sample_email_template, mocker
):
    archived_reply_to = create_reply_to_email(
        sample_email_template.service,
        "reply_to@test.com",
        is_default=False,
        archived=True,
    )
    mocker.patch("app.celery.provider_tasks.deliver_email.apply_async")
    data = {
        "email_address": "test@test.com",
        "template_id": sample_email_template.id,
        "email_reply_to_id": archived_reply_to.id,
    }
    auth_header = create_service_authorization_header(
        service_id=sample_email_template.service_id
    )
    response = client.post(
        path="v2/notifications/email",
        data=json.dumps(data),
        headers=[("Content-Type", "application/json"), auth_header],
    )
    assert response.status_code == 400
    resp_json = json.loads(response.get_data(as_text=True))
    assert (
        f"email_reply_to_id {archived_reply_to.id} does not exist in database for "
        f"service id {sample_email_template.service_id}"
    ) in resp_json["errors"][0]["message"]
    assert "BadRequestError" in resp_json["errors"][0]["error"]


@pytest.mark.parametrize(
    "csv_param",
    (
        {"is_csv": None},
        {"is_csv": False},
        {"is_csv": True},
        {},
    ),
)
def test_post_notification_with_document_upload(
    client, notify_db_session, mocker, csv_param
):
    service = create_service(service_permissions=[ServicePermissionType.EMAIL])
    service.contact_link = "contact.me@gov.uk"
    template = create_template(
        service=service,
        template_type=TemplateType.EMAIL,
        content="Document 1: ((first_link)). Document 2: ((second_link))",
    )

    mocker.patch("app.celery.provider_tasks.deliver_email.apply_async")
    document_download_mock = mocker.patch(
        "app.v2.notifications.post_notifications.document_download_client"
    )
    document_download_mock.upload_document.side_effect = (
        lambda service_id, content, is_csv: f"{content}-link"
    )

    data = {
        "email_address": service.users[0].email_address,
        "template_id": template.id,
        "personalisation": {
            "first_link": {"file": "abababab", **csv_param},
            "second_link": {"file": "cdcdcdcd", **csv_param},
        },
    }

    auth_header = create_service_authorization_header(service_id=service.id)
    response = client.post(
        path="v2/notifications/email",
        data=json.dumps(data),
        headers=[("Content-Type", "application/json"), auth_header],
    )

    assert response.status_code == 201, response.get_data(as_text=True)
    resp_json = json.loads(response.get_data(as_text=True))
    assert validate(resp_json, post_email_response) == resp_json

    assert document_download_mock.upload_document.call_args_list == [
        call(str(service.id), "abababab", csv_param.get("is_csv")),
        call(str(service.id), "cdcdcdcd", csv_param.get("is_csv")),
    ]

    notification = Notification.query.one()
    assert notification.status == NotificationStatus.CREATED
    assert notification.personalisation == {
        "first_link": "abababab-link",
        "second_link": "cdcdcdcd-link",
    }
    assert notification.document_download_count == 2

    assert (
        resp_json["content"]["body"]
        == "Document 1: abababab-link. Document 2: cdcdcdcd-link"
    )


def test_post_notification_with_document_upload_simulated(
    client, notify_db_session, mocker
):
    service = create_service(service_permissions=[ServicePermissionType.EMAIL])
    service.contact_link = "contact.me@gov.uk"
    template = create_template(
        service=service,
        template_type=TemplateType.EMAIL,
        content="Document: ((document))",
    )

    mocker.patch("app.celery.provider_tasks.deliver_email.apply_async")
    document_download_mock = mocker.patch(
        "app.v2.notifications.post_notifications.document_download_client"
    )
    document_download_mock.get_upload_url.return_value = "https://document-url"

    data = {
        "email_address": "simulate-delivered@notifications.service.gov.uk",
        "template_id": template.id,
        "personalisation": {"document": {"file": "abababab"}},
    }

    auth_header = create_service_authorization_header(service_id=service.id)
    response = client.post(
        path="v2/notifications/email",
        data=json.dumps(data),
        headers=[("Content-Type", "application/json"), auth_header],
    )

    assert response.status_code == 201, response.get_data(as_text=True)
    resp_json = json.loads(response.get_data(as_text=True))
    assert validate(resp_json, post_email_response) == resp_json

    assert (
        resp_json["content"]["body"] == "Document: https://document-url/test-document"
    )


def test_post_notification_without_document_upload_permission(
    client, notify_db_session, mocker
):
    service = create_service(service_permissions=[ServicePermissionType.EMAIL])
    template = create_template(
        service=service,
        template_type=TemplateType.EMAIL,
        content="Document: ((document))",
    )

    mocker.patch("app.celery.provider_tasks.deliver_email.apply_async")
    document_download_mock = mocker.patch(
        "app.v2.notifications.post_notifications.document_download_client"
    )
    document_download_mock.upload_document.return_value = "https://document-url/"

    data = {
        "email_address": service.users[0].email_address,
        "template_id": template.id,
        "personalisation": {"document": {"file": "abababab"}},
    }

    auth_header = create_service_authorization_header(service_id=service.id)
    response = client.post(
        path="v2/notifications/email",
        data=json.dumps(data),
        headers=[("Content-Type", "application/json"), auth_header],
    )

    assert response.status_code == 400, response.get_data(as_text=True)


def test_post_notification_returns_400_when_get_json_throws_exception(
    client, sample_email_template
):
    auth_header = create_service_authorization_header(
        service_id=sample_email_template.service_id
    )
    response = client.post(
        path="v2/notifications/email",
        data="[",
        headers=[("Content-Type", "application/json"), auth_header],
    )
    assert response.status_code == 400


@pytest.mark.parametrize(
    "notification_type, content_type",
    [
        (NotificationType.EMAIL, "application/json"),
        (NotificationType.EMAIL, "application/text"),
        (NotificationType.SMS, "application/json"),
        (NotificationType.SMS, "application/text"),
    ],
)
def test_post_notification_when_payload_is_invalid_json_returns_400(
    client,
    sample_service,
    notification_type,
    content_type,
):
    auth_header = create_service_authorization_header(service_id=sample_service.id)
    payload_not_json = {
        "template_id": "dont-convert-to-json",
    }
    response = client.post(
        path=f"/v2/notifications/{notification_type}",
        data=payload_not_json,
        headers=[("Content-Type", content_type), auth_header],
    )

    assert response.status_code == 400
    error_msg = json.loads(response.get_data(as_text=True))["errors"][0]["message"]

    assert error_msg == "Invalid JSON supplied in POST data"


@pytest.mark.parametrize(
    "notification_type",
    [
        NotificationType.EMAIL,
        NotificationType.SMS,
    ],
)
def test_post_notification_returns_201_when_content_type_is_missing_but_payload_is_valid_json(
    client, sample_service, notification_type, mocker
):
    template = create_template(service=sample_service, template_type=notification_type)
    mocker.patch(f"app.celery.provider_tasks.deliver_{notification_type}.apply_async")
    auth_header = create_service_authorization_header(service_id=sample_service.id)

    valid_json = {
        "template_id": str(template.id),
    }
    if notification_type == NotificationType.EMAIL:
        valid_json.update({"email_address": sample_service.users[0].email_address})
    else:
        valid_json.update({"phone_number": "+14254147755"})
    response = client.post(
        path=f"/v2/notifications/{notification_type}",
        data=json.dumps(valid_json),
        headers=[auth_header],
    )
    assert response.status_code == 201


@pytest.mark.parametrize(
    "notification_type",
    [
        NotificationType.EMAIL,
        NotificationType.SMS,
    ],
)
def test_post_email_notification_when_data_is_empty_returns_400(
    client, sample_service, notification_type
):
    auth_header = create_service_authorization_header(service_id=sample_service.id)
    data = None
    response = client.post(
        path=f"/v2/notifications/{notification_type}",
        data=json.dumps(data),
        headers=[("Content-Type", "application/json"), auth_header],
    )
    error_msg = json.loads(response.get_data(as_text=True))["errors"][0]["message"]
    assert response.status_code == 400
    if notification_type == NotificationType.SMS:
        assert error_msg == "phone_number is a required property"
    else:
        assert error_msg == "email_address is a required property"


@pytest.mark.parametrize(
    "notification_type",
    (
        NotificationType.EMAIL,
        NotificationType.SMS,
    ),
)
def test_post_notifications_saves_email_or_sms_to_queue(
    client, notify_db_session, mocker, notification_type
):
    save_task = mocker.patch(
        f"app.celery.tasks.save_api_{notification_type}.apply_async"
    )
    mock_send_task = mocker.patch(
        f"app.celery.provider_tasks.deliver_{notification_type}.apply_async"
    )

    service = create_service(
        service_name="high volume service",
    )
    with set_config_values(
        current_app,
        {
            "HIGH_VOLUME_SERVICE": [str(service.id)],
        },
    ):
        template = create_template(
            service=service, content="((message))", template_type=notification_type
        )
        data = {
            "template_id": template.id,
            "personalisation": {"message": "Dear citizen, have a nice day"},
        }
        data.update(
            {"email_address": "joe.citizen@example.com"}
<<<<<<< HEAD
        ) if notification_type == EMAIL_TYPE else data.update(
            {"phone_number": "+14254147755"}
=======
        ) if notification_type == NotificationType.EMAIL else data.update(
            {"phone_number": "+447700900855"}
>>>>>>> 18dddf40
        )

        response = client.post(
            path=f"/v2/notifications/{notification_type}",
            data=json.dumps(data),
            headers=[
                ("Content-Type", "application/json"),
                create_service_authorization_header(service_id=service.id),
            ],
        )

        json_resp = response.get_json()

        assert response.status_code == 201
        assert json_resp["id"]
        assert json_resp["content"]["body"] == "Dear citizen, have a nice day"
        assert json_resp["template"]["id"] == str(template.id)
        save_task.assert_called_once_with(
            [mock.ANY], queue=f"save-api-{notification_type}-tasks"
        )
        assert not mock_send_task.called
        assert len(Notification.query.all()) == 0


@pytest.mark.parametrize(
    "exception",
    [
        botocore.exceptions.ClientError({"some": "json"}, "some opname"),
        botocore.parsers.ResponseParserError("exceeded max HTTP body length"),
    ],
)
@pytest.mark.parametrize(
    "notification_type",
    (
        NotificationType.EMAIL,
        NotificationType.SMS,
    ),
)
def test_post_notifications_saves_email_or_sms_normally_if_saving_to_queue_fails(
    client, notify_db_session, mocker, notification_type, exception
):
    save_task = mocker.patch(
        f"app.celery.tasks.save_api_{notification_type}.apply_async",
        side_effect=exception,
    )
    mock_send_task = mocker.patch(
        f"app.celery.provider_tasks.deliver_{notification_type}.apply_async"
    )

    service = create_service(
        service_name="high volume service",
    )
    with set_config_values(
        current_app,
        {
            "HIGH_VOLUME_SERVICE": [str(service.id)],
        },
    ):
        template = create_template(
            service=service, content="((message))", template_type=notification_type
        )
        data = {
            "template_id": template.id,
            "personalisation": {"message": "Dear citizen, have a nice day"},
        }
        data.update(
            {"email_address": "joe.citizen@example.com"}
<<<<<<< HEAD
        ) if notification_type == EMAIL_TYPE else data.update(
            {"phone_number": "+12028675309"}
=======
        ) if notification_type == NotificationType.EMAIL else data.update(
            {"phone_number": "+447700900855"}
>>>>>>> 18dddf40
        )

        response = client.post(
            path=f"/v2/notifications/{notification_type}",
            data=json.dumps(data),
            headers=[
                ("Content-Type", "application/json"),
                create_service_authorization_header(service_id=service.id),
            ],
        )

        json_resp = response.get_json()

        assert response.status_code == 201
        assert json_resp["id"]
        assert json_resp["content"]["body"] == "Dear citizen, have a nice day"
        assert json_resp["template"]["id"] == str(template.id)
        save_task.assert_called_once_with(
            [mock.ANY], queue=f"save-api-{notification_type}-tasks"
        )
        mock_send_task.assert_called_once_with(
            [json_resp["id"]], queue=f"send-{notification_type}-tasks"
        )
        assert Notification.query.count() == 1


@pytest.mark.parametrize(
    "notification_type",
    (
        NotificationType.EMAIL,
        NotificationType.SMS,
    ),
)
def test_post_notifications_doesnt_use_save_queue_for_test_notifications(
    client, notify_db_session, mocker, notification_type
):
    save_task = mocker.patch(
        f"app.celery.tasks.save_api_{notification_type}.apply_async"
    )
    mock_send_task = mocker.patch(
        f"app.celery.provider_tasks.deliver_{notification_type}.apply_async"
    )
    service = create_service(
        service_name="high volume service",
    )
    with set_config_values(
        current_app,
        {
            "HIGH_VOLUME_SERVICE": [str(service.id)],
        },
    ):
        template = create_template(
            service=service, content="((message))", template_type=notification_type
        )
        data = {
            "template_id": template.id,
            "personalisation": {"message": "Dear citizen, have a nice day"},
        }
        data.update(
            {"email_address": "joe.citizen@example.com"}
<<<<<<< HEAD
        ) if notification_type == EMAIL_TYPE else data.update(
            {"phone_number": "+12028675309"}
=======
        ) if notification_type == NotificationType.EMAIL else data.update(
            {"phone_number": "+447700900855"}
>>>>>>> 18dddf40
        )
        response = client.post(
            path=f"/v2/notifications/{notification_type}",
            data=json.dumps(data),
            headers=[
                ("Content-Type", "application/json"),
                create_service_authorization_header(
                    service_id=service.id,
                    key_type=KeyType.TEST,
                ),
            ],
        )

        json_resp = response.get_json()

        assert response.status_code == 201
        assert json_resp["id"]
        assert json_resp["content"]["body"] == "Dear citizen, have a nice day"
        assert json_resp["template"]["id"] == str(template.id)
        assert mock_send_task.called
        assert not save_task.called
        assert len(Notification.query.all()) == 1<|MERGE_RESOLUTION|>--- conflicted
+++ resolved
@@ -373,13 +373,8 @@
 @pytest.mark.parametrize(
     "notification_type, key_send_to, send_to",
     [
-<<<<<<< HEAD
-        ("sms", "phone_number", "+14254147755"),
-        ("email", "email_address", "sample@email.com"),
-=======
-        (NotificationType.SMS, "phone_number", "+447700900855"),
+        (NotificationType.SMS, "phone_number", "+14254147755"),
         (NotificationType.EMAIL, "email_address", "sample@email.com"),
->>>>>>> 18dddf40
     ],
 )
 def test_post_notification_returns_400_and_missing_template(
@@ -407,13 +402,8 @@
 @pytest.mark.parametrize(
     "notification_type, key_send_to, send_to",
     [
-<<<<<<< HEAD
-        ("sms", "phone_number", "+14254147755"),
-        ("email", "email_address", "sample@email.com"),
-=======
-        (NotificationType.SMS, "phone_number", "+447700900855"),
+        (NotificationType.SMS, "phone_number", "+14254147755"),
         (NotificationType.EMAIL, "email_address", "sample@email.com"),
->>>>>>> 18dddf40
     ],
 )
 def test_post_notification_returns_401_and_well_formed_auth_error(
@@ -442,13 +432,8 @@
 @pytest.mark.parametrize(
     "notification_type, key_send_to, send_to",
     [
-<<<<<<< HEAD
-        ("sms", "phone_number", "+14254147755"),
-        ("email", "email_address", "sample@email.com"),
-=======
-        (NotificationType.SMS, "phone_number", "+447700900855"),
+        (NotificationType.SMS, "phone_number", "+14254147755"),
         (NotificationType.EMAIL, "email_address", "sample@email.com"),
->>>>>>> 18dddf40
     ],
 )
 def test_notification_returns_400_and_for_schema_problems(
@@ -1263,13 +1248,8 @@
         }
         data.update(
             {"email_address": "joe.citizen@example.com"}
-<<<<<<< HEAD
-        ) if notification_type == EMAIL_TYPE else data.update(
+        ) if notification_type == NotificationType.EMAIL else data.update(
             {"phone_number": "+14254147755"}
-=======
-        ) if notification_type == NotificationType.EMAIL else data.update(
-            {"phone_number": "+447700900855"}
->>>>>>> 18dddf40
         )
 
         response = client.post(
@@ -1337,13 +1317,8 @@
         }
         data.update(
             {"email_address": "joe.citizen@example.com"}
-<<<<<<< HEAD
-        ) if notification_type == EMAIL_TYPE else data.update(
+        ) if notification_type == NotificationType.EMAIL else data.update(
             {"phone_number": "+12028675309"}
-=======
-        ) if notification_type == NotificationType.EMAIL else data.update(
-            {"phone_number": "+447700900855"}
->>>>>>> 18dddf40
         )
 
         response = client.post(
@@ -1404,13 +1379,8 @@
         }
         data.update(
             {"email_address": "joe.citizen@example.com"}
-<<<<<<< HEAD
-        ) if notification_type == EMAIL_TYPE else data.update(
+        ) if notification_type == NotificationType.EMAIL else data.update(
             {"phone_number": "+12028675309"}
-=======
-        ) if notification_type == NotificationType.EMAIL else data.update(
-            {"phone_number": "+447700900855"}
->>>>>>> 18dddf40
         )
         response = client.post(
             path=f"/v2/notifications/{notification_type}",
