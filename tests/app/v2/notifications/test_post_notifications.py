import uuid
import pytest
from flask import json
from app.models import Notification
from app.v2.errors import RateLimitError
from tests import create_authorization_header
from tests.app.conftest import sample_template as create_sample_template, sample_service


@pytest.mark.parametrize("reference", [None, "reference_from_client"])
def test_post_sms_notification_returns_201(notify_api, sample_template_with_placeholders, mocker, reference):
    with notify_api.test_request_context():
        with notify_api.test_client() as client:
            mocked = mocker.patch('app.celery.provider_tasks.deliver_sms.apply_async')
            data = {
                'phone_number': '+447700900855',
                'template_id': str(sample_template_with_placeholders.id),
                'personalisation': {' Name': 'Jo'}
            }
            if reference:
                data.update({"reference": reference})
            auth_header = create_authorization_header(service_id=sample_template_with_placeholders.service_id)

            response = client.post(
                path='/v2/notifications/sms',
                data=json.dumps(data),
                headers=[('Content-Type', 'application/json'), auth_header])
            assert response.status_code == 201
            resp_json = json.loads(response.get_data(as_text=True))
            notifications = Notification.query.all()
            assert len(notifications) == 1
            notification_id = notifications[0].id
            assert resp_json['id'] == str(notification_id)
            assert resp_json['reference'] == reference
            assert resp_json['content']['body'] == sample_template_with_placeholders.content.replace("(( Name))", "Jo")
            # conftest fixture service does not have a sms sender, use config default
            assert resp_json['content']['from_number'] == notify_api.config["FROM_NUMBER"]
            assert 'v2/notifications/{}'.format(notification_id) in resp_json['uri']
            assert resp_json['template']['id'] == str(sample_template_with_placeholders.id)
            assert resp_json['template']['version'] == sample_template_with_placeholders.version
            assert 'services/{}/templates/{}'.format(sample_template_with_placeholders.service_id,
                                                     sample_template_with_placeholders.id) \
                   in resp_json['template']['uri']
            assert mocked.called


@pytest.mark.parametrize("notification_type, key_send_to, send_to",
                         [("sms", "phone_number", "+447700900855"),
                          ("email", "email_address", "sample@email.com")])
def test_post_sms_notification_returns_404_and_missing_template(client, sample_service,
                                                                notification_type, key_send_to, send_to):
    data = {
        key_send_to: send_to,
        'template_id': str(uuid.uuid4())
    }
    auth_header = create_authorization_header(service_id=sample_service.id)

    response = client.post(
        path='/v2/notifications/{}'.format(notification_type),
        data=json.dumps(data),
        headers=[('Content-Type', 'application/json'), auth_header])

    assert response.status_code == 400
    assert response.headers['Content-type'] == 'application/json'

    error_json = json.loads(response.get_data(as_text=True))
    assert error_json['status_code'] == 400
    assert error_json['errors'] == [{"error": "BadRequestError",
                                     "message": 'Template not found'}]


@pytest.mark.parametrize("notification_type, key_send_to, send_to",
                         [("sms", "phone_number", "+447700900855"),
                          ("email", "email_address", "sample@email.com")])
def test_post_notification_returns_403_and_well_formed_auth_error(client, sample_template,
                                                                  notification_type, key_send_to, send_to):
    data = {
        key_send_to: send_to,
        'template_id': str(sample_template.id)
    }

    response = client.post(
        path='/v2/notifications/{}'.format(notification_type),
        data=json.dumps(data),
        headers=[('Content-Type', 'application/json')])

    assert response.status_code == 401
    assert response.headers['Content-type'] == 'application/json'
    error_resp = json.loads(response.get_data(as_text=True))
    assert error_resp['status_code'] == 401
    assert error_resp['errors'] == [{'error': "AuthError",
                                     'message': 'Unauthorized, authentication token must be provided'}]


@pytest.mark.parametrize("notification_type, key_send_to, send_to",
                         [("sms", "phone_number", "+447700900855"),
                          ("email", "email_address", "sample@email.com")])
def test_notification_returns_400_and_for_schema_problems(client, sample_template, notification_type, key_send_to,
                                                          send_to):
    data = {
        key_send_to: send_to,
        'template': str(sample_template.id)
    }
    auth_header = create_authorization_header(service_id=sample_template.service_id)

    response = client.post(
        path='/v2/notifications/{}'.format(notification_type),
        data=json.dumps(data),
        headers=[('Content-Type', 'application/json'), auth_header])

    assert response.status_code == 400
    assert response.headers['Content-type'] == 'application/json'
    error_resp = json.loads(response.get_data(as_text=True))
    assert error_resp['status_code'] == 400
    assert error_resp['errors'] == [{'error': 'ValidationError',
                                     'message': "template_id is a required property"
                                     }]


@pytest.mark.parametrize("reference", [None, "reference_from_client"])
def test_post_email_notification_returns_201(client, sample_email_template_with_placeholders, mocker, reference):
    mocked = mocker.patch('app.celery.provider_tasks.deliver_email.apply_async')
    data = {
        "email_address": sample_email_template_with_placeholders.service.users[0].email_address,
        "template_id": sample_email_template_with_placeholders.id,
        "personalisation": {"name": "Bob"}
    }
    if reference:
        data.update({"reference": reference})
    auth_header = create_authorization_header(service_id=sample_email_template_with_placeholders.service_id)
    response = client.post(
        path="v2/notifications/email",
        data=json.dumps(data),
        headers=[('Content-Type', 'application/json'), auth_header])
    assert response.status_code == 201
    resp_json = json.loads(response.get_data(as_text=True))
    notification = Notification.query.first()
    assert resp_json['id'] == str(notification.id)
    assert resp_json['reference'] == reference
    assert notification.reference is None
    assert resp_json['content']['body'] == sample_email_template_with_placeholders.content \
        .replace('((name))', 'Bob').replace('GOV.UK', u'GOV.\u200bUK')
    assert resp_json['content']['subject'] == sample_email_template_with_placeholders.subject \
        .replace('((name))', 'Bob')
    assert resp_json['content']['from_email'] == sample_email_template_with_placeholders.service.email_from
    assert 'v2/notifications/{}'.format(notification.id) in resp_json['uri']
    assert resp_json['template']['id'] == str(sample_email_template_with_placeholders.id)
    assert resp_json['template']['version'] == sample_email_template_with_placeholders.version
    assert 'services/{}/templates/{}'.format(str(sample_email_template_with_placeholders.service_id),
                                             str(sample_email_template_with_placeholders.id)) \
           in resp_json['template']['uri']
    assert mocked.called


@pytest.mark.parametrize('recipient, notification_type', [
    ('simulate-delivered@notifications.service.gov.uk', 'email'),
    ('simulate-delivered-2@notifications.service.gov.uk', 'email'),
    ('simulate-delivered-3@notifications.service.gov.uk', 'email'),
    ('07700 900000', 'sms'),
    ('07700 900111', 'sms'),
    ('07700 900222', 'sms')
])
def test_should_not_persist_or_send_notification_if_simulated_recipient(
        client,
        recipient,
        notification_type,
        sample_email_template,
        sample_template,
        mocker):
    apply_async = mocker.patch('app.celery.provider_tasks.deliver_{}.apply_async'.format(notification_type))

    if notification_type == 'sms':
        data = {
            'phone_number': recipient,
            'template_id': str(sample_template.id)
        }
    else:
        data = {
            'email_address': recipient,
            'template_id': str(sample_email_template.id)
        }

    auth_header = create_authorization_header(service_id=sample_email_template.service_id)

    response = client.post(
        path='/v2/notifications/{}'.format(notification_type),
        data=json.dumps(data),
        headers=[('Content-Type', 'application/json'), auth_header])

    assert response.status_code == 201
    apply_async.assert_not_called()
    assert Notification.query.count() == 0


@pytest.mark.parametrize("notification_type, key_send_to, send_to",
                         [("sms", "phone_number", "07700 900 855"),
                          ("email", "email_address", "sample@email.com")])
def test_send_notification_uses_priority_queue_when_template_is_marked_as_priority(client, notify_db,
                                                                                   notify_db_session,
                                                                                   mocker,
                                                                                   notification_type,
                                                                                   key_send_to,
                                                                                   send_to):

    mocker.patch('app.celery.provider_tasks.deliver_{}.apply_async'.format(notification_type))

    sample = create_sample_template(
        notify_db,
        notify_db_session,
        template_type=notification_type,
        process_type='priority'
    )
    mocked = mocker.patch('app.celery.provider_tasks.deliver_{}.apply_async'.format(notification_type))

    data = {
        key_send_to: send_to,
        'template_id': str(sample.id)
    }

    auth_header = create_authorization_header(service_id=sample.service_id)

    response = client.post(
        path='/v2/notifications/{}'.format(notification_type),
        data=json.dumps(data),
        headers=[('Content-Type', 'application/json'), auth_header])

    notification_id = json.loads(response.data)['id']

    assert response.status_code == 201
    mocked.assert_called_once_with([notification_id], queue='priority')


<<<<<<< HEAD
@pytest.mark.parametrize(
    "notification_type, key_send_to, send_to",
    [("sms", "phone_number", "07700 900 855"), ("email", "email_address", "sample@email.com")]
)
def test_returns_a_429_limit_exceeded_if_rate_limit_exceeded(
    client,
    notify_db,
    notify_db_session,
    mocker,
    notification_type,
    key_send_to,
    send_to
):
    sample = create_sample_template(
        notify_db,
        notify_db_session,
        template_type=notification_type
    )
    persist_mock = mocker.patch('app.v2.notifications.post_notifications.persist_notification')
    deliver_mock = mocker.patch('app.v2.notifications.post_notifications.send_notification_to_queue')
    mocker.patch(
        'app.v2.notifications.post_notifications.check_rate_limiting',
        side_effect=RateLimitError("LIMIT", "INTERVAL", "TYPE"))

    data = {
        key_send_to: send_to,
        'template_id': str(sample.id)
    }

    auth_header = create_authorization_header(service_id=sample.service_id)

    response = client.post(
        path='/v2/notifications/{}'.format(notification_type),
        data=json.dumps(data),
        headers=[('Content-Type', 'application/json'), auth_header])

    error = json.loads(response.data)['errors'][0]['error']
    message = json.loads(response.data)['errors'][0]['message']
    status_code = json.loads(response.data)['status_code']
    assert response.status_code == 429
    assert error == 'RateLimitError'
    assert message == 'Exceeded rate limit for key type TYPE of LIMIT requests per INTERVAL seconds'
    assert status_code == 429

    assert not persist_mock.called
    assert not deliver_mock.called
=======
def test_post_sms_notification_returns_400_if_not_allowed_to_send_int_sms(client, sample_service, sample_template):
    data = {
        'phone_number': '20-12-1234-1234',
        'template_id': sample_template.id
    }
    auth_header = create_authorization_header(service_id=sample_service.id)

    response = client.post(
        path='/v2/notifications/sms',
        data=json.dumps(data),
        headers=[('Content-Type', 'application/json'), auth_header])

    assert response.status_code == 400
    assert response.headers['Content-type'] == 'application/json'

    error_json = json.loads(response.get_data(as_text=True))
    assert error_json['status_code'] == 400
    assert error_json['errors'] == [
        {"error": "BadRequestError", "message": 'Cannot send to international mobile numbers'}
    ]


def test_post_sms_notification_returns_201_if_allowed_to_send_int_sms(notify_db, notify_db_session, client, mocker):

    service = sample_service(notify_db, notify_db_session, can_send_international_sms=True)
    template = create_sample_template(notify_db, notify_db_session, service=service)

    mocker.patch('app.celery.provider_tasks.deliver_sms.apply_async')

    data = {
        'phone_number': '20-12-1234-1234',
        'template_id': template.id
    }
    auth_header = create_authorization_header(service_id=service.id)

    response = client.post(
        path='/v2/notifications/sms',
        data=json.dumps(data),
        headers=[('Content-Type', 'application/json'), auth_header])

    print(json.loads(response.get_data(as_text=True)))
    assert response.status_code == 201
    assert response.headers['Content-type'] == 'application/json'


def test_post_sms_should_persist_supplied_sms_number(notify_api, sample_template_with_placeholders, mocker):
    with notify_api.test_request_context():
        with notify_api.test_client() as client:
            mocked = mocker.patch('app.celery.provider_tasks.deliver_sms.apply_async')
            data = {
                'phone_number': '+(44) 77009-00855',
                'template_id': str(sample_template_with_placeholders.id),
                'personalisation': {' Name': 'Jo'}
            }

            auth_header = create_authorization_header(service_id=sample_template_with_placeholders.service_id)

            response = client.post(
                path='/v2/notifications/sms',
                data=json.dumps(data),
                headers=[('Content-Type', 'application/json'), auth_header])
            assert response.status_code == 201
            resp_json = json.loads(response.get_data(as_text=True))
            notifications = Notification.query.all()
            assert len(notifications) == 1
            notification_id = notifications[0].id
            assert '+(44) 77009-00855' == notifications[0].to
            assert resp_json['id'] == str(notification_id)
            assert mocked.called
>>>>>>> 66969e91
<|MERGE_RESOLUTION|>--- conflicted
+++ resolved
@@ -230,7 +230,6 @@
     mocked.assert_called_once_with([notification_id], queue='priority')
 
 
-<<<<<<< HEAD
 @pytest.mark.parametrize(
     "notification_type, key_send_to, send_to",
     [("sms", "phone_number", "07700 900 855"), ("email", "email_address", "sample@email.com")]
@@ -277,7 +276,8 @@
 
     assert not persist_mock.called
     assert not deliver_mock.called
-=======
+
+
 def test_post_sms_notification_returns_400_if_not_allowed_to_send_int_sms(client, sample_service, sample_template):
     data = {
         'phone_number': '20-12-1234-1234',
@@ -346,5 +346,4 @@
             notification_id = notifications[0].id
             assert '+(44) 77009-00855' == notifications[0].to
             assert resp_json['id'] == str(notification_id)
-            assert mocked.called
->>>>>>> 66969e91
+            assert mocked.called