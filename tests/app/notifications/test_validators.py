from datetime import datetime
import pytest
from freezegun import freeze_time

import app
from app.notifications.validators import (
    check_service_message_limit,
    check_template_is_for_notification_type,
    check_template_is_active,
    service_can_send_to_recipient,
    check_sms_content_char_count
)
from app.v2.errors import (
    BadRequestError,
    TooManyRequestsError
)
from tests.app.conftest import (
    sample_notification as create_notification,
    sample_service as create_service,
    sample_service_whitelist
)


@pytest.mark.parametrize('key_type', ['team', 'normal'])
def test_exception_thrown_by_redis_store_get_should_not_be_fatal(
        notify_db,
        notify_db_session,
        key_type,
        mocker):
    mocker.patch('app.notifications.validators.redis_store.redis_store.get', side_effect=Exception("broken redis"))
    mocker.patch('app.notifications.validators.redis_store.set')

    service = create_service(notify_db, notify_db_session, restricted=True, limit=4)
    for x in range(5):
        create_notification(notify_db, notify_db_session, service=service)

    with pytest.raises(TooManyRequestsError) as e:
        check_service_message_limit(key_type, service)
    assert e.value.status_code == 429
    assert e.value.message == 'Exceeded send limits (4) for today'
    assert e.value.fields == []
<<<<<<< HEAD
    app.notifications.validators.redis_store.set\
        .assert_called_with("{}-{}-count".format(service.id, datetime.utcnow().strftime("%Y-%m-%d")), 5, ex=3600)
=======
    assert app.notifications.validators.redis_store.set.called
>>>>>>> 1f68485b


@pytest.mark.parametrize('key_type', ['test', 'team', 'normal'])
def test_exception_thown_by_redis_store_set_should_not_be_fatal(
        key_type,
        sample_service,
        mocker):
    mocker.patch('app.notifications.validators.redis_store.redis_store.set', side_effect=Exception("broken redis"))
    mocker.patch('app.notifications.validators.redis_store.get', return_value=None)
    assert not check_service_message_limit(key_type, sample_service)


@pytest.mark.parametrize('key_type', ['test', 'team', 'normal'])
def test_check_service_message_limit_in_cache_with_unrestricted_service_passes(
        key_type,
        sample_service,
        mocker):
    mocker.patch('app.notifications.validators.redis_store.get', return_value=1)
    mocker.patch('app.notifications.validators.redis_store.set')
    mocker.patch('app.notifications.validators.services_dao')
    assert not check_service_message_limit(key_type, sample_service)
    assert not app.notifications.validators.redis_store.set.called
    assert not app.notifications.validators.services_dao.mock_calls


@pytest.mark.parametrize('key_type', ['test', 'team', 'normal'])
def test_check_service_message_limit_in_cache_under_message_limit_passes(
        key_type,
        sample_service,
        mocker):
    mocker.patch('app.notifications.validators.redis_store.get', return_value=1)
    mocker.patch('app.notifications.validators.redis_store.set')
    mocker.patch('app.notifications.validators.services_dao')
    assert not check_service_message_limit(key_type, sample_service)
    app.notifications.validators.redis_store.set.assert_not_called()
    assert not app.notifications.validators.services_dao.mock_calls


def test_should_not_interact_with_cache_for_test_key(sample_service, mocker):
    mocker.patch('app.notifications.validators.redis_store')
    assert not check_service_message_limit('test', sample_service)
    assert not app.notifications.validators.redis_store.mock_calls


@pytest.mark.parametrize('key_type', ['team', 'normal'])
def test_should_set_cache_value_as_value_from_database_if_cache_not_set(
        key_type,
        notify_db,
        notify_db_session,
        sample_service,
        mocker
):
    with freeze_time("2016-01-01 12:00:00.000000"):
        for x in range(5):
            create_notification(notify_db, notify_db_session, service=sample_service)
        mocker.patch('app.notifications.validators.redis_store.get', return_value=None)
        mocker.patch('app.notifications.validators.redis_store.set')
        assert not check_service_message_limit(key_type, sample_service)
        app.notifications.validators.redis_store.set.assert_called_with(
            str(sample_service.id) + "-2016-01-01-count", 5, ex=3600
        )


@pytest.mark.parametrize('key_type', ['team', 'normal'])
def test_check_service_message_limit_over_message_limit_fails(key_type, notify_db, notify_db_session, mocker):
    with freeze_time("2016-01-01 12:00:00.000000"):
        mocker.patch('app.redis_store.get', return_value=None)
        mocker.patch('app.notifications.validators.redis_store.set')

        service = create_service(notify_db, notify_db_session, restricted=True, limit=4)
        for x in range(5):
            create_notification(notify_db, notify_db_session, service=service)
        with pytest.raises(TooManyRequestsError) as e:
            check_service_message_limit(key_type, service)
        assert e.value.status_code == 429
        assert e.value.message == 'Exceeded send limits (4) for today'
        assert e.value.fields == []
        app.notifications.validators.redis_store.set.assert_called_with(
            str(service.id) + "-2016-01-01-count", 5, ex=3600
        )


@pytest.mark.parametrize('key_type', ['team', 'normal'])
def test_check_service_message_limit_in_cache_over_message_limit_fails(
        notify_db,
        notify_db_session,
        key_type,
        mocker):
    with freeze_time("2016-01-01 12:00:00.000000"):
        mocker.patch('app.redis_store.get', return_value=5)
        mocker.patch('app.notifications.validators.redis_store.set')
        mocker.patch('app.notifications.validators.services_dao')

        service = create_service(notify_db, notify_db_session, restricted=True, limit=4)
        with pytest.raises(TooManyRequestsError) as e:
            check_service_message_limit(key_type, service)
        assert e.value.status_code == 429
        assert e.value.message == 'Exceeded send limits (4) for today'
        assert e.value.fields == []
        app.notifications.validators.redis_store.set.assert_not_called()
        assert not app.notifications.validators.services_dao.mock_calls


@pytest.mark.parametrize('template_type, notification_type',
                         [('email', 'email'),
                          ('sms', 'sms')])
def test_check_template_is_for_notification_type_pass(template_type, notification_type):
    assert check_template_is_for_notification_type(notification_type=notification_type,
                                                   template_type=template_type) is None


@pytest.mark.parametrize('template_type, notification_type',
                         [('sms', 'email'),
                          ('email', 'sms')])
def test_check_template_is_for_notification_type_fails_when_template_type_does_not_match_notification_type(
        template_type, notification_type):
    with pytest.raises(BadRequestError) as e:
        check_template_is_for_notification_type(notification_type=notification_type,
                                                template_type=template_type)
    assert e.value.status_code == 400
    error_message = '{0} template is not suitable for {1} notification'.format(template_type, notification_type)
    assert e.value.message == error_message
    assert e.value.fields == [{'template': error_message}]


def test_check_template_is_active_passes(sample_template):
    assert check_template_is_active(sample_template) is None


def test_check_template_is_active_fails(sample_template):
    sample_template.archived = True
    from app.dao.templates_dao import dao_update_template
    dao_update_template(sample_template)
    with pytest.raises(BadRequestError) as e:
        check_template_is_active(sample_template)
    assert e.value.status_code == 400
    assert e.value.message == 'Template has been deleted'
    assert e.value.fields == [{'template': 'Template has been deleted'}]


@pytest.mark.parametrize('key_type',
                         ['test', 'normal'])
def test_service_can_send_to_recipient_passes(key_type, notify_db, notify_db_session):
    trial_mode_service = create_service(notify_db, notify_db_session, service_name='trial mode', restricted=True)
    assert service_can_send_to_recipient(trial_mode_service.users[0].email_address,
                                         key_type,
                                         trial_mode_service) is None
    assert service_can_send_to_recipient(trial_mode_service.users[0].mobile_number,
                                         key_type,
                                         trial_mode_service) is None


@pytest.mark.parametrize('key_type',
                         ['test', 'normal'])
def test_service_can_send_to_recipient_passes_for_live_service_non_team_member(key_type, notify_db, notify_db_session):
    live_service = create_service(notify_db, notify_db_session, service_name='live', restricted=False)
    assert service_can_send_to_recipient("some_other_email@test.com",
                                         key_type,
                                         live_service) is None
    assert service_can_send_to_recipient('07513332413',
                                         key_type,
                                         live_service) is None


def test_service_can_send_to_recipient_passes_for_whitelisted_recipient_passes(notify_db, notify_db_session,
                                                                               sample_service):
    sample_service_whitelist(notify_db, notify_db_session, email_address="some_other_email@test.com")
    assert service_can_send_to_recipient("some_other_email@test.com",
                                         'team',
                                         sample_service) is None
    sample_service_whitelist(notify_db, notify_db_session, mobile_number='07513332413')
    assert service_can_send_to_recipient('07513332413',
                                         'team',
                                         sample_service) is None


@pytest.mark.parametrize('recipient', ['07513332413', 'some_other_email@test.com'])
@pytest.mark.parametrize('key_type, error_message',
                         [('team', 'Can’t send to this recipient using a team-only API key'),
                          ('normal',
                           "Can’t send to this recipient when service is in trial mode – see https://www.notifications.service.gov.uk/trial-mode")])  # noqa
def test_service_can_send_to_recipient_fails_when_recipient_is_not_on_team(recipient, key_type, error_message,
                                                                           notify_db, notify_db_session):
    trial_mode_service = create_service(notify_db, notify_db_session, service_name='trial mode', restricted=True)
    with pytest.raises(BadRequestError) as exec_info:
        service_can_send_to_recipient(recipient,
                                      key_type,
                                      trial_mode_service)
    assert exec_info.value.status_code == 400
    assert exec_info.value.message == error_message
    assert exec_info.value.fields == []


def test_service_can_send_to_recipient_fails_when_mobile_number_is_not_on_team(notify_db, notify_db_session):
    live_service = create_service(notify_db, notify_db_session, service_name='live mode', restricted=False)
    with pytest.raises(BadRequestError) as e:
        service_can_send_to_recipient("0758964221",
                                      'team',
                                      live_service)
    assert e.value.status_code == 400
    assert e.value.message == 'Can’t send to this recipient using a team-only API key'
    assert e.value.fields == []


@pytest.mark.parametrize('char_count', [495, 0, 494, 200])
def test_check_sms_content_char_count_passes(char_count, notify_api):
    assert check_sms_content_char_count(char_count) is None


@pytest.mark.parametrize('char_count', [496, 500, 6000])
def test_check_sms_content_char_count_fails(char_count, notify_api):
    with pytest.raises(BadRequestError) as e:
        check_sms_content_char_count(char_count)
    assert e.value.status_code == 400
    assert e.value.message == 'Content for template has a character count greater than the limit of {}'.format(
        notify_api.config['SMS_CHAR_COUNT_LIMIT'])
    assert e.value.fields == []<|MERGE_RESOLUTION|>--- conflicted
+++ resolved
@@ -1,4 +1,3 @@
-from datetime import datetime
 import pytest
 from freezegun import freeze_time
 
@@ -22,9 +21,10 @@
 
 
 @pytest.mark.parametrize('key_type', ['team', 'normal'])
-def test_exception_thrown_by_redis_store_get_should_not_be_fatal(
+def test_exception_thown_by_redis_store_get_should_not_be_fatal(
         notify_db,
         notify_db_session,
+        notify_api,
         key_type,
         mocker):
     mocker.patch('app.notifications.validators.redis_store.redis_store.get', side_effect=Exception("broken redis"))
@@ -39,12 +39,7 @@
     assert e.value.status_code == 429
     assert e.value.message == 'Exceeded send limits (4) for today'
     assert e.value.fields == []
-<<<<<<< HEAD
-    app.notifications.validators.redis_store.set\
-        .assert_called_with("{}-{}-count".format(service.id, datetime.utcnow().strftime("%Y-%m-%d")), 5, ex=3600)
-=======
     assert app.notifications.validators.redis_store.set.called
->>>>>>> 1f68485b
 
 
 @pytest.mark.parametrize('key_type', ['test', 'team', 'normal'])
@@ -66,7 +61,7 @@
     mocker.patch('app.notifications.validators.redis_store.set')
     mocker.patch('app.notifications.validators.services_dao')
     assert not check_service_message_limit(key_type, sample_service)
-    assert not app.notifications.validators.redis_store.set.called
+    app.notifications.validators.redis_store.set.assert_not_called()
     assert not app.notifications.validators.services_dao.mock_calls
 
 
