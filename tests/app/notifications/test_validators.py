import pytest
from flask import current_app
from freezegun import freeze_time
from notifications_utils import SMS_CHAR_COUNT_LIMIT

import app
from app.dao import templates_dao
from app.models import EMAIL_TYPE, SMS_TYPE
from app.notifications.process_notifications import create_content_for_notification
from app.notifications.sns_cert_validator import (
    VALID_SNS_TOPICS,
    get_string_to_sign,
    validate_sns_cert,
)
from app.notifications.validators import (
    check_application_over_retention_limit,
    check_if_service_can_send_files_by_email,
    check_is_message_too_long,
    check_notification_content_is_not_empty,
    check_rate_limiting,
    check_reply_to,
    check_service_email_reply_to_id,
    check_service_over_api_rate_limit,
    check_service_sms_sender_id,
    check_template_is_active,
    check_template_is_for_notification_type,
    service_can_send_to_recipient,
    validate_and_format_recipient,
    validate_template,
)
from app.serialised_models import (
    SerialisedAPIKeyCollection,
    SerialisedService,
    SerialisedTemplate,
)
from app.utils import get_template_instance
from app.v2.errors import BadRequestError, RateLimitError, TotalRequestsError
from tests.app.db import (
    create_api_key,
    create_reply_to_email,
    create_service,
    create_service_guest_list,
    create_service_sms_sender,
    create_template,
)
from tests.conftest import set_config


# all of these tests should have redis enabled (except where we specifically disable it)
@pytest.fixture(scope="module", autouse=True)
def enable_redis(notify_api):
    with set_config(notify_api, "REDIS_ENABLED", True):
        yield


@pytest.mark.parametrize("key_type", ["team", "normal"])
def test_check_service_message_limit_over_total_limit_fails(
    key_type, mocker, notify_db_session
):
    service = create_service()
    mocker.patch("app.redis_store.get", return_value="5001")

    with pytest.raises(TotalRequestsError) as e:
        check_application_over_retention_limit(key_type, service)
    assert e.value.status_code == 429
    assert e.value.message == "Exceeded total application limits (5000) for today"
    assert e.value.fields == []


@pytest.mark.parametrize(
    "template_type, notification_type", [(EMAIL_TYPE, EMAIL_TYPE), (SMS_TYPE, SMS_TYPE)]
)
def test_check_template_is_for_notification_type_pass(template_type, notification_type):
    assert (
        check_template_is_for_notification_type(
            notification_type=notification_type, template_type=template_type
        )
        is None
    )


@pytest.mark.parametrize(
    "template_type, notification_type", [(SMS_TYPE, EMAIL_TYPE), (EMAIL_TYPE, SMS_TYPE)]
)
def test_check_template_is_for_notification_type_fails_when_template_type_does_not_match_notification_type(
    template_type, notification_type
):
    with pytest.raises(BadRequestError) as e:
        check_template_is_for_notification_type(
            notification_type=notification_type, template_type=template_type
        )
    assert e.value.status_code == 400
    error_message = "{0} template is not suitable for {1} notification".format(
        template_type, notification_type
    )
    assert e.value.message == error_message
    assert e.value.fields == [{"template": error_message}]


def test_check_template_is_active_passes(sample_template):
    assert check_template_is_active(sample_template) is None


def test_check_template_is_active_fails(sample_template):
    sample_template.archived = True
    from app.dao.templates_dao import dao_update_template

    dao_update_template(sample_template)
    with pytest.raises(BadRequestError) as e:
        check_template_is_active(sample_template)
    assert e.value.status_code == 400
    assert e.value.message == "Template has been deleted"
    assert e.value.fields == [{"template": "Template has been deleted"}]


@pytest.mark.parametrize("key_type", ["test", "normal"])
def test_service_can_send_to_recipient_passes(key_type, notify_db_session):
    trial_mode_service = create_service(service_name="trial mode", restricted=True)
    serialised_service = SerialisedService.from_id(trial_mode_service.id)
    assert (
        service_can_send_to_recipient(
            trial_mode_service.users[0].email_address, key_type, serialised_service
        )
        is None
    )
    assert (
        service_can_send_to_recipient(
            trial_mode_service.users[0].mobile_number, key_type, serialised_service
        )
        is None
    )


@pytest.mark.parametrize(
    "user_number, recipient_number",
    [
        ["+12028675309", "202-867-5309"],
        ["+447513332413", "+44 (07513) 332413"],
    ],
)
def test_service_can_send_to_recipient_passes_with_non_normalized_number(
    sample_service, user_number, recipient_number
):
    sample_service.users[0].mobile_number = user_number

    serialised_service = SerialisedService.from_id(sample_service.id)

    assert (
        service_can_send_to_recipient(recipient_number, "team", serialised_service)
        is None
    )


@pytest.mark.parametrize(
    "user_email, recipient_email",
    [
        ["test@example.com", "TeSt@EXAMPLE.com"],
    ],
)
def test_service_can_send_to_recipient_passes_with_non_normalized_email(
    sample_service, user_email, recipient_email
):
    sample_service.users[0].email_address = user_email

    serialised_service = SerialisedService.from_id(sample_service.id)

    assert (
        service_can_send_to_recipient(recipient_email, "team", serialised_service)
        is None
    )


@pytest.mark.parametrize("key_type", ["test", "normal"])
def test_service_can_send_to_recipient_passes_for_live_service_non_team_member(
    key_type, sample_service
):
    serialised_service = SerialisedService.from_id(sample_service.id)
    assert (
        service_can_send_to_recipient(
            "some_other_email@test.com", key_type, serialised_service
        )
        is None
    )
    assert (
        service_can_send_to_recipient("07513332413", key_type, serialised_service)
        is None
    )


def test_service_can_send_to_recipient_passes_for_guest_list_recipient_passes(
    sample_service,
):
    create_service_guest_list(sample_service, email_address="some_other_email@test.com")
    assert (
        service_can_send_to_recipient(
            "some_other_email@test.com", "team", sample_service
        )
        is None
    )
    create_service_guest_list(sample_service, mobile_number="2028675309")
    assert service_can_send_to_recipient("2028675309", "team", sample_service) is None


@pytest.mark.parametrize(
    "recipient",
    [
        {"email_address": "some_other_email@test.com"},
        {"mobile_number": "2028675300"},
    ],
)
def test_service_can_send_to_recipient_fails_when_ignoring_guest_list(
    notify_db_session,
    sample_service,
    recipient,
):
    create_service_guest_list(sample_service, **recipient)
    with pytest.raises(BadRequestError) as exec_info:
        service_can_send_to_recipient(
            next(iter(recipient.values())),
            "team",
            sample_service,
            allow_guest_list_recipients=False,
        )
    assert exec_info.value.status_code == 400
    assert (
        exec_info.value.message
        == "Can’t send to this recipient using a team-only API key"
    )
    assert exec_info.value.fields == []


@pytest.mark.parametrize("recipient", ["2028675300", "some_other_email@test.com"])
@pytest.mark.parametrize(
    "key_type, error_message",
    [
        ("team", "Can’t send to this recipient using a team-only API key"),
        (
            "normal",
<<<<<<< HEAD
            "Can’t send to this recipient when service is in trial mode – see https://www.notifications.service.gov.uk/trial-mode",
=======
            "Can’t send to this recipient when service is in trial mode – see https://www.notifications.service.gov.uk/trial-mode",  # noqa
>>>>>>> 00fd3a72
        ),
    ],
)  # noqa
def test_service_can_send_to_recipient_fails_when_recipient_is_not_on_team(
    recipient,
    key_type,
    error_message,
    notify_db_session,
):
    trial_mode_service = create_service(service_name="trial mode", restricted=True)
    with pytest.raises(BadRequestError) as exec_info:
        service_can_send_to_recipient(recipient, key_type, trial_mode_service)
    assert exec_info.value.status_code == 400
    assert exec_info.value.message == error_message
    assert exec_info.value.fields == []


def test_service_can_send_to_recipient_fails_when_mobile_number_is_not_on_team(
    sample_service,
):
    with pytest.raises(BadRequestError) as e:
        service_can_send_to_recipient("0758964221", "team", sample_service)
    assert e.value.status_code == 400
    assert e.value.message == "Can’t send to this recipient using a team-only API key"
    assert e.value.fields == []


@pytest.mark.parametrize("char_count", [612, 0, 494, 200, 918])
@pytest.mark.parametrize("show_prefix", [True, False])
@pytest.mark.parametrize("template_type", ["sms", "email"])
def test_check_is_message_too_long_passes(
    notify_db_session, show_prefix, char_count, template_type
):
    service = create_service(prefix_sms=show_prefix)
    t = create_template(
        service=service, content="a" * char_count, template_type=template_type
    )
    template = templates_dao.dao_get_template_by_id_and_service_id(
        template_id=t.id, service_id=service.id
    )
    template_with_content = get_template_instance(template=template.__dict__, values={})
    assert check_is_message_too_long(template_with_content) is None


@pytest.mark.parametrize("char_count", [919, 6000])
@pytest.mark.parametrize("show_prefix", [True, False])
def test_check_is_message_too_long_fails(notify_db_session, show_prefix, char_count):
    with pytest.raises(BadRequestError) as e:
        service = create_service(prefix_sms=show_prefix)
        t = create_template(
            service=service, content="a" * char_count, template_type="sms"
        )
        template = templates_dao.dao_get_template_by_id_and_service_id(
            template_id=t.id, service_id=service.id
        )
        template_with_content = get_template_instance(
            template=template.__dict__, values={}
        )
        check_is_message_too_long(template_with_content)
    assert e.value.status_code == 400
    expected_message = (
        f"Your message is too long. "
        f"Text messages cannot be longer than {SMS_CHAR_COUNT_LIMIT} characters. "
        f"Your message is {char_count} characters long."
    )
    assert e.value.message == expected_message
    assert e.value.fields == []


def test_check_is_message_too_long_passes_for_long_email(sample_service):
    email_character_count = 2_000_001
    t = create_template(
        service=sample_service,
        content="a" * email_character_count,
        template_type="email",
    )
    template = templates_dao.dao_get_template_by_id_and_service_id(
        template_id=t.id, service_id=t.service_id
    )
    template_with_content = get_template_instance(template=template.__dict__, values={})
    template_with_content.values
    with pytest.raises(BadRequestError) as e:
        check_is_message_too_long(template_with_content)
    assert e.value.status_code == 400
    expected_message = (
        "Your message is too long. "
        + "Emails cannot be longer than 2000000 bytes. "
        + "Your message is 2000001 bytes."
    )
    assert e.value.message == expected_message
    assert e.value.fields == []


def test_check_notification_content_is_not_empty_passes(
    notify_api, mocker, sample_service
):
    template_id = create_template(sample_service, content="Content is not empty").id
    template = SerialisedTemplate.from_id_and_service_id(
        template_id=template_id, service_id=sample_service.id
    )
    template_with_content = create_content_for_notification(template, {})
    assert check_notification_content_is_not_empty(template_with_content) is None


@pytest.mark.parametrize(
    "template_content,notification_values",
    [("", {}), ("((placeholder))", {"placeholder": ""})],
)
def test_check_notification_content_is_not_empty_fails(
    notify_api, mocker, sample_service, template_content, notification_values
):
    template_id = create_template(sample_service, content=template_content).id
    template = SerialisedTemplate.from_id_and_service_id(
        template_id=template_id, service_id=sample_service.id
    )
    template_with_content = create_content_for_notification(
        template, notification_values
    )
    with pytest.raises(BadRequestError) as e:
        check_notification_content_is_not_empty(template_with_content)
    assert e.value.status_code == 400
    assert e.value.message == "Your message is empty."
    assert e.value.fields == []


def test_validate_template(sample_service):
    template = create_template(sample_service, template_type="email")
    validate_template(template.id, {}, sample_service, "email")


@pytest.mark.parametrize("check_char_count", [True, False])
def test_validate_template_calls_all_validators(
    mocker, fake_uuid, sample_service, check_char_count
):
    template = create_template(sample_service, template_type="email")
    mock_check_type = mocker.patch(
        "app.notifications.validators.check_template_is_for_notification_type"
    )
    mock_check_if_active = mocker.patch(
        "app.notifications.validators.check_template_is_active"
    )
    mock_create_conent = mocker.patch(
        "app.notifications.validators.create_content_for_notification",
        return_value="content",
    )
    mock_check_not_empty = mocker.patch(
        "app.notifications.validators.check_notification_content_is_not_empty"
    )
    mock_check_message_is_too_long = mocker.patch(
        "app.notifications.validators.check_is_message_too_long"
    )
    template, template_with_content = validate_template(
        template.id, {}, sample_service, "email", check_char_count=check_char_count
    )

    mock_check_type.assert_called_once_with("email", "email")
    mock_check_if_active.assert_called_once_with(template)
    mock_create_conent.assert_called_once_with(template, {})
    mock_check_not_empty.assert_called_once_with("content")
    if check_char_count:
        mock_check_message_is_too_long.assert_called_once_with("content")
    else:
        assert not mock_check_message_is_too_long.called


def test_validate_template_calls_all_validators_exception_message_too_long(
    mocker, fake_uuid, sample_service
):
    template = create_template(sample_service, template_type="email")
    mock_check_type = mocker.patch(
        "app.notifications.validators.check_template_is_for_notification_type"
    )
    mock_check_if_active = mocker.patch(
        "app.notifications.validators.check_template_is_active"
    )
    mock_create_conent = mocker.patch(
        "app.notifications.validators.create_content_for_notification",
        return_value="content",
    )
    mock_check_not_empty = mocker.patch(
        "app.notifications.validators.check_notification_content_is_not_empty"
    )
    mock_check_message_is_too_long = mocker.patch(
        "app.notifications.validators.check_is_message_too_long"
    )
    template, template_with_content = validate_template(
        template.id, {}, sample_service, "email", check_char_count=False
    )

    mock_check_type.assert_called_once_with("email", "email")
    mock_check_if_active.assert_called_once_with(template)
    mock_create_conent.assert_called_once_with(template, {})
    mock_check_not_empty.assert_called_once_with("content")
    assert not mock_check_message_is_too_long.called


@pytest.mark.parametrize("key_type", ["team", "live", "test"])
def test_check_service_over_api_rate_limit_when_exceed_rate_limit_request_fails_raises_error(
    key_type, sample_service, mocker
):
    with freeze_time("2016-01-01 12:00:00.000000"):
        if key_type == "live":
            api_key_type = "normal"
        else:
            api_key_type = key_type

        mocker.patch("app.redis_store.exceeded_rate_limit", return_value=True)

        sample_service.restricted = True
        api_key = create_api_key(sample_service, key_type=api_key_type)
        serialised_service = SerialisedService.from_id(sample_service.id)
        serialised_api_key = SerialisedAPIKeyCollection.from_service_id(
            serialised_service.id
        )[0]

        with pytest.raises(RateLimitError) as e:
            check_service_over_api_rate_limit(serialised_service, serialised_api_key)

        assert app.redis_store.exceeded_rate_limit.called_with(
            "{}-{}".format(str(sample_service.id), api_key.key_type),
            sample_service.rate_limit,
            60,
        )
        assert e.value.status_code == 429
        assert (
            e.value.message
            == "Exceeded rate limit for key type {} of {} requests per {} seconds".format(
                key_type.upper(), sample_service.rate_limit, 60
            )
        )
        assert e.value.fields == []


def test_check_service_over_api_rate_limit_when_rate_limit_has_not_exceeded_limit_succeeds(
    sample_service, mocker
):
    with freeze_time("2016-01-01 12:00:00.000000"):
        mocker.patch("app.redis_store.exceeded_rate_limit", return_value=False)

        sample_service.restricted = True
        api_key = create_api_key(sample_service)
        serialised_service = SerialisedService.from_id(sample_service.id)
        serialised_api_key = SerialisedAPIKeyCollection.from_service_id(
            serialised_service.id
        )[0]

        check_service_over_api_rate_limit(serialised_service, serialised_api_key)
        assert app.redis_store.exceeded_rate_limit.called_with(
            "{}-{}".format(str(sample_service.id), api_key.key_type), 3000, 60
        )


def test_check_service_over_api_rate_limit_should_do_nothing_if_limiting_is_disabled(
    sample_service, mocker
):
    with freeze_time("2016-01-01 12:00:00.000000"):
        current_app.config["API_RATE_LIMIT_ENABLED"] = False

        mocker.patch("app.redis_store.exceeded_rate_limit", return_value=False)

        sample_service.restricted = True
        create_api_key(sample_service)
        serialised_service = SerialisedService.from_id(sample_service.id)
        serialised_api_key = SerialisedAPIKeyCollection.from_service_id(
            serialised_service.id
        )[0]

        check_service_over_api_rate_limit(serialised_service, serialised_api_key)
        app.redis_store.exceeded_rate_limit.assert_not_called()


def test_check_rate_limiting_validates_api_rate_limit_and_daily_limit(
    notify_db_session, mocker
):
    mock_rate_limit = mocker.patch(
        "app.notifications.validators.check_service_over_api_rate_limit"
    )
    service = create_service()
    api_key = create_api_key(service=service)

    check_rate_limiting(service, api_key)

    mock_rate_limit.assert_called_once_with(service, api_key)


@pytest.mark.parametrize("key_type", ["test", "normal"])
def test_validate_and_format_recipient_fails_when_international_number_and_service_does_not_allow_int_sms(
    key_type,
    notify_db_session,
):
    service = create_service(service_permissions=[SMS_TYPE])
    service_model = SerialisedService.from_id(service.id)
    with pytest.raises(BadRequestError) as e:
        validate_and_format_recipient(
            "+20-12-1234-1234", key_type, service_model, SMS_TYPE
        )
    assert e.value.status_code == 400
    assert e.value.message == "Cannot send to international mobile numbers"
    assert e.value.fields == []


@pytest.mark.parametrize("key_type", ["test", "normal"])
def test_validate_and_format_recipient_succeeds_with_international_numbers_if_service_does_allow_int_sms(
    key_type, sample_service_full_permissions
):
    service_model = SerialisedService.from_id(sample_service_full_permissions.id)
    result = validate_and_format_recipient(
        "+4407513332413", key_type, service_model, SMS_TYPE
    )
    assert result == "+447513332413"


def test_validate_and_format_recipient_fails_when_no_recipient():
    with pytest.raises(BadRequestError) as e:
        validate_and_format_recipient(None, "key_type", "service", "SMS_TYPE")
    assert e.value.status_code == 400
    assert e.value.message == "Recipient can't be empty"


@pytest.mark.parametrize("notification_type", ["sms", "email"])
def test_check_service_email_reply_to_id_where_reply_to_id_is_none(notification_type):
    assert check_service_email_reply_to_id(None, None, notification_type) is None


def test_check_service_email_reply_to_where_email_reply_to_is_found(sample_service):
    reply_to_address = create_reply_to_email(sample_service, "test@test.com")
    assert (
        check_service_email_reply_to_id(
            sample_service.id, reply_to_address.id, EMAIL_TYPE
        )
        == "test@test.com"
    )


def test_check_service_email_reply_to_id_where_service_id_is_not_found(
    sample_service, fake_uuid
):
    reply_to_address = create_reply_to_email(sample_service, "test@test.com")
    with pytest.raises(BadRequestError) as e:
        check_service_email_reply_to_id(fake_uuid, reply_to_address.id, EMAIL_TYPE)
    assert e.value.status_code == 400
    assert (
        e.value.message
        == "email_reply_to_id {} does not exist in database for service id {}".format(
            reply_to_address.id, fake_uuid
        )
    )


def test_check_service_email_reply_to_id_where_reply_to_id_is_not_found(
    sample_service, fake_uuid
):
    with pytest.raises(BadRequestError) as e:
        check_service_email_reply_to_id(sample_service.id, fake_uuid, EMAIL_TYPE)
    assert e.value.status_code == 400
    assert (
        e.value.message
        == "email_reply_to_id {} does not exist in database for service id {}".format(
            fake_uuid, sample_service.id
        )
    )


@pytest.mark.parametrize("notification_type", ["sms", "email"])
def test_check_service_sms_sender_id_where_sms_sender_id_is_none(notification_type):
    assert check_service_sms_sender_id(None, None, notification_type) is None


def test_check_service_sms_sender_id_where_sms_sender_id_is_found(sample_service):
    sms_sender = create_service_sms_sender(service=sample_service, sms_sender="123456")
    assert (
        check_service_sms_sender_id(sample_service.id, sms_sender.id, SMS_TYPE)
        == "123456"
    )


def test_check_service_sms_sender_id_where_service_id_is_not_found(
    sample_service, fake_uuid
):
    sms_sender = create_service_sms_sender(service=sample_service, sms_sender="123456")
    with pytest.raises(BadRequestError) as e:
        check_service_sms_sender_id(fake_uuid, sms_sender.id, SMS_TYPE)
    assert e.value.status_code == 400
    assert (
        e.value.message
        == "sms_sender_id {} does not exist in database for service id {}".format(
            sms_sender.id, fake_uuid
        )
    )


def test_check_service_sms_sender_id_where_sms_sender_is_not_found(
    sample_service, fake_uuid
):
    with pytest.raises(BadRequestError) as e:
        check_service_sms_sender_id(sample_service.id, fake_uuid, SMS_TYPE)
    assert e.value.status_code == 400
    assert (
        e.value.message
        == "sms_sender_id {} does not exist in database for service id {}".format(
            fake_uuid, sample_service.id
        )
    )


@pytest.mark.parametrize("notification_type", ["sms", "email"])
def test_check_reply_to_with_empty_reply_to(sample_service, notification_type):
    assert check_reply_to(sample_service.id, None, notification_type) is None


def test_check_reply_to_email_type(sample_service):
    reply_to_address = create_reply_to_email(sample_service, "test@test.com")
    assert (
        check_reply_to(sample_service.id, reply_to_address.id, EMAIL_TYPE)
        == "test@test.com"
    )


def test_check_reply_to_sms_type(sample_service):
    sms_sender = create_service_sms_sender(service=sample_service, sms_sender="123456")
    assert check_reply_to(sample_service.id, sms_sender.id, SMS_TYPE) == "123456"


def test_check_if_service_can_send_files_by_email_raises_if_no_contact_link_set(
    sample_service,
):
    with pytest.raises(BadRequestError) as e:
        check_if_service_can_send_files_by_email(
            service_contact_link=sample_service.contact_link,
            service_id=sample_service.id,
        )

    message = (
        f"Send files by email has not been set up - add contact details for your service at "
        f"http://localhost:6012/services/{sample_service.id}/service-settings/send-files-by-email"
    )
    assert e.value.status_code == 400
    assert e.value.message == message


def test_check_if_service_can_send_files_by_email_passes_if_contact_link_set(
    sample_service,
):
    sample_service.contact_link = "contact.me@gov.uk"
    check_if_service_can_send_files_by_email(
        service_contact_link=sample_service.contact_link, service_id=sample_service.id
    )


def test_get_string_to_sign():
    VALID_SNS_TOPICS.append("arn:aws:sns:us-west-2:009969138378:connector-svc-test")
    sns_payload = {
        "Type": "Notification",
        "MessageId": "ccccccccc-cccc-cccc-cccc-ccccccccccccc",
        "TopicArn": "arn:aws:sns:us-west-2:009969138378:connector-svc-test",
        "Message": '{"AbsoluteTime":"2021-09-08T13:28:24.656Z","Content":"help","ContentType":"text/plain","Id":"333333333-be0d-4a44-889d-d2a86fc06f0c","Type":"MESSAGE","ParticipantId":"bbbbbbbb-c562-4d95-b76c-dcbca8b4b5f7","DisplayName":"Jane","ParticipantRole":"CUSTOMER","InitialContactId":"33333333-abc5-46db-9ad5-d772559ab556","ContactId":"33333333-abc5-46db-9ad5-d772559ab556"}',  # noqa
        "Timestamp": "2021-09-08T13:28:24.860Z",
        "SignatureVersion": "1",
        "Signature": "examplegggggg/1tEBYdiVDgJgBoJUniUFcArLFGfg5JCvpOr/v6LPCHiD7A0BWy8+ZOnGTmOjBMn80U9jSzYhKbHDbQHaNYTo9sRyQA31JtHHiIseQeMfTDpcaAXqfs8hdIXq4XZaJYqDFqosfbvh56VPh5QgmeHTltTc7eOZBUwnt/177eOTLTt2yB0ItMV3NAYuE1Tdxya1lLYZQUIMxETTVcRAZkDIu8TbRZC9a00q2RQVjXhDaU3k+tL+kk85syW/2ryjjkDYoUb+dyRGkqMy4aKA22UpfidOtdAZ/GGtXaXSKBqazZTEUuSEzt0duLtFntQiYJanU05gtDig==",  # noqa
        "SigningCertURL": "https://sns.us-west-2.amazonaws.com/SimpleNotificationService-11111111111111111111111111111111.pem",  # noqa
        "UnsubscribeURL": "https://sns.us-west-2.amazonaws.com/?Action=Unsubscribe&SubscriptionArn=arn:aws:sns:us-west-2:000000000000:connector-svc-test:22222222-aaaa-bbbb-cccc-333333333333",  # noqa
        "MessageAttributes": {
            "InitialContactId": {
                "Type": "String",
                "Value": "33333333-abc5-46db-9ad5-d772559ab556",
            },
            "MessageVisibility": {"Type": "String", "Value": "ALL"},
            "Type": {"Type": "String", "Value": "MESSAGE"},
            "AccountId": {"Type": "String", "Value": "999999999999"},
            "ContentType": {"Type": "String", "Value": "text/plain"},
            "InstanceId": {
                "Type": "String",
                "Value": "dddddddd-b64e-40c5-921b-109fd92499ae",
            },
            "ContactId": {
                "Type": "String",
                "Value": "33333333-abc5-46db-9ad5-d772559ab556",
            },
            "ParticipantRole": {"Type": "String", "Value": "CUSTOMER"},
        },
    }
    str = get_string_to_sign(sns_payload)
    assert (
        str
<<<<<<< HEAD
        == b'Message\n{"AbsoluteTime":"2021-09-08T13:28:24.656Z","Content":"help","ContentType":"text/plain","Id":"333333333-be0d-4a44-889d-d2a86fc06f0c","Type":"MESSAGE","ParticipantId":"bbbbbbbb-c562-4d95-b76c-dcbca8b4b5f7","DisplayName":"Jane","ParticipantRole":"CUSTOMER","InitialContactId":"33333333-abc5-46db-9ad5-d772559ab556","ContactId":"33333333-abc5-46db-9ad5-d772559ab556"}\nMessageId\nccccccccc-cccc-cccc-cccc-ccccccccccccc\nTimestamp\n2021-09-08T13:28:24.860Z\nTopicArn\narn:aws:sns:us-west-2:009969138378:connector-svc-test\nType\nNotification\n'
    )  # noqa
=======
        == b'Message\n{"AbsoluteTime":"2021-09-08T13:28:24.656Z","Content":"help","ContentType":"text/plain","Id":"333333333-be0d-4a44-889d-d2a86fc06f0c","Type":"MESSAGE","ParticipantId":"bbbbbbbb-c562-4d95-b76c-dcbca8b4b5f7","DisplayName":"Jane","ParticipantRole":"CUSTOMER","InitialContactId":"33333333-abc5-46db-9ad5-d772559ab556","ContactId":"33333333-abc5-46db-9ad5-d772559ab556"}\nMessageId\nccccccccc-cccc-cccc-cccc-ccccccccccccc\nTimestamp\n2021-09-08T13:28:24.860Z\nTopicArn\narn:aws:sns:us-west-2:009969138378:connector-svc-test\nType\nNotification\n'  # noqa
    )
>>>>>>> 00fd3a72

    # This is a test payload with no valid cert, so it should raise a ValueError
    with pytest.raises(ValueError):
        validate_sns_cert(sns_payload)<|MERGE_RESOLUTION|>--- conflicted
+++ resolved
@@ -236,11 +236,7 @@
         ("team", "Can’t send to this recipient using a team-only API key"),
         (
             "normal",
-<<<<<<< HEAD
-            "Can’t send to this recipient when service is in trial mode – see https://www.notifications.service.gov.uk/trial-mode",
-=======
             "Can’t send to this recipient when service is in trial mode – see https://www.notifications.service.gov.uk/trial-mode",  # noqa
->>>>>>> 00fd3a72
         ),
     ],
 )  # noqa
@@ -725,13 +721,8 @@
     str = get_string_to_sign(sns_payload)
     assert (
         str
-<<<<<<< HEAD
-        == b'Message\n{"AbsoluteTime":"2021-09-08T13:28:24.656Z","Content":"help","ContentType":"text/plain","Id":"333333333-be0d-4a44-889d-d2a86fc06f0c","Type":"MESSAGE","ParticipantId":"bbbbbbbb-c562-4d95-b76c-dcbca8b4b5f7","DisplayName":"Jane","ParticipantRole":"CUSTOMER","InitialContactId":"33333333-abc5-46db-9ad5-d772559ab556","ContactId":"33333333-abc5-46db-9ad5-d772559ab556"}\nMessageId\nccccccccc-cccc-cccc-cccc-ccccccccccccc\nTimestamp\n2021-09-08T13:28:24.860Z\nTopicArn\narn:aws:sns:us-west-2:009969138378:connector-svc-test\nType\nNotification\n'
-    )  # noqa
-=======
         == b'Message\n{"AbsoluteTime":"2021-09-08T13:28:24.656Z","Content":"help","ContentType":"text/plain","Id":"333333333-be0d-4a44-889d-d2a86fc06f0c","Type":"MESSAGE","ParticipantId":"bbbbbbbb-c562-4d95-b76c-dcbca8b4b5f7","DisplayName":"Jane","ParticipantRole":"CUSTOMER","InitialContactId":"33333333-abc5-46db-9ad5-d772559ab556","ContactId":"33333333-abc5-46db-9ad5-d772559ab556"}\nMessageId\nccccccccc-cccc-cccc-cccc-ccccccccccccc\nTimestamp\n2021-09-08T13:28:24.860Z\nTopicArn\narn:aws:sns:us-west-2:009969138378:connector-svc-test\nType\nNotification\n'  # noqa
     )
->>>>>>> 00fd3a72
 
     # This is a test payload with no valid cert, so it should raise a ValueError
     with pytest.raises(ValueError):
