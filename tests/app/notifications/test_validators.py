import pytest
from freezegun import freeze_time

import app
from app.notifications.validators import (
    check_service_message_limit,
    check_template_is_for_notification_type,
    check_template_is_active,
    service_can_send_to_recipient,
    check_sms_content_char_count
)
from app.v2.errors import (
    BadRequestError,
    TooManyRequestsError
)
from tests.app.conftest import (
    sample_notification as create_notification,
    sample_service as create_service,
    sample_service_whitelist
)


@pytest.mark.parametrize('key_type', ['team', 'normal'])
def test_exception_thrown_by_redis_store_get_should_not_be_fatal(
        notify_db,
        notify_db_session,
        notify_api,
        key_type,
        mocker):
    with freeze_time("2016-01-01 12:00:00.000000"):

        mocker.patch('app.notifications.validators.redis_store.redis_store.get', side_effect=Exception("broken redis"))
        mocker.patch('app.notifications.validators.redis_store.redis_store.set')

<<<<<<< HEAD
        service = create_service(notify_db, notify_db_session, restricted=True, limit=4)
        for x in range(5):
            create_notification(notify_db, notify_db_session, service=service)

        with pytest.raises(TooManyRequestsError) as e:
            check_service_message_limit(key_type, service)
        assert e.value.status_code == 429
        assert e.value.message == 'Exceeded send limits (4) for today'
        assert e.value.fields == []
        app.notifications.validators.redis_store.redis_store.set.assert_called_with(
            "{}-2016-01-01-count".format(str(service.id)), 5, 3600, None, False, False
        )
=======
    with pytest.raises(TooManyRequestsError) as e:
        check_service_message_limit(key_type, service)
    assert e.value.status_code == 429
    assert e.value.message == 'Exceeded send limits (4) for today'
    assert e.value.fields == []
    assert app.notifications.validators.redis_store.set.called
>>>>>>> 2ae8967a


@pytest.mark.parametrize('key_type', ['test', 'team', 'normal'])
def test_exception_thown_by_redis_store_set_should_not_be_fatal(
        key_type,
        sample_service,
        mocker):
    mocker.patch('app.notifications.validators.redis_store.redis_store.set', side_effect=Exception("broken redis"))
    mocker.patch('app.notifications.validators.redis_store.get', return_value=None)
    assert not check_service_message_limit(key_type, sample_service)


@pytest.mark.parametrize('key_type', ['test', 'team', 'normal'])
def test_check_service_message_limit_in_cache_with_unrestricted_service_is_allowed(
        key_type,
        sample_service,
        mocker):
    mocker.patch('app.notifications.validators.redis_store.get', return_value=1)
    mocker.patch('app.notifications.validators.redis_store.set')
    mocker.patch('app.notifications.validators.services_dao')
<<<<<<< HEAD
    check_service_message_limit(key_type, sample_service)
    app.notifications.validators.redis_store.set.assert_not_called()
=======
    assert not check_service_message_limit(key_type, sample_service)
    assert not app.notifications.validators.redis_store.set.called
>>>>>>> 2ae8967a
    assert not app.notifications.validators.services_dao.mock_calls


@pytest.mark.parametrize('key_type', ['test', 'team', 'normal'])
def test_check_service_message_limit_in_cache_under_message_limit_passes(
        key_type,
        sample_service,
        mocker):
    mocker.patch('app.notifications.validators.redis_store.get', return_value=1)
    mocker.patch('app.notifications.validators.redis_store.set')
    mocker.patch('app.notifications.validators.services_dao')
    check_service_message_limit(key_type, sample_service)
    app.notifications.validators.redis_store.set.assert_not_called()
    assert not app.notifications.validators.services_dao.mock_calls


def test_should_not_interact_with_cache_for_test_key(sample_service, mocker):
    mocker.patch('app.notifications.validators.redis_store')
    check_service_message_limit('test', sample_service)
    assert not app.notifications.validators.redis_store.mock_calls


@pytest.mark.parametrize('key_type', ['team', 'normal'])
def test_should_set_cache_value_as_value_from_database_if_cache_not_set(
        key_type,
        notify_db,
        notify_db_session,
        sample_service,
        mocker
):
    with freeze_time("2016-01-01 12:00:00.000000"):
        for x in range(5):
            create_notification(notify_db, notify_db_session, service=sample_service)
        mocker.patch('app.notifications.validators.redis_store.get', return_value=None)
        mocker.patch('app.notifications.validators.redis_store.set')
        check_service_message_limit(key_type, sample_service)
        app.notifications.validators.redis_store.set.assert_called_with(
            str(sample_service.id) + "-2016-01-01-count", 5, ex=3600
        )


@pytest.mark.parametrize('key_type', ['team', 'normal'])
def test_check_service_message_limit_over_message_limit_fails(key_type, notify_db, notify_db_session, mocker):
    with freeze_time("2016-01-01 12:00:00.000000"):
        mocker.patch('app.redis_store.get', return_value=None)
        mocker.patch('app.notifications.validators.redis_store.set')

        service = create_service(notify_db, notify_db_session, restricted=True, limit=4)
        for x in range(5):
            create_notification(notify_db, notify_db_session, service=service)
        with pytest.raises(TooManyRequestsError) as e:
            check_service_message_limit(key_type, service)
        assert e.value.status_code == 429
        assert e.value.message == 'Exceeded send limits (4) for today'
        assert e.value.fields == []
        app.notifications.validators.redis_store.set.assert_called_with(
            str(service.id) + "-2016-01-01-count", 5, ex=3600
        )


@pytest.mark.parametrize('key_type', ['team', 'normal'])
def test_check_service_message_limit_in_cache_over_message_limit_fails(
        notify_db,
        notify_db_session,
        key_type,
        mocker):
    with freeze_time("2016-01-01 12:00:00.000000"):
        mocker.patch('app.redis_store.get', return_value=5)
        mocker.patch('app.notifications.validators.redis_store.set')
        mocker.patch('app.notifications.validators.services_dao')

        service = create_service(notify_db, notify_db_session, restricted=True, limit=4)
        with pytest.raises(TooManyRequestsError) as e:
            check_service_message_limit(key_type, service)
        assert e.value.status_code == 429
        assert e.value.message == 'Exceeded send limits (4) for today'
        assert e.value.fields == []
        app.notifications.validators.redis_store.set.assert_not_called()
        assert not app.notifications.validators.services_dao.mock_calls


@pytest.mark.parametrize('template_type, notification_type',
                         [('email', 'email'),
                          ('sms', 'sms')])
def test_check_template_is_for_notification_type_pass(template_type, notification_type):
    assert check_template_is_for_notification_type(notification_type=notification_type,
                                                   template_type=template_type) is None


@pytest.mark.parametrize('template_type, notification_type',
                         [('sms', 'email'),
                          ('email', 'sms')])
def test_check_template_is_for_notification_type_fails_when_template_type_does_not_match_notification_type(
        template_type, notification_type):
    with pytest.raises(BadRequestError) as e:
        check_template_is_for_notification_type(notification_type=notification_type,
                                                template_type=template_type)
    assert e.value.status_code == 400
    error_message = '{0} template is not suitable for {1} notification'.format(template_type, notification_type)
    assert e.value.message == error_message
    assert e.value.fields == [{'template': error_message}]


def test_check_template_is_active_passes(sample_template):
    assert check_template_is_active(sample_template) is None


def test_check_template_is_active_fails(sample_template):
    sample_template.archived = True
    from app.dao.templates_dao import dao_update_template
    dao_update_template(sample_template)
    with pytest.raises(BadRequestError) as e:
        check_template_is_active(sample_template)
    assert e.value.status_code == 400
    assert e.value.message == 'Template has been deleted'
    assert e.value.fields == [{'template': 'Template has been deleted'}]


@pytest.mark.parametrize('key_type',
                         ['test', 'normal'])
def test_service_can_send_to_recipient_passes(key_type, notify_db, notify_db_session):
    trial_mode_service = create_service(notify_db, notify_db_session, service_name='trial mode', restricted=True)
    assert service_can_send_to_recipient(trial_mode_service.users[0].email_address,
                                         key_type,
                                         trial_mode_service) is None
    assert service_can_send_to_recipient(trial_mode_service.users[0].mobile_number,
                                         key_type,
                                         trial_mode_service) is None


@pytest.mark.parametrize('key_type',
                         ['test', 'normal'])
def test_service_can_send_to_recipient_passes_for_live_service_non_team_member(key_type, notify_db, notify_db_session):
    live_service = create_service(notify_db, notify_db_session, service_name='live', restricted=False)
    assert service_can_send_to_recipient("some_other_email@test.com",
                                         key_type,
                                         live_service) is None
    assert service_can_send_to_recipient('07513332413',
                                         key_type,
                                         live_service) is None


def test_service_can_send_to_recipient_passes_for_whitelisted_recipient_passes(notify_db, notify_db_session,
                                                                               sample_service):
    sample_service_whitelist(notify_db, notify_db_session, email_address="some_other_email@test.com")
    assert service_can_send_to_recipient("some_other_email@test.com",
                                         'team',
                                         sample_service) is None
    sample_service_whitelist(notify_db, notify_db_session, mobile_number='07513332413')
    assert service_can_send_to_recipient('07513332413',
                                         'team',
                                         sample_service) is None


@pytest.mark.parametrize('recipient', ['07513332413', 'some_other_email@test.com'])
@pytest.mark.parametrize('key_type, error_message',
                         [('team', 'Can’t send to this recipient using a team-only API key'),
                          ('normal',
                           "Can’t send to this recipient when service is in trial mode – see https://www.notifications.service.gov.uk/trial-mode")])  # noqa
def test_service_can_send_to_recipient_fails_when_recipient_is_not_on_team(recipient, key_type, error_message,
                                                                           notify_db, notify_db_session):
    trial_mode_service = create_service(notify_db, notify_db_session, service_name='trial mode', restricted=True)
    with pytest.raises(BadRequestError) as exec_info:
        service_can_send_to_recipient(recipient,
                                      key_type,
                                      trial_mode_service)
    assert exec_info.value.status_code == 400
    assert exec_info.value.message == error_message
    assert exec_info.value.fields == []


def test_service_can_send_to_recipient_fails_when_mobile_number_is_not_on_team(notify_db, notify_db_session):
    live_service = create_service(notify_db, notify_db_session, service_name='live mode', restricted=False)
    with pytest.raises(BadRequestError) as e:
        service_can_send_to_recipient("0758964221",
                                      'team',
                                      live_service)
    assert e.value.status_code == 400
    assert e.value.message == 'Can’t send to this recipient using a team-only API key'
    assert e.value.fields == []


@pytest.mark.parametrize('char_count', [495, 0, 494, 200])
def test_check_sms_content_char_count_passes(char_count, notify_api):
    assert check_sms_content_char_count(char_count) is None


@pytest.mark.parametrize('char_count', [496, 500, 6000])
def test_check_sms_content_char_count_fails(char_count, notify_api):
    with pytest.raises(BadRequestError) as e:
        check_sms_content_char_count(char_count)
    assert e.value.status_code == 400
    assert e.value.message == 'Content for template has a character count greater than the limit of {}'.format(
        notify_api.config['SMS_CHAR_COUNT_LIMIT'])
    assert e.value.fields == []<|MERGE_RESOLUTION|>--- conflicted
+++ resolved
@@ -32,7 +32,6 @@
         mocker.patch('app.notifications.validators.redis_store.redis_store.get', side_effect=Exception("broken redis"))
         mocker.patch('app.notifications.validators.redis_store.redis_store.set')
 
-<<<<<<< HEAD
         service = create_service(notify_db, notify_db_session, restricted=True, limit=4)
         for x in range(5):
             create_notification(notify_db, notify_db_session, service=service)
@@ -45,14 +44,6 @@
         app.notifications.validators.redis_store.redis_store.set.assert_called_with(
             "{}-2016-01-01-count".format(str(service.id)), 5, 3600, None, False, False
         )
-=======
-    with pytest.raises(TooManyRequestsError) as e:
-        check_service_message_limit(key_type, service)
-    assert e.value.status_code == 429
-    assert e.value.message == 'Exceeded send limits (4) for today'
-    assert e.value.fields == []
-    assert app.notifications.validators.redis_store.set.called
->>>>>>> 2ae8967a
 
 
 @pytest.mark.parametrize('key_type', ['test', 'team', 'normal'])
@@ -73,13 +64,9 @@
     mocker.patch('app.notifications.validators.redis_store.get', return_value=1)
     mocker.patch('app.notifications.validators.redis_store.set')
     mocker.patch('app.notifications.validators.services_dao')
-<<<<<<< HEAD
+
     check_service_message_limit(key_type, sample_service)
     app.notifications.validators.redis_store.set.assert_not_called()
-=======
-    assert not check_service_message_limit(key_type, sample_service)
-    assert not app.notifications.validators.redis_store.set.called
->>>>>>> 2ae8967a
     assert not app.notifications.validators.services_dao.mock_calls
 
 
