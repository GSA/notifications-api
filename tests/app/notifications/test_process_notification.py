--- conflicted
+++ resolved
@@ -243,25 +243,15 @@
             reference="ref2",
         )
 
-<<<<<<< HEAD
-        assert mock_incr.call_count == 2
-
-        mock_incr.assert_has_calls([
-            call(str(service.id) + "-2016-01-01-count", ),
-            call(str(service.id) + "-2016-01-01-total-count", ),
-
-        ])
-=======
         assert mock_incr.call_count == 1
         mock_incr.assert_has_calls(
             [
                 # call(str(service.id) + "-2016-01-01-count", ),
                 call(
-                    "2016-01-01-total",
+                    "2016-01-01-total-count",
                 )
             ]
         )
->>>>>>> 85de5bfc
 
 
 @pytest.mark.parametrize("restricted_service", [True, False])
@@ -286,33 +276,6 @@
             notification_type="sms",
             api_key_id=api_key.id,
             key_type=api_key.key_type,
-<<<<<<< HEAD
-            reference="ref2")
-
-        assert mock_set.call_count == 2
-        mock_set.assert_has_calls([
-            call(str(service.id) + "-2016-01-01-count", 1, ex=86400),
-            call(str(service.id) + "-2016-01-01-total-count", 1, ex=86400),
-
-        ])
-
-
-@pytest.mark.parametrize((
-    'research_mode, requested_queue, notification_type, key_type, expected_queue, expected_task'
-), [
-    (True, None, 'sms', 'normal', 'research-mode-tasks', 'provider_tasks.deliver_sms'),
-    (True, None, 'email', 'normal', 'research-mode-tasks', 'provider_tasks.deliver_email'),
-    (True, None, 'email', 'team', 'research-mode-tasks', 'provider_tasks.deliver_email'),
-    (False, None, 'sms', 'normal', 'send-sms-tasks', 'provider_tasks.deliver_sms'),
-    (False, None, 'email', 'normal', 'send-email-tasks', 'provider_tasks.deliver_email'),
-    (False, None, 'sms', 'team', 'send-sms-tasks', 'provider_tasks.deliver_sms'),
-    (False, None, 'sms', 'test', 'research-mode-tasks', 'provider_tasks.deliver_sms'),
-    (True, 'notify-internal-tasks', 'email', 'normal', 'research-mode-tasks', 'provider_tasks.deliver_email'),
-    (False, 'notify-internal-tasks', 'sms', 'normal', 'notify-internal-tasks', 'provider_tasks.deliver_sms'),
-    (False, 'notify-internal-tasks', 'email', 'normal', 'notify-internal-tasks', 'provider_tasks.deliver_email'),
-    (False, 'notify-internal-tasks', 'sms', 'test', 'research-mode-tasks', 'provider_tasks.deliver_sms'),
-])
-=======
             reference="ref2",
         )
 
@@ -320,7 +283,7 @@
         mock_set.assert_has_calls(
             [
                 # call(str(service.id) + "-2016-01-01-count", 1, ex=86400),
-                call("2016-01-01-total", 1, ex=86400)
+                call("2016-01-01-total-count", 1, ex=86400)
             ]
         )
 
@@ -347,7 +310,6 @@
         ),
     ],
 )
->>>>>>> 85de5bfc
 def test_send_notification_to_queue(
     notify_db_session,
     requested_queue,
