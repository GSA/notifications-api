--- conflicted
+++ resolved
@@ -591,11 +591,7 @@
         mocker):
     with notify_api.test_request_context():
         with notify_api.test_client() as client:
-<<<<<<< HEAD
-            mocker.patch('app.celery.provider_tasks.send_sms_to_provider.apply_async')
-=======
-            mocker.patch('app.celery.tasks.send_email.apply_async')
->>>>>>> 33d13e67
+            mocker.patch('app.celery.provider_tasks.send_sms_to_provider.apply_async')
             mocker.patch('app.encryption.encrypt', return_value="something_encrypted")
 
             service = create_sample_service(notify_db, notify_db_session, limit=1, restricted=True)
