import pytest

from datetime import datetime, timedelta
from functools import partial

from flask import current_app
from freezegun import freeze_time
<<<<<<< HEAD
from app.celery.scheduled_tasks import s3, send_scheduled_notifications
=======
from app.celery.scheduled_tasks import s3, timeout_job_statistics
>>>>>>> 47f36103
from app.celery import scheduled_tasks
from app.celery.scheduled_tasks import (
    delete_verify_codes,
    remove_csv_files,
    delete_successful_notifications,
    delete_failed_notifications,
    delete_invitations,
    timeout_notifications,
    run_scheduled_jobs,
    send_daily_performance_platform_stats,
    switch_current_sms_provider_on_slow_delivery
)
from app.clients.performance_platform.performance_platform_client import PerformancePlatformClient
from app.dao.jobs_dao import dao_get_job_by_id
from app.dao.provider_details_dao import (
    dao_update_provider_details,
    get_current_provider
)
from app.models import Service, Template
from app.utils import get_london_midnight_in_utc
from tests.app.db import create_notification, create_service
from tests.app.conftest import (
    sample_job as create_sample_job,
    sample_notification_history as create_notification_history,
    create_custom_template,
    sample_notification)
from tests.conftest import set_config_values
from unittest.mock import call, patch, PropertyMock


def _create_slow_delivery_notification(provider='mmg'):
    now = datetime.utcnow()
    five_minutes_from_now = now + timedelta(minutes=5)
    service = Service.query.get(current_app.config['FUNCTIONAL_TEST_PROVIDER_SERVICE_ID'])
    if not service:
        service = create_service(
            service_id=current_app.config.get('FUNCTIONAL_TEST_PROVIDER_SERVICE_ID')
        )
    template = Template.query.get(current_app.config['FUNCTIONAL_TEST_PROVIDER_SMS_TEMPLATE_ID'])
    if not template:
        template = create_custom_template(
            service=service,
            user=service.users[0],
            template_config_name='FUNCTIONAL_TEST_PROVIDER_SMS_TEMPLATE_ID',
            template_type='sms'
        )

    create_notification(
        template=template,
        status='delivered',
        sent_by=provider,
        updated_at=five_minutes_from_now
    )


@pytest.fixture(scope='function')
def prepare_current_provider(restore_provider_details):
    initial_provider = get_current_provider('sms')
    initial_provider.updated_at = datetime.utcnow() - timedelta(minutes=30)
    dao_update_provider_details(initial_provider)


def test_should_have_decorated_tasks_functions():
    assert delete_verify_codes.__wrapped__.__name__ == 'delete_verify_codes'
    assert delete_successful_notifications.__wrapped__.__name__ == 'delete_successful_notifications'
    assert delete_failed_notifications.__wrapped__.__name__ == 'delete_failed_notifications'
    assert timeout_notifications.__wrapped__.__name__ == 'timeout_notifications'
    assert delete_invitations.__wrapped__.__name__ == 'delete_invitations'
    assert run_scheduled_jobs.__wrapped__.__name__ == 'run_scheduled_jobs'
    assert remove_csv_files.__wrapped__.__name__ == 'remove_csv_files'
    assert send_daily_performance_platform_stats.__wrapped__.__name__ == 'send_daily_performance_platform_stats'
    assert switch_current_sms_provider_on_slow_delivery.__wrapped__.__name__ == \
        'switch_current_sms_provider_on_slow_delivery'


def test_should_call_delete_successful_notifications_more_than_week_in_task(notify_api, mocker):
    mocked = mocker.patch('app.celery.scheduled_tasks.delete_notifications_created_more_than_a_week_ago')
    delete_successful_notifications()
    mocked.assert_called_once_with('delivered')


def test_should_call_delete_failed_notifications_more_than_week_in_task(notify_api, mocker):
    mocker.patch('app.celery.scheduled_tasks.delete_notifications_created_more_than_a_week_ago')
    delete_failed_notifications()
    assert scheduled_tasks.delete_notifications_created_more_than_a_week_ago.call_count == 4


def test_should_call_delete_codes_on_delete_verify_codes_task(notify_api, mocker):
    mocker.patch('app.celery.scheduled_tasks.delete_codes_older_created_more_than_a_day_ago')
    delete_verify_codes()
    assert scheduled_tasks.delete_codes_older_created_more_than_a_day_ago.call_count == 1


def test_should_call_delete_invotations_on_delete_invitations_task(notify_api, mocker):
    mocker.patch('app.celery.scheduled_tasks.delete_invitations_created_more_than_two_days_ago')
    delete_invitations()
    assert scheduled_tasks.delete_invitations_created_more_than_two_days_ago.call_count == 1


def test_update_status_of_notifications_after_timeout(notify_api, sample_template):
    with notify_api.test_request_context():
        not1 = create_notification(
            template=sample_template,
            status='sending',
            created_at=datetime.utcnow() - timedelta(
                seconds=current_app.config.get('SENDING_NOTIFICATIONS_TIMEOUT_PERIOD') + 10))
        not2 = create_notification(
            template=sample_template,
            status='created',
            created_at=datetime.utcnow() - timedelta(
                seconds=current_app.config.get('SENDING_NOTIFICATIONS_TIMEOUT_PERIOD') + 10))
        not3 = create_notification(
            template=sample_template,
            status='pending',
            created_at=datetime.utcnow() - timedelta(
                seconds=current_app.config.get('SENDING_NOTIFICATIONS_TIMEOUT_PERIOD') + 10))
        timeout_notifications()
        assert not1.status == 'temporary-failure'
        assert not2.status == 'technical-failure'
        assert not3.status == 'temporary-failure'


def test_not_update_status_of_notification_before_timeout(notify_api, sample_template):
    with notify_api.test_request_context():
        not1 = create_notification(
            template=sample_template,
            status='sending',
            created_at=datetime.utcnow() - timedelta(
                seconds=current_app.config.get('SENDING_NOTIFICATIONS_TIMEOUT_PERIOD') - 10))
        timeout_notifications()
        assert not1.status == 'sending'


def test_should_not_update_status_of_letter_notifications(client, sample_letter_template):
    created_at = datetime.utcnow() - timedelta(days=5)
    not1 = create_notification(template=sample_letter_template, status='sending', created_at=created_at)
    not2 = create_notification(template=sample_letter_template, status='created', created_at=created_at)

    timeout_notifications()

    assert not1.status == 'sending'
    assert not2.status == 'created'


def test_should_update_scheduled_jobs_and_put_on_queue(notify_db, notify_db_session, mocker):
    mocked = mocker.patch('app.celery.tasks.process_job.apply_async')

    one_minute_in_the_past = datetime.utcnow() - timedelta(minutes=1)
    job = create_sample_job(notify_db, notify_db_session, scheduled_for=one_minute_in_the_past, job_status='scheduled')

    run_scheduled_jobs()

    updated_job = dao_get_job_by_id(job.id)
    assert updated_job.job_status == 'pending'
    mocked.assert_called_with([str(job.id)], queue='process-job')


def test_should_update_all_scheduled_jobs_and_put_on_queue(notify_db, notify_db_session, mocker):
    mocked = mocker.patch('app.celery.tasks.process_job.apply_async')

    one_minute_in_the_past = datetime.utcnow() - timedelta(minutes=1)
    ten_minutes_in_the_past = datetime.utcnow() - timedelta(minutes=10)
    twenty_minutes_in_the_past = datetime.utcnow() - timedelta(minutes=20)
    job_1 = create_sample_job(
        notify_db,
        notify_db_session,
        scheduled_for=one_minute_in_the_past,
        job_status='scheduled'
    )
    job_2 = create_sample_job(
        notify_db,
        notify_db_session,
        scheduled_for=ten_minutes_in_the_past,
        job_status='scheduled'
    )
    job_3 = create_sample_job(
        notify_db,
        notify_db_session,
        scheduled_for=twenty_minutes_in_the_past,
        job_status='scheduled'
    )

    run_scheduled_jobs()

    assert dao_get_job_by_id(job_1.id).job_status == 'pending'
    assert dao_get_job_by_id(job_2.id).job_status == 'pending'
    assert dao_get_job_by_id(job_2.id).job_status == 'pending'

    mocked.assert_has_calls([
        call([str(job_3.id)], queue='process-job'),
        call([str(job_2.id)], queue='process-job'),
        call([str(job_1.id)], queue='process-job')
    ])


def test_will_remove_csv_files_for_jobs_older_than_seven_days(notify_db, notify_db_session, mocker):
    mocker.patch('app.celery.scheduled_tasks.s3.remove_job_from_s3')

    eligible_job_1 = datetime(2016, 10, 10, 23, 59, 59, 000)
    eligible_job_2 = datetime(2016, 10, 9, 00, 00, 00, 000)
    in_eligible_job_too_new = datetime(2016, 10, 11, 00, 00, 00, 000)
    in_eligible_job_too_old = datetime(2016, 10, 8, 23, 59, 59, 999)

    job_1 = create_sample_job(notify_db, notify_db_session, created_at=eligible_job_1)
    job_2 = create_sample_job(notify_db, notify_db_session, created_at=eligible_job_2)
    create_sample_job(notify_db, notify_db_session, created_at=in_eligible_job_too_new)
    create_sample_job(notify_db, notify_db_session, created_at=in_eligible_job_too_old)

    with freeze_time('2016-10-18T10:00:00'):
        remove_csv_files()
    assert s3.remove_job_from_s3.call_args_list == [call(job_1.service_id, job_1.id), call(job_2.service_id, job_2.id)]


def test_send_daily_performance_stats_calls_does_not_send_if_inactive(
    notify_db,
    notify_db_session,
    sample_template,
    mocker
):
    send_mock = mocker.patch('app.celery.scheduled_tasks.performance_platform_client.send_performance_stats')

    with patch.object(
        PerformancePlatformClient,
        'active',
        new_callable=PropertyMock
    ) as mock_active:
        mock_active.return_value = False
        send_daily_performance_platform_stats()

    assert send_mock.call_count == 0


@freeze_time("2016-01-11 12:30:00")
def test_send_daily_performance_stats_calls_with_correct_totals(
    notify_db,
    notify_db_session,
    sample_template,
    mocker
):
    perf_mock = mocker.patch('app.celery.scheduled_tasks.performance_platform_client.send_performance_stats')

    notification_history = partial(
        create_notification_history,
        notify_db,
        notify_db_session,
        sample_template,
        status='delivered'
    )

    notification_history(notification_type='email')
    notification_history(notification_type='sms')

    # Create some notifications for the day before
    yesterday = datetime(2016, 1, 10, 15, 30, 0, 0)
    with freeze_time(yesterday):
        notification_history(notification_type='sms')
        notification_history(notification_type='sms')
        notification_history(notification_type='email')
        notification_history(notification_type='email')
        notification_history(notification_type='email')

    with patch.object(
        PerformancePlatformClient,
        'active',
        new_callable=PropertyMock
    ) as mock_active:
        mock_active.return_value = True
        send_daily_performance_platform_stats()

        perf_mock.assert_has_calls([
            call(get_london_midnight_in_utc(yesterday), 'sms', 2, 'day'),
            call(get_london_midnight_in_utc(yesterday), 'email', 3, 'day')
        ])


def test_switch_current_sms_provider_on_slow_delivery_does_not_run_if_config_unset(
    notify_api,
    mocker
):
    get_notifications_mock = mocker.patch(
        'app.celery.scheduled_tasks.is_delivery_slow_for_provider'
    )
    toggle_sms_mock = mocker.patch('app.celery.scheduled_tasks.dao_toggle_sms_provider')

    with set_config_values(notify_api, {
        'FUNCTIONAL_TEST_PROVIDER_SERVICE_ID': None,
        'FUNCTIONAL_TEST_PROVIDER_SMS_TEMPLATE_ID': None
    }):
        switch_current_sms_provider_on_slow_delivery()

    assert get_notifications_mock.called is False
    assert toggle_sms_mock.called is False


def test_switch_providers_on_slow_delivery_runs_if_config_set(
    notify_api,
    mocker,
    prepare_current_provider
):
    get_notifications_mock = mocker.patch(
        'app.celery.scheduled_tasks.is_delivery_slow_for_provider',
        return_value=[]
    )

    with set_config_values(notify_api, {
        'FUNCTIONAL_TEST_PROVIDER_SERVICE_ID': '7954469d-8c6d-43dc-b8f7-86be2d69f5f3',
        'FUNCTIONAL_TEST_PROVIDER_SMS_TEMPLATE_ID': '331a63e6-f1aa-4588-ad3f-96c268788ae7'
    }):
        switch_current_sms_provider_on_slow_delivery()

    assert get_notifications_mock.called is True


def test_switch_providers_triggers_on_slow_notification_delivery(
    notify_api,
    mocker,
    prepare_current_provider,
    sample_user
):
    mocker.patch('app.provider_details.switch_providers.get_user_by_id', return_value=sample_user)
    starting_provider = get_current_provider('sms')

    with set_config_values(notify_api, {
        'FUNCTIONAL_TEST_PROVIDER_SERVICE_ID': '7954469d-8c6d-43dc-b8f7-86be2d69f5f3',
        'FUNCTIONAL_TEST_PROVIDER_SMS_TEMPLATE_ID': '331a63e6-f1aa-4588-ad3f-96c268788ae7'
    }):
        _create_slow_delivery_notification(starting_provider.identifier)
        _create_slow_delivery_notification(starting_provider.identifier)
        switch_current_sms_provider_on_slow_delivery()

    new_provider = get_current_provider('sms')
    assert new_provider.identifier != starting_provider.identifier
    assert new_provider.priority < starting_provider.priority


def test_switch_providers_on_slow_delivery_does_not_switch_if_already_switched(
    notify_api,
    mocker,
    prepare_current_provider,
    sample_user
):
    mocker.patch('app.provider_details.switch_providers.get_user_by_id', return_value=sample_user)
    starting_provider = get_current_provider('sms')

    with set_config_values(notify_api, {
        'FUNCTIONAL_TEST_PROVIDER_SERVICE_ID': '7954469d-8c6d-43dc-b8f7-86be2d69f5f3',
        'FUNCTIONAL_TEST_PROVIDER_SMS_TEMPLATE_ID': '331a63e6-f1aa-4588-ad3f-96c268788ae7'
    }):
        _create_slow_delivery_notification()
        _create_slow_delivery_notification()

        switch_current_sms_provider_on_slow_delivery()
        switch_current_sms_provider_on_slow_delivery()

    new_provider = get_current_provider('sms')
    assert new_provider.identifier != starting_provider.identifier
    assert new_provider.priority < starting_provider.priority


def test_switch_providers_on_slow_delivery_does_not_switch_based_on_older_notifications(
    notify_api,
    mocker,
    prepare_current_provider,
    sample_user,

):
    """
    Assume we have three slow delivery notifications for the current provider x. This triggers
    a switch to provider y. If we experience some slow delivery notifications on this provider,
    we switch back to provider x.

    Provider x had three slow deliveries initially, but we do not want to trigger another switch
    based on these as they are old. We only want to look for slow notifications after the point at
    which we switched back to provider x.
    """
    mocker.patch('app.provider_details.switch_providers.get_user_by_id', return_value=sample_user)
    starting_provider = get_current_provider('sms')

    with set_config_values(notify_api, {
        'FUNCTIONAL_TEST_PROVIDER_SERVICE_ID': '7954469d-8c6d-43dc-b8f7-86be2d69f5f3',
        'FUNCTIONAL_TEST_PROVIDER_SMS_TEMPLATE_ID': '331a63e6-f1aa-4588-ad3f-96c268788ae7'
    }):
        # Provider x -> y
        _create_slow_delivery_notification(starting_provider.identifier)
        _create_slow_delivery_notification(starting_provider.identifier)
        _create_slow_delivery_notification(starting_provider.identifier)
        switch_current_sms_provider_on_slow_delivery()

        current_provider = get_current_provider('sms')
        assert current_provider.identifier != starting_provider.identifier

        # Provider y -> x
        _create_slow_delivery_notification(current_provider.identifier)
        _create_slow_delivery_notification(current_provider.identifier)
        switch_current_sms_provider_on_slow_delivery()

        new_provider = get_current_provider('sms')
        assert new_provider.identifier != current_provider.identifier

        # Expect to stay on provider x
        switch_current_sms_provider_on_slow_delivery()
        current_provider = get_current_provider('sms')
        assert starting_provider.identifier == current_provider.identifier


<<<<<<< HEAD
@freeze_time("2017-05-01 14:00:00")
def test_should_send_all_scheduled_notifications_to_deliver_queue(notify_db,
                                                                  notify_db_session,
                                                                  sample_template, mocker):
    mocked = mocker.patch('app.celery.provider_tasks.deliver_sms')
    message_to_deliver = sample_notification(notify_db=notify_db, notify_db_session=notify_db_session,
                                             template=sample_template, scheduled_for="2017-05-01 13")
    sample_notification(notify_db=notify_db, notify_db_session=notify_db_session,
                        template=sample_template, scheduled_for="2017-05-01 10", status='delivered')
    sample_notification(notify_db=notify_db, notify_db_session=notify_db_session,
                        template=sample_template)
    sample_notification(notify_db=notify_db, notify_db_session=notify_db_session,
                        template=sample_template, scheduled_for="2017-05-01 14")

    send_scheduled_notifications()

    mocked.apply_async.assert_called_once_with([str(message_to_deliver.id)], queue='send-sms')
=======
def test_timeout_job_statistics_called_with_notification_timeout(notify_api, mocker):
    notify_api.config['SENDING_NOTIFICATIONS_TIMEOUT_PERIOD'] = 999
    dao_mock = mocker.patch('app.celery.scheduled_tasks.dao_timeout_job_statistics')
    timeout_job_statistics()
    dao_mock.assert_called_once_with(999)
>>>>>>> 47f36103
<|MERGE_RESOLUTION|>--- conflicted
+++ resolved
@@ -5,11 +5,7 @@
 
 from flask import current_app
 from freezegun import freeze_time
-<<<<<<< HEAD
-from app.celery.scheduled_tasks import s3, send_scheduled_notifications
-=======
-from app.celery.scheduled_tasks import s3, timeout_job_statistics
->>>>>>> 47f36103
+from app.celery.scheduled_tasks import s3, timeout_job_statistics, send_scheduled_notifications
 from app.celery import scheduled_tasks
 from app.celery.scheduled_tasks import (
     delete_verify_codes,
@@ -415,7 +411,6 @@
         assert starting_provider.identifier == current_provider.identifier
 
 
-<<<<<<< HEAD
 @freeze_time("2017-05-01 14:00:00")
 def test_should_send_all_scheduled_notifications_to_deliver_queue(notify_db,
                                                                   notify_db_session,
@@ -433,10 +428,10 @@
     send_scheduled_notifications()
 
     mocked.apply_async.assert_called_once_with([str(message_to_deliver.id)], queue='send-sms')
-=======
+
+
 def test_timeout_job_statistics_called_with_notification_timeout(notify_api, mocker):
     notify_api.config['SENDING_NOTIFICATIONS_TIMEOUT_PERIOD'] = 999
     dao_mock = mocker.patch('app.celery.scheduled_tasks.dao_timeout_job_statistics')
     timeout_job_statistics()
-    dao_mock.assert_called_once_with(999)
->>>>>>> 47f36103
+    dao_mock.assert_called_once_with(999)