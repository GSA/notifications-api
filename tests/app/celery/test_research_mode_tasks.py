--- conflicted
+++ resolved
@@ -6,12 +6,7 @@
 
 from app.celery.research_mode_tasks import (
     HTTPError,
-<<<<<<< HEAD
-    firetext_callback,
-    mmg_callback,
-=======
     create_fake_letter_response_file,
->>>>>>> dc06b411
     send_email_response,
     send_sms_response,
     ses_notification_callback,
@@ -98,137 +93,4 @@
     assert data['MSISDN'] == phone_number
     assert data['status'] == "4"
     assert data['reference'] == "sns_reference"
-    assert data['CID'] == "1234"
-
-
-<<<<<<< HEAD
-@pytest.mark.parametrize("phone_number", ["07700900001", "+447700900001", "7700900001", "+44 7700900001",
-                                          "+447700900256"])
-def test_delivered_firetext_callback(phone_number):
-    assert firetext_callback('1234', phone_number) == {
-        'mobile': phone_number,
-        'status': '0',
-        'time': '2016-03-10 14:17:00',
-        'reference': '1234'
-    }
-
-
-@pytest.mark.parametrize("phone_number", ["07700900002", "+447700900002", "7700900002", "+44 7700900002"])
-def test_failure_firetext_callback(phone_number):
-    assert firetext_callback('1234', phone_number) == {
-        'mobile': phone_number,
-        'status': '1',
-        'time': '2016-03-10 14:17:00',
-        'reference': '1234'
-    }
-=======
-@freeze_time("2018-01-25 14:00:30")
-@pytest.mark.skip(reason="Skipping letter-related functionality for now")
-def test_create_fake_letter_response_file_uploads_response_file_s3(
-        notify_api, mocker):
-    mocker.patch('app.celery.research_mode_tasks.file_exists', return_value=False)
-    mock_s3upload = mocker.patch('app.celery.research_mode_tasks.s3upload')
-
-    with requests_mock.Mocker() as request_mock:
-        request_mock.post(
-            'http://localhost:6011/notifications/letter/dvla',
-            content=b'{}',
-            status_code=200
-        )
-
-        create_fake_letter_response_file('random-ref')
-
-        mock_s3upload.assert_called_once_with(
-            filedata='random-ref|Sent|0|Sorted',
-            region=current_app.config['AWS_REGION'],
-            bucket_name=current_app.config['DVLA_RESPONSE_BUCKET_NAME'],
-            file_location=dvla_response_file_matcher
-        )
-
-
-@freeze_time("2018-01-25 14:00:30")
-@pytest.mark.skip(reason="Skipping letter-related functionality for now")
-def test_create_fake_letter_response_file_calls_dvla_callback_on_development(
-        notify_api, mocker):
-    mocker.patch('app.celery.research_mode_tasks.file_exists', return_value=False)
-    mocker.patch('app.celery.research_mode_tasks.s3upload')
-
-    with set_config_values(notify_api, {
-        'NOTIFY_ENVIRONMENT': 'development'
-    }):
-        with requests_mock.Mocker() as request_mock:
-            request_mock.post(
-                'http://localhost:6011/notifications/letter/dvla',
-                content=b'{}',
-                status_code=200
-            )
-
-            create_fake_letter_response_file('random-ref')
-
-            assert request_mock.last_request.json() == {
-                "Type": "Notification",
-                "MessageId": "some-message-id",
-                "Message": ANY
-            }
-            assert json.loads(request_mock.last_request.json()['Message']) == {
-                "Records": [
-                    {
-                        "s3": {
-                            "object": {
-                                "key": dvla_response_file_matcher
-                            }
-                        }
-                    }
-                ]
-            }
-
-
-@freeze_time("2018-01-25 14:00:30")
-@pytest.mark.skip(reason="Skipping letter-related functionality for now")
-def test_create_fake_letter_response_file_does_not_call_dvla_callback_on_preview(
-        notify_api, mocker):
-    mocker.patch('app.celery.research_mode_tasks.file_exists', return_value=False)
-    mocker.patch('app.celery.research_mode_tasks.s3upload')
-
-    with set_config_values(notify_api, {
-        'NOTIFY_ENVIRONMENT': 'preview'
-    }):
-        with requests_mock.Mocker() as request_mock:
-            create_fake_letter_response_file('random-ref')
-
-            assert request_mock.last_request is None
-
-
-@freeze_time("2018-01-25 14:00:30")
-@pytest.mark.skip(reason="Skipping letter-related functionality for now")
-def test_create_fake_letter_response_file_tries_to_create_files_with_other_filenames(notify_api, mocker):
-    mock_file_exists = mocker.patch('app.celery.research_mode_tasks.file_exists', side_effect=[True, True, False])
-    mock_s3upload = mocker.patch('app.celery.research_mode_tasks.s3upload')
-
-    create_fake_letter_response_file('random-ref')
-
-    assert mock_file_exists.mock_calls == [
-        call('test.notify.com-ftp', dvla_response_file_matcher),
-        call('test.notify.com-ftp', dvla_response_file_matcher),
-        call('test.notify.com-ftp', dvla_response_file_matcher),
-    ]
-    mock_s3upload.assert_called_once_with(
-        filedata=ANY,
-        region=ANY,
-        bucket_name=ANY,
-        file_location=dvla_response_file_matcher
-    )
-
-
-@freeze_time("2018-01-25 14:00:30")
-@pytest.mark.skip(reason="Skipping letter-related functionality for now")
-def test_create_fake_letter_response_file_gives_up_after_thirty_times(notify_api, mocker):
-    mock_file_exists = mocker.patch('app.celery.research_mode_tasks.file_exists', return_value=True)
-    mock_s3upload = mocker.patch('app.celery.research_mode_tasks.s3upload')
-
-    with pytest.raises(ValueError):
-        create_fake_letter_response_file('random-ref')
-
-    assert len(mock_file_exists.mock_calls) == 30
-    assert not mock_s3upload.called
->>>>>>> dc06b411
+    assert data['CID'] == "1234"