import json
import uuid
from datetime import datetime, timedelta
from unittest.mock import Mock, call

import pytest
import requests_mock
from celery.exceptions import Retry
from freezegun import freeze_time
from notifications_utils.recipients import Row
from notifications_utils.template import PlainTextEmailTemplate, SMSMessageTemplate
from requests import RequestException
from sqlalchemy.exc import SQLAlchemyError

from app import encryption
from app.celery import provider_tasks, tasks
from app.celery.tasks import (
    get_recipient_csv_and_template_and_sender_id,
    process_incomplete_job,
    process_incomplete_jobs,
    process_job,
    process_row,
    s3,
    save_api_email,
    save_api_sms,
    save_email,
    save_sms,
    send_inbound_sms_to_service,
)
from app.config import QueueNames
from app.dao import jobs_dao, service_email_reply_to_dao, service_sms_sender_dao
from app.enums import (
    JobStatus,
    KeyType,
    NotificationStatus,
    NotificationType,
    TemplateType,
)
from app.models import Job, Notification
from app.serialised_models import SerialisedService, SerialisedTemplate
from app.utils import DATETIME_FORMAT
from tests.app import load_example_csv
from tests.app.db import (
    create_api_key,
    create_inbound_sms,
    create_job,
    create_notification,
    create_reply_to_email,
    create_service,
    create_service_inbound_api,
    create_service_with_defined_sms_sender,
    create_template,
    create_user,
)


class AnyStringWith(str):
    def __eq__(self, other):
        return self in other


def _notification_json(template, to, personalisation=None, job_id=None, row_number=0):
    return {
        "template": str(template.id),
        "template_version": template.version,
        "to": to,
        "notification_type": template.template_type,
        "personalisation": personalisation or {},
        "job": job_id and str(job_id),
        "row_number": row_number,
    }


def test_should_have_decorated_tasks_functions():
    assert process_job.__wrapped__.__name__ == "process_job"
    assert save_sms.__wrapped__.__name__ == "save_sms"
    assert save_email.__wrapped__.__name__ == "save_email"


@pytest.fixture
def email_job_with_placeholders(
    notify_db_session, sample_email_template_with_placeholders
):
    return create_job(template=sample_email_template_with_placeholders)


# -------------- process_job tests -------------- #


def test_should_process_sms_job(sample_job, mocker):
    mocker.patch(
        "app.celery.tasks.s3.get_job_and_metadata_from_s3",
        return_value=(load_example_csv("sms"), {"sender_id": None}),
    )
    mocker.patch("app.celery.tasks.save_sms.apply_async")
    mocker.patch("app.encryption.encrypt", return_value="something_encrypted")
    mocker.patch("app.celery.tasks.create_uuid", return_value="uuid")

    process_job(sample_job.id)
    s3.get_job_and_metadata_from_s3.assert_called_once_with(
        service_id=str(sample_job.service.id), job_id=str(sample_job.id)
    )
    assert encryption.encrypt.call_args[0][0]["to"] == "+441234123123"
    assert encryption.encrypt.call_args[0][0]["template"] == str(sample_job.template.id)
    assert (
        encryption.encrypt.call_args[0][0]["template_version"]
        == sample_job.template.version
    )
    assert encryption.encrypt.call_args[0][0]["personalisation"] == {
        "phonenumber": "+441234123123"
    }
    assert encryption.encrypt.call_args[0][0]["row_number"] == 0
    tasks.save_sms.apply_async.assert_called_once_with(
        (str(sample_job.service_id), "uuid", "something_encrypted"),
        {},
        queue="database-tasks",
    )
    job = jobs_dao.dao_get_job_by_id(sample_job.id)
    assert job.job_status == JobStatus.FINISHED


def test_should_process_sms_job_with_sender_id(sample_job, mocker, fake_uuid):
    mocker.patch(
        "app.celery.tasks.s3.get_job_and_metadata_from_s3",
        return_value=(load_example_csv("sms"), {"sender_id": fake_uuid}),
    )
    mocker.patch("app.celery.tasks.save_sms.apply_async")
    mocker.patch("app.encryption.encrypt", return_value="something_encrypted")
    mocker.patch("app.celery.tasks.create_uuid", return_value="uuid")

    process_job(sample_job.id, sender_id=fake_uuid)

    tasks.save_sms.apply_async.assert_called_once_with(
        (str(sample_job.service_id), "uuid", "something_encrypted"),
        {"sender_id": fake_uuid},
        queue="database-tasks",
    )


def test_should_not_process_job_if_already_pending(sample_template, mocker):
    job = create_job(template=sample_template, job_status=JobStatus.SCHEDULED)

    mocker.patch("app.celery.tasks.s3.get_job_and_metadata_from_s3")
    mocker.patch("app.celery.tasks.process_row")

    process_job(job.id)

    assert s3.get_job_and_metadata_from_s3.called is False
    assert tasks.process_row.called is False


def test_should_process_job_if_send_limits_are_not_exceeded(
    notify_api, notify_db_session, mocker
):
    service = create_service(message_limit=10)
    template = create_template(service=service, template_type=TemplateType.EMAIL)
    job = create_job(template=template, notification_count=10)

    mocker.patch(
        "app.celery.tasks.s3.get_job_and_metadata_from_s3",
        return_value=(load_example_csv("multiple_email"), {"sender_id": None}),
    )
    mocker.patch("app.celery.tasks.save_email.apply_async")
    mocker.patch("app.encryption.encrypt", return_value="something_encrypted")
    mocker.patch("app.celery.tasks.create_uuid", return_value="uuid")
    process_job(job.id)

    s3.get_job_and_metadata_from_s3.assert_called_once_with(
        service_id=str(job.service.id), job_id=str(job.id)
    )
    job = jobs_dao.dao_get_job_by_id(job.id)
    assert job.job_status == JobStatus.FINISHED
    tasks.save_email.apply_async.assert_called_with(
        (
            str(job.service_id),
            "uuid",
            "something_encrypted",
        ),
        {},
        queue="database-tasks",
    )


def test_should_not_create_save_task_for_empty_file(sample_job, mocker):
    mocker.patch(
        "app.celery.tasks.s3.get_job_and_metadata_from_s3",
        return_value=(load_example_csv("empty"), {"sender_id": None}),
    )
    mocker.patch("app.celery.tasks.save_sms.apply_async")

    process_job(sample_job.id)

    s3.get_job_and_metadata_from_s3.assert_called_once_with(
        service_id=str(sample_job.service.id), job_id=str(sample_job.id)
    )
    job = jobs_dao.dao_get_job_by_id(sample_job.id)
    assert job.job_status == JobStatus.FINISHED
    assert tasks.save_sms.apply_async.called is False


def test_should_process_email_job(email_job_with_placeholders, mocker):
    email_csv = """email_address,name
    test@test.com,foo
    """
    mocker.patch(
        "app.celery.tasks.s3.get_job_and_metadata_from_s3",
        return_value=(email_csv, {"sender_id": None}),
    )
    mocker.patch("app.celery.tasks.save_email.apply_async")
    mocker.patch("app.encryption.encrypt", return_value="something_encrypted")
    mocker.patch("app.celery.tasks.create_uuid", return_value="uuid")

    process_job(email_job_with_placeholders.id)

    s3.get_job_and_metadata_from_s3.assert_called_once_with(
        service_id=str(email_job_with_placeholders.service.id),
        job_id=str(email_job_with_placeholders.id),
    )
    assert encryption.encrypt.call_args[0][0]["to"] == "test@test.com"
    assert encryption.encrypt.call_args[0][0]["template"] == str(
        email_job_with_placeholders.template.id
    )
    assert (
        encryption.encrypt.call_args[0][0]["template_version"]
        == email_job_with_placeholders.template.version
    )
    assert encryption.encrypt.call_args[0][0]["personalisation"] == {
        "emailaddress": "test@test.com",
        "name": "foo",
    }
    tasks.save_email.apply_async.assert_called_once_with(
        (
            str(email_job_with_placeholders.service_id),
            "uuid",
            "something_encrypted",
        ),
        {},
        queue="database-tasks",
    )
    job = jobs_dao.dao_get_job_by_id(email_job_with_placeholders.id)
    assert job.job_status == JobStatus.FINISHED


def test_should_process_email_job_with_sender_id(
    email_job_with_placeholders, mocker, fake_uuid
):
    email_csv = """email_address,name
    test@test.com,foo
    """
    mocker.patch(
        "app.celery.tasks.s3.get_job_and_metadata_from_s3",
        return_value=(email_csv, {"sender_id": fake_uuid}),
    )
    mocker.patch("app.celery.tasks.save_email.apply_async")
    mocker.patch("app.encryption.encrypt", return_value="something_encrypted")
    mocker.patch("app.celery.tasks.create_uuid", return_value="uuid")

    process_job(email_job_with_placeholders.id, sender_id=fake_uuid)

    tasks.save_email.apply_async.assert_called_once_with(
        (str(email_job_with_placeholders.service_id), "uuid", "something_encrypted"),
        {"sender_id": fake_uuid},
        queue="database-tasks",
    )


def test_should_process_all_sms_job(sample_job_with_placeholdered_template, mocker):
    mocker.patch(
        "app.celery.tasks.s3.get_job_and_metadata_from_s3",
        return_value=(load_example_csv("multiple_sms"), {"sender_id": None}),
    )
    mocker.patch("app.celery.tasks.save_sms.apply_async")
    mocker.patch("app.encryption.encrypt", return_value="something_encrypted")
    mocker.patch("app.celery.tasks.create_uuid", return_value="uuid")

    process_job(sample_job_with_placeholdered_template.id)

    s3.get_job_and_metadata_from_s3.assert_called_once_with(
        service_id=str(sample_job_with_placeholdered_template.service.id),
        job_id=str(sample_job_with_placeholdered_template.id),
    )
    assert encryption.encrypt.call_args[0][0]["to"] == "+441234123120"
    assert encryption.encrypt.call_args[0][0]["template"] == str(
        sample_job_with_placeholdered_template.template.id
    )
    assert (
        encryption.encrypt.call_args[0][0]["template_version"]
        == sample_job_with_placeholdered_template.template.version
    )  # noqa
    assert encryption.encrypt.call_args[0][0]["personalisation"] == {
        "phonenumber": "+441234123120",
        "name": "chris",
    }
    assert tasks.save_sms.apply_async.call_count == 10
    job = jobs_dao.dao_get_job_by_id(sample_job_with_placeholdered_template.id)
    assert job.job_status == JobStatus.FINISHED


# -------------- process_row tests -------------- #


@pytest.mark.parametrize(
    "template_type, expected_function, expected_queue",
    [
        (TemplateType.SMS, "save_sms", "database-tasks"),
        (TemplateType.EMAIL, "save_email", "database-tasks"),
    ],
)
def test_process_row_sends_letter_task(
    template_type, expected_function, expected_queue, mocker
):
    mocker.patch("app.celery.tasks.create_uuid", return_value="noti_uuid")
    task_mock = mocker.patch(f"app.celery.tasks.{expected_function}.apply_async")
    encrypt_mock = mocker.patch("app.celery.tasks.encryption.encrypt")
    template = Mock(id="template_id", template_type=template_type)
    job = Mock(id="job_id", template_version="temp_vers")
    service = Mock(id="service_id")

    process_row(
        Row(
            {"foo": "bar", "to": "recip"},
            index="row_num",
            error_fn=lambda k, v: None,
            recipient_column_headers=["to"],
            placeholders={"foo"},
            template=template,
            allow_international_letters=True,
        ),
        template,
        job,
        service,
    )

    encrypt_mock.assert_called_once_with(
        {
            "template": "template_id",
            "template_version": "temp_vers",
            "job": "job_id",
            "to": "recip",
            "row_number": "row_num",
            "personalisation": {"foo": "bar"},
        }
    )
    task_mock.assert_called_once_with(
        (
            "service_id",
            "noti_uuid",
            # encrypted data
            encrypt_mock.return_value,
        ),
        {},
        queue=expected_queue,
    )


def test_process_row_when_sender_id_is_provided(mocker, fake_uuid):
    mocker.patch("app.celery.tasks.create_uuid", return_value="noti_uuid")
    task_mock = mocker.patch("app.celery.tasks.save_sms.apply_async")
    encrypt_mock = mocker.patch("app.celery.tasks.encryption.encrypt")
    template = Mock(id="template_id", template_type=TemplateType.SMS)
    job = Mock(id="job_id", template_version="temp_vers")
    service = Mock(id="service_id", research_mode=False)

    process_row(
        Row(
            {"foo": "bar", "to": "recip"},
            index="row_num",
            error_fn=lambda k, v: None,
            recipient_column_headers=["to"],
            placeholders={"foo"},
            template=template,
            allow_international_letters=True,
        ),
        template,
        job,
        service,
        sender_id=fake_uuid,
    )

    task_mock.assert_called_once_with(
        (
            "service_id",
            "noti_uuid",
            # encrypted data
            encrypt_mock.return_value,
        ),
        {"sender_id": fake_uuid},
        queue="database-tasks",
    )


# -------- save_sms and save_email tests -------- #


def test_should_send_template_to_correct_sms_task_and_persist(
    sample_template_with_placeholders, mocker
):
    notification = _notification_json(
        sample_template_with_placeholders,
        to="+447234123123",
        personalisation={"name": "Jo"},
    )

    mocked_deliver_sms = mocker.patch(
        "app.celery.provider_tasks.deliver_sms.apply_async"
    )

    save_sms(
        sample_template_with_placeholders.service_id,
        uuid.uuid4(),
        encryption.encrypt(notification),
    )

    persisted_notification = Notification.query.one()
    assert persisted_notification.to == "1"
    assert persisted_notification.template_id == sample_template_with_placeholders.id
    assert (
        persisted_notification.template_version
        == sample_template_with_placeholders.version
    )
    assert persisted_notification.status == NotificationStatus.CREATED
    assert persisted_notification.created_at <= datetime.utcnow()
    assert not persisted_notification.sent_at
    assert not persisted_notification.sent_by
    assert not persisted_notification.job_id
<<<<<<< HEAD
    assert persisted_notification.personalisation == {}
    assert persisted_notification.notification_type == "sms"
=======
    assert persisted_notification.personalisation == {"name": "Jo"}
    assert persisted_notification.notification_type == NotificationType.SMS
>>>>>>> 18dddf40
    mocked_deliver_sms.assert_called_once_with(
        [str(persisted_notification.id)], queue="send-sms-tasks"
    )


def test_should_save_sms_if_restricted_service_and_valid_number(
    notify_db_session, mocker
):
    user = create_user(mobile_number="202-867-5309")
    service = create_service(user=user, restricted=True)
    template = create_template(service=service)
    notification = _notification_json(
        template, "+12028675309"
    )  # The user’s own number, but in a different format

    mocker.patch("app.celery.provider_tasks.deliver_sms.apply_async")

    notification_id = uuid.uuid4()
    encrypt_notification = encryption.encrypt(notification)
    save_sms(
        service.id,
        notification_id,
        encrypt_notification,
    )

    persisted_notification = Notification.query.one()
    assert persisted_notification.to == "1"
    assert persisted_notification.template_id == template.id
    assert persisted_notification.template_version == template.version
    assert persisted_notification.status == NotificationStatus.CREATED
    assert persisted_notification.created_at <= datetime.utcnow()
    assert not persisted_notification.sent_at
    assert not persisted_notification.sent_by
    assert not persisted_notification.job_id
    assert not persisted_notification.personalisation
    assert persisted_notification.notification_type == NotificationType.SMS
    provider_tasks.deliver_sms.apply_async.assert_called_once_with(
        [str(persisted_notification.id)], queue="send-sms-tasks"
    )


def test_save_email_should_save_default_email_reply_to_text_on_notification(
    notify_db_session, mocker
):
    service = create_service()
    create_reply_to_email(
        service=service, email_address="reply_to@digital.fake.gov", is_default=True
    )
    template = create_template(
        service=service,
        template_type=TemplateType.EMAIL,
        subject="Hello",
    )

    notification = _notification_json(template, to="test@example.com")
    mocker.patch("app.celery.provider_tasks.deliver_email.apply_async")

    notification_id = uuid.uuid4()
    save_email(
        service.id,
        notification_id,
        encryption.encrypt(notification),
    )

    persisted_notification = Notification.query.one()
    assert persisted_notification.reply_to_text == "reply_to@digital.fake.gov"


def test_save_sms_should_save_default_sms_sender_notification_reply_to_text_on(
    notify_db_session, mocker
):
    service = create_service_with_defined_sms_sender(sms_sender_value="12345")
    template = create_template(service=service)

    notification = _notification_json(template, to="2028675309")
    mocker.patch("app.celery.provider_tasks.deliver_sms.apply_async")

    notification_id = uuid.uuid4()
    save_sms(
        service.id,
        notification_id,
        encryption.encrypt(notification),
    )

    persisted_notification = Notification.query.one()
    assert persisted_notification.reply_to_text == "12345"


def test_should_not_save_sms_if_restricted_service_and_invalid_number(
    notify_db_session, mocker
):
    user = create_user(mobile_number="2028675309")
    service = create_service(user=user, restricted=True)
    template = create_template(service=service)

    notification = _notification_json(template, "2028675400")
    mocker.patch("app.celery.provider_tasks.deliver_sms.apply_async")

    notification_id = uuid.uuid4()
    save_sms(
        service.id,
        notification_id,
        encryption.encrypt(notification),
    )
    assert provider_tasks.deliver_sms.apply_async.called is False
    assert Notification.query.count() == 0


def test_should_not_save_email_if_restricted_service_and_invalid_email_address(
    notify_db_session, mocker
):
    user = create_user()
    service = create_service(user=user, restricted=True)
    template = create_template(
        service=service,
        template_type=TemplateType.EMAIL,
        subject="Hello",
    )
    notification = _notification_json(template, to="test@example.com")

    notification_id = uuid.uuid4()
    save_email(
        service.id,
        notification_id,
        encryption.encrypt(notification),
    )

    assert Notification.query.count() == 0


def test_should_save_sms_template_to_and_persist_with_job_id(sample_job, mocker):
    notification = _notification_json(
        sample_job.template,
        to="+447234123123",
        job_id=sample_job.id,
        row_number=2,
    )
    mocker.patch("app.celery.provider_tasks.deliver_sms.apply_async")

    notification_id = uuid.uuid4()
    now = datetime.utcnow()
    save_sms(
        sample_job.service.id,
        notification_id,
        encryption.encrypt(notification),
    )
    persisted_notification = Notification.query.one()
    assert persisted_notification.to == "1"
    assert persisted_notification.job_id == sample_job.id
    assert persisted_notification.template_id == sample_job.template.id
    assert persisted_notification.status == NotificationStatus.CREATED
    assert not persisted_notification.sent_at
    assert persisted_notification.created_at >= now
    assert not persisted_notification.sent_by
    assert persisted_notification.job_row_number == 2
    assert persisted_notification.api_key_id is None
    assert persisted_notification.key_type == KeyType.NORMAL
    assert persisted_notification.notification_type == NotificationType.SMS

    provider_tasks.deliver_sms.apply_async.assert_called_once_with(
        [str(persisted_notification.id)], queue="send-sms-tasks"
    )


def test_should_not_save_sms_if_team_key_and_recipient_not_in_team(
    notify_db_session, mocker
):
    assert Notification.query.count() == 0
    user = create_user(mobile_number="2028675309")
    service = create_service(user=user, restricted=True)
    template = create_template(service=service)

    team_members = [user.mobile_number for user in service.users]
    assert "07890 300000" not in team_members

    notification = _notification_json(template, "2028675400")
    mocker.patch("app.celery.provider_tasks.deliver_sms.apply_async")

    notification_id = uuid.uuid4()
    save_sms(
        service.id,
        notification_id,
        encryption.encrypt(notification),
    )
    assert provider_tasks.deliver_sms.apply_async.called is False
    assert Notification.query.count() == 0


def test_should_use_email_template_and_persist(
    sample_email_template_with_placeholders, sample_api_key, mocker
):
    mocker.patch("app.celery.provider_tasks.deliver_email.apply_async")

    now = datetime(2016, 1, 1, 11, 9, 0)
    notification_id = uuid.uuid4()

    with freeze_time("2016-01-01 12:00:00.000000"):
        notification = _notification_json(
            sample_email_template_with_placeholders,
            "my_email@my_email.com",
            {"name": "Jo"},
            row_number=1,
        )

    with freeze_time("2016-01-01 11:10:00.00000"):
        save_email(
            sample_email_template_with_placeholders.service_id,
            notification_id,
            encryption.encrypt(notification),
        )

    persisted_notification = Notification.query.one()
    assert persisted_notification.to == "1"
    assert (
        persisted_notification.template_id == sample_email_template_with_placeholders.id
    )
    assert (
        persisted_notification.template_version
        == sample_email_template_with_placeholders.version
    )
    assert persisted_notification.created_at >= now
    assert not persisted_notification.sent_at
    assert persisted_notification.status == NotificationStatus.CREATED
    assert not persisted_notification.sent_by
    assert persisted_notification.job_row_number == 1
    assert persisted_notification.personalisation == {}
    assert persisted_notification.api_key_id is None
    assert persisted_notification.key_type == KeyType.NORMAL
    assert persisted_notification.notification_type == NotificationType.EMAIL

    provider_tasks.deliver_email.apply_async.assert_called_once_with(
        [str(persisted_notification.id)], queue="send-email-tasks"
    )


def test_save_email_should_use_template_version_from_job_not_latest(
    sample_email_template, mocker
):
    notification = _notification_json(sample_email_template, "my_email@my_email.com")
    version_on_notification = sample_email_template.version
    # Change the template
    from app.dao.templates_dao import dao_get_template_by_id, dao_update_template

    sample_email_template.content = (
        sample_email_template.content + " another version of the template"
    )

    mocker.patch("app.celery.provider_tasks.deliver_email.apply_async")
    dao_update_template(sample_email_template)
    t = dao_get_template_by_id(sample_email_template.id)
    assert t.version > version_on_notification
    now = datetime.utcnow()
    save_email(
        sample_email_template.service_id,
        uuid.uuid4(),
        encryption.encrypt(notification),
    )

    persisted_notification = Notification.query.one()
    assert persisted_notification.to == "1"
    assert persisted_notification.template_id == sample_email_template.id
    assert persisted_notification.template_version == version_on_notification
    assert persisted_notification.created_at >= now
    assert not persisted_notification.sent_at
    assert persisted_notification.status == NotificationStatus.CREATED
    assert not persisted_notification.sent_by
    assert persisted_notification.notification_type == NotificationType.EMAIL
    provider_tasks.deliver_email.apply_async.assert_called_once_with(
        [str(persisted_notification.id)], queue="send-email-tasks"
    )


def test_should_use_email_template_subject_placeholders(
    sample_email_template_with_placeholders, mocker
):
    notification = _notification_json(
        sample_email_template_with_placeholders, "my_email@my_email.com", {"name": "Jo"}
    )
    mocker.patch("app.celery.provider_tasks.deliver_email.apply_async")

    notification_id = uuid.uuid4()
    now = datetime.utcnow()
    save_email(
        sample_email_template_with_placeholders.service_id,
        notification_id,
        encryption.encrypt(notification),
    )
    persisted_notification = Notification.query.one()
    assert persisted_notification.to == "1"
    assert (
        persisted_notification.template_id == sample_email_template_with_placeholders.id
    )
    assert persisted_notification.status == NotificationStatus.CREATED
    assert persisted_notification.created_at >= now
    assert not persisted_notification.sent_by
    assert persisted_notification.personalisation == {}
    assert not persisted_notification.reference
    assert persisted_notification.notification_type == NotificationType.EMAIL
    provider_tasks.deliver_email.apply_async.assert_called_once_with(
        [str(persisted_notification.id)], queue="send-email-tasks"
    )


def test_save_email_uses_the_reply_to_text_when_provided(sample_email_template, mocker):
    notification = _notification_json(sample_email_template, "my_email@my_email.com")
    mocker.patch("app.celery.provider_tasks.deliver_email.apply_async")

    service = sample_email_template.service
    notification_id = uuid.uuid4()
    service_email_reply_to_dao.add_reply_to_email_address_for_service(
        service.id,
        "default@example.com",
        True,
    )
    other_email_reply_to = (
        service_email_reply_to_dao.add_reply_to_email_address_for_service(
            service.id,
            "other@example.com",
            False,
        )
    )

    save_email(
        sample_email_template.service_id,
        notification_id,
        encryption.encrypt(notification),
        sender_id=other_email_reply_to.id,
    )
    persisted_notification = Notification.query.one()
    assert persisted_notification.notification_type == NotificationType.EMAIL
    assert persisted_notification.reply_to_text == "other@example.com"


def test_save_email_uses_the_default_reply_to_text_if_sender_id_is_none(
    sample_email_template, mocker
):
    notification = _notification_json(sample_email_template, "my_email@my_email.com")
    mocker.patch("app.celery.provider_tasks.deliver_email.apply_async")

    service = sample_email_template.service
    notification_id = uuid.uuid4()
    service_email_reply_to_dao.add_reply_to_email_address_for_service(
        service.id,
        "default@example.com",
        True,
    )

    save_email(
        sample_email_template.service_id,
        notification_id,
        encryption.encrypt(notification),
        sender_id=None,
    )
    persisted_notification = Notification.query.one()
    assert persisted_notification.notification_type == NotificationType.EMAIL
    assert persisted_notification.reply_to_text == "default@example.com"


def test_should_use_email_template_and_persist_without_personalisation(
    sample_email_template, mocker
):
    notification = _notification_json(sample_email_template, "my_email@my_email.com")
    mocker.patch("app.celery.provider_tasks.deliver_email.apply_async")

    notification_id = uuid.uuid4()

    now = datetime.utcnow()
    save_email(
        sample_email_template.service_id,
        notification_id,
        encryption.encrypt(notification),
    )
    persisted_notification = Notification.query.one()
    assert persisted_notification.to == "1"
    assert persisted_notification.template_id == sample_email_template.id
    assert persisted_notification.created_at >= now
    assert not persisted_notification.sent_at
    assert persisted_notification.status == NotificationStatus.CREATED
    assert not persisted_notification.sent_by
    assert not persisted_notification.personalisation
    assert not persisted_notification.reference
    assert persisted_notification.notification_type == NotificationType.EMAIL
    provider_tasks.deliver_email.apply_async.assert_called_once_with(
        [str(persisted_notification.id)], queue="send-email-tasks"
    )


def test_save_sms_should_go_to_retry_queue_if_database_errors(sample_template, mocker):
    notification = _notification_json(sample_template, "+447234123123")

    expected_exception = SQLAlchemyError()

    mocker.patch("app.celery.provider_tasks.deliver_sms.apply_async")
    mocker.patch("app.celery.tasks.save_sms.retry", side_effect=Retry)
    mocker.patch(
        "app.notifications.process_notifications.dao_create_notification",
        side_effect=expected_exception,
    )

    notification_id = uuid.uuid4()

    with pytest.raises(Retry):
        save_sms(
            sample_template.service_id,
            notification_id,
            encryption.encrypt(notification),
        )
    assert provider_tasks.deliver_sms.apply_async.called is False
    tasks.save_sms.retry.assert_called_with(exc=expected_exception, queue="retry-tasks")

    assert Notification.query.count() == 0


def test_save_email_should_go_to_retry_queue_if_database_errors(
    sample_email_template, mocker
):
    notification = _notification_json(sample_email_template, "test@example.gov.uk")

    expected_exception = SQLAlchemyError()

    mocker.patch("app.celery.provider_tasks.deliver_email.apply_async")
    mocker.patch("app.celery.tasks.save_email.retry", side_effect=Retry)
    mocker.patch(
        "app.notifications.process_notifications.dao_create_notification",
        side_effect=expected_exception,
    )

    notification_id = uuid.uuid4()

    with pytest.raises(Retry):
        save_email(
            sample_email_template.service_id,
            notification_id,
            encryption.encrypt(notification),
        )
    assert not provider_tasks.deliver_email.apply_async.called
    tasks.save_email.retry.assert_called_with(
        exc=expected_exception, queue="retry-tasks"
    )

    assert Notification.query.count() == 0


def test_save_email_does_not_send_duplicate_and_does_not_put_in_retry_queue(
    sample_notification, mocker
):
    json = _notification_json(
        sample_notification.template,
        sample_notification.to,
        job_id=uuid.uuid4(),
        row_number=1,
    )
    deliver_email = mocker.patch("app.celery.provider_tasks.deliver_email.apply_async")
    retry = mocker.patch("app.celery.tasks.save_email.retry", side_effect=Exception())

    notification_id = sample_notification.id

    save_email(
        sample_notification.service_id,
        notification_id,
        encryption.encrypt(json),
    )
    assert Notification.query.count() == 1
    assert not deliver_email.called
    assert not retry.called


def test_save_sms_does_not_send_duplicate_and_does_not_put_in_retry_queue(
    sample_notification, mocker
):
    json = _notification_json(
        sample_notification.template,
        sample_notification.to,
        job_id=uuid.uuid4(),
        row_number=1,
    )
    deliver_sms = mocker.patch("app.celery.provider_tasks.deliver_sms.apply_async")
    retry = mocker.patch("app.celery.tasks.save_sms.retry", side_effect=Exception())

    notification_id = sample_notification.id

    save_sms(
        sample_notification.service_id,
        notification_id,
        encryption.encrypt(json),
    )
    assert Notification.query.count() == 1
    assert not deliver_sms.called
    assert not retry.called


def test_save_sms_uses_sms_sender_reply_to_text(mocker, notify_db_session):
    service = create_service_with_defined_sms_sender(sms_sender_value="2028675309")
    template = create_template(service=service)

    notification = _notification_json(template, to="2028675301")
    mocker.patch("app.celery.provider_tasks.deliver_sms.apply_async")

    notification_id = uuid.uuid4()
    save_sms(
        service.id,
        notification_id,
        encryption.encrypt(notification),
    )

    persisted_notification = Notification.query.one()
    assert persisted_notification.reply_to_text == "+12028675309"


def test_save_sms_uses_non_default_sms_sender_reply_to_text_if_provided(
    mocker, notify_db_session
):
    service = create_service_with_defined_sms_sender(sms_sender_value="2028675309")
    template = create_template(service=service)
    new_sender = service_sms_sender_dao.dao_add_sms_sender_for_service(
        service.id,
        "new-sender",
        False,
    )

    notification = _notification_json(template, to="202-867-5301")
    mocker.patch("app.celery.provider_tasks.deliver_sms.apply_async")

    notification_id = uuid.uuid4()
    save_sms(
        service.id,
        notification_id,
        encryption.encrypt(notification),
        sender_id=new_sender.id,
    )

    persisted_notification = Notification.query.one()
    assert persisted_notification.reply_to_text == "new-sender"


def test_should_cancel_job_if_service_is_inactive(sample_service, sample_job, mocker):
    sample_service.active = False

    mocker.patch("app.celery.tasks.s3.get_job_from_s3")
    mocker.patch("app.celery.tasks.process_row")

    process_job(sample_job.id)

    job = jobs_dao.dao_get_job_by_id(sample_job.id)
    assert job.job_status == JobStatus.CANCELLED
    s3.get_job_from_s3.assert_not_called()
    tasks.process_row.assert_not_called()


def test_get_email_template_instance(mocker, sample_email_template, sample_job):
    mocker.patch(
        "app.celery.tasks.s3.get_job_and_metadata_from_s3",
        return_value=("", {}),
    )
    sample_job.template_id = sample_email_template.id
    (
        recipient_csv,
        template,
        _sender_id,
    ) = get_recipient_csv_and_template_and_sender_id(sample_job)

    assert isinstance(template, PlainTextEmailTemplate)
    assert recipient_csv.placeholders == ["email address"]


def test_get_sms_template_instance(mocker, sample_template, sample_job):
    mocker.patch(
        "app.celery.tasks.s3.get_job_and_metadata_from_s3",
        return_value=("", {}),
    )
    sample_job.template = sample_template
    (
        recipient_csv,
        template,
        _sender_id,
    ) = get_recipient_csv_and_template_and_sender_id(sample_job)

    assert isinstance(template, SMSMessageTemplate)
    assert recipient_csv.placeholders == ["phone number"]


def test_send_inbound_sms_to_service_post_https_request_to_service(
    notify_api, sample_service
):
    inbound_api = create_service_inbound_api(
        service=sample_service,
        url="https://some.service.gov.uk/",
        bearer_token="something_unique",
    )
    inbound_sms = create_inbound_sms(
        service=sample_service,
        notify_number="0751421",
        user_number="447700900111",
        provider_date=datetime(2017, 6, 20),
        content="Here is some content",
    )
    data = {
        "id": str(inbound_sms.id),
        "source_number": inbound_sms.user_number,
        "destination_number": inbound_sms.notify_number,
        "message": inbound_sms.content,
        "date_received": inbound_sms.provider_date.strftime(DATETIME_FORMAT),
    }

    with requests_mock.Mocker() as request_mock:
        request_mock.post(inbound_api.url, json={}, status_code=200)
        send_inbound_sms_to_service(inbound_sms.id, inbound_sms.service_id)
    assert request_mock.call_count == 1
    assert request_mock.request_history[0].url == inbound_api.url
    assert request_mock.request_history[0].method == "POST"
    assert request_mock.request_history[0].text == json.dumps(data)
    assert request_mock.request_history[0].headers["Content-type"] == "application/json"
    assert (
        request_mock.request_history[0].headers["Authorization"]
        == f"Bearer {inbound_api.bearer_token}"
    )


def test_send_inbound_sms_to_service_does_not_send_request_when_inbound_sms_does_not_exist(
    notify_api, sample_service
):
    inbound_api = create_service_inbound_api(service=sample_service)
    with requests_mock.Mocker() as request_mock:
        request_mock.post(inbound_api.url, json={}, status_code=200)
        with pytest.raises(SQLAlchemyError):
            send_inbound_sms_to_service(
                inbound_sms_id=uuid.uuid4(), service_id=sample_service.id
            )

    assert request_mock.call_count == 0


def test_send_inbound_sms_to_service_does_not_sent_request_when_inbound_api_does_not_exist(
    notify_api, sample_service, mocker
):
    inbound_sms = create_inbound_sms(
        service=sample_service,
        notify_number="0751421",
        user_number="447700900111",
        provider_date=datetime(2017, 6, 20),
        content="Here is some content",
    )
    mocked = mocker.patch("requests.request")
    send_inbound_sms_to_service(inbound_sms.id, inbound_sms.service_id)

    assert mocked.call_count == 0


def test_send_inbound_sms_to_service_retries_if_request_returns_500(
    notify_api, sample_service, mocker
):
    inbound_api = create_service_inbound_api(
        service=sample_service,
        url="https://some.service.gov.uk/",
        bearer_token="something_unique",
    )
    inbound_sms = create_inbound_sms(
        service=sample_service,
        notify_number="0751421",
        user_number="447700900111",
        provider_date=datetime(2017, 6, 20),
        content="Here is some content",
    )

    mocked = mocker.patch("app.celery.tasks.send_inbound_sms_to_service.retry")
    with requests_mock.Mocker() as request_mock:
        request_mock.post(inbound_api.url, json={}, status_code=500)
        send_inbound_sms_to_service(inbound_sms.id, inbound_sms.service_id)

    assert mocked.call_count == 1
    assert mocked.call_args[1]["queue"] == "retry-tasks"


def test_send_inbound_sms_to_service_retries_if_request_throws_unknown(
    notify_api, sample_service, mocker
):
    create_service_inbound_api(
        service=sample_service,
        url="https://some.service.gov.uk/",
        bearer_token="something_unique",
    )
    inbound_sms = create_inbound_sms(
        service=sample_service,
        notify_number="0751421",
        user_number="447700900111",
        provider_date=datetime(2017, 6, 20),
        content="Here is some content",
    )

    mocked = mocker.patch("app.celery.tasks.send_inbound_sms_to_service.retry")
    mocker.patch("app.celery.tasks.request", side_effect=RequestException())

    send_inbound_sms_to_service(inbound_sms.id, inbound_sms.service_id)

    assert mocked.call_count == 1
    assert mocked.call_args[1]["queue"] == "retry-tasks"


def test_send_inbound_sms_to_service_does_not_retries_if_request_returns_404(
    notify_api, sample_service, mocker
):
    inbound_api = create_service_inbound_api(
        service=sample_service,
        url="https://some.service.gov.uk/",
        bearer_token="something_unique",
    )
    inbound_sms = create_inbound_sms(
        service=sample_service,
        notify_number="0751421",
        user_number="447700900111",
        provider_date=datetime(2017, 6, 20),
        content="Here is some content",
    )

    mocked = mocker.patch("app.celery.tasks.send_inbound_sms_to_service.retry")
    with requests_mock.Mocker() as request_mock:
        request_mock.post(inbound_api.url, json={}, status_code=404)
        send_inbound_sms_to_service(inbound_sms.id, inbound_sms.service_id)

    assert mocked.call_count == 0


def test_process_incomplete_job_sms(mocker, sample_template):
    mocker.patch(
        "app.celery.tasks.s3.get_job_and_metadata_from_s3",
        return_value=(load_example_csv("multiple_sms"), {"sender_id": None}),
    )
    save_sms = mocker.patch("app.celery.tasks.save_sms.apply_async")

    job = create_job(
        template=sample_template,
        notification_count=10,
        created_at=datetime.utcnow() - timedelta(hours=2),
        scheduled_for=datetime.utcnow() - timedelta(minutes=31),
        processing_started=datetime.utcnow() - timedelta(minutes=31),
        job_status=JobStatus.ERROR,
    )

    create_notification(sample_template, job, 0)
    create_notification(sample_template, job, 1)

    assert Notification.query.filter(Notification.job_id == job.id).count() == 2

    process_incomplete_job(str(job.id))

    completed_job = Job.query.filter(Job.id == job.id).one()

    assert completed_job.job_status == JobStatus.FINISHED

    assert (
        save_sms.call_count == 8
    )  # There are 10 in the file and we've added two already


def test_process_incomplete_job_with_notifications_all_sent(mocker, sample_template):
    mocker.patch(
        "app.celery.tasks.s3.get_job_and_metadata_from_s3",
        return_value=(load_example_csv("multiple_sms"), {"sender_id": None}),
    )
    mock_save_sms = mocker.patch("app.celery.tasks.save_sms.apply_async")

    job = create_job(
        template=sample_template,
        notification_count=10,
        created_at=datetime.utcnow() - timedelta(hours=2),
        scheduled_for=datetime.utcnow() - timedelta(minutes=31),
        processing_started=datetime.utcnow() - timedelta(minutes=31),
        job_status=JobStatus.ERROR,
    )

    create_notification(sample_template, job, 0)
    create_notification(sample_template, job, 1)
    create_notification(sample_template, job, 2)
    create_notification(sample_template, job, 3)
    create_notification(sample_template, job, 4)
    create_notification(sample_template, job, 5)
    create_notification(sample_template, job, 6)
    create_notification(sample_template, job, 7)
    create_notification(sample_template, job, 8)
    create_notification(sample_template, job, 9)

    assert Notification.query.filter(Notification.job_id == job.id).count() == 10

    process_incomplete_job(str(job.id))

    completed_job = Job.query.filter(Job.id == job.id).one()

    assert completed_job.job_status == JobStatus.FINISHED

    assert (
        mock_save_sms.call_count == 0
    )  # There are 10 in the file and we've added 10 it should not have been called


def test_process_incomplete_jobs_sms(mocker, sample_template):
    mocker.patch(
        "app.celery.tasks.s3.get_job_and_metadata_from_s3",
        return_value=(load_example_csv("multiple_sms"), {"sender_id": None}),
    )
    mock_save_sms = mocker.patch("app.celery.tasks.save_sms.apply_async")

    job = create_job(
        template=sample_template,
        notification_count=10,
        created_at=datetime.utcnow() - timedelta(hours=2),
        scheduled_for=datetime.utcnow() - timedelta(minutes=31),
        processing_started=datetime.utcnow() - timedelta(minutes=31),
        job_status=JobStatus.ERROR,
    )
    create_notification(sample_template, job, 0)
    create_notification(sample_template, job, 1)
    create_notification(sample_template, job, 2)

    assert Notification.query.filter(Notification.job_id == job.id).count() == 3

    job2 = create_job(
        template=sample_template,
        notification_count=10,
        created_at=datetime.utcnow() - timedelta(hours=2),
        scheduled_for=datetime.utcnow() - timedelta(minutes=31),
        processing_started=datetime.utcnow() - timedelta(minutes=31),
        job_status=JobStatus.ERROR,
    )

    create_notification(sample_template, job2, 0)
    create_notification(sample_template, job2, 1)
    create_notification(sample_template, job2, 2)
    create_notification(sample_template, job2, 3)
    create_notification(sample_template, job2, 4)

    assert Notification.query.filter(Notification.job_id == job2.id).count() == 5

    jobs = [job.id, job2.id]
    process_incomplete_jobs(jobs)

    completed_job = Job.query.filter(Job.id == job.id).one()
    completed_job2 = Job.query.filter(Job.id == job2.id).one()

    assert completed_job.job_status == JobStatus.FINISHED

    assert completed_job2.job_status == JobStatus.FINISHED

    assert (
        mock_save_sms.call_count == 12
    )  # There are 20 in total over 2 jobs we've added 8 already


def test_process_incomplete_jobs_no_notifications_added(mocker, sample_template):
    mocker.patch(
        "app.celery.tasks.s3.get_job_and_metadata_from_s3",
        return_value=(load_example_csv("multiple_sms"), {"sender_id": None}),
    )
    mock_save_sms = mocker.patch("app.celery.tasks.save_sms.apply_async")

    job = create_job(
        template=sample_template,
        notification_count=10,
        created_at=datetime.utcnow() - timedelta(hours=2),
        scheduled_for=datetime.utcnow() - timedelta(minutes=31),
        processing_started=datetime.utcnow() - timedelta(minutes=31),
        job_status=JobStatus.ERROR,
    )

    assert Notification.query.filter(Notification.job_id == job.id).count() == 0

    process_incomplete_job(job.id)

    completed_job = Job.query.filter(Job.id == job.id).one()

    assert completed_job.job_status == JobStatus.FINISHED

    assert mock_save_sms.call_count == 10  # There are 10 in the csv file


def test_process_incomplete_jobs(mocker):
    mocker.patch(
        "app.celery.tasks.s3.get_job_and_metadata_from_s3",
        return_value=(load_example_csv("multiple_sms"), {"sender_id": None}),
    )
    mock_save_sms = mocker.patch("app.celery.tasks.save_sms.apply_async")

    jobs = []
    process_incomplete_jobs(jobs)

    assert (
        mock_save_sms.call_count == 0
    )  # There are no jobs to process so it will not have been called


def test_process_incomplete_job_no_job_in_database(mocker, fake_uuid):
    mocker.patch(
        "app.celery.tasks.s3.get_job_and_metadata_from_s3",
        return_value=(load_example_csv("multiple_sms"), {"sender_id": None}),
    )
    mock_save_sms = mocker.patch("app.celery.tasks.save_sms.apply_async")

    with pytest.raises(expected_exception=Exception):
        process_incomplete_job(fake_uuid)

    assert (
        mock_save_sms.call_count == 0
    )  # There is no job in the db it will not have been called


def test_process_incomplete_job_email(mocker, sample_email_template):
    mocker.patch(
        "app.celery.tasks.s3.get_job_and_metadata_from_s3",
        return_value=(load_example_csv("multiple_email"), {"sender_id": None}),
    )
    mock_email_saver = mocker.patch("app.celery.tasks.save_email.apply_async")

    job = create_job(
        template=sample_email_template,
        notification_count=10,
        created_at=datetime.utcnow() - timedelta(hours=2),
        scheduled_for=datetime.utcnow() - timedelta(minutes=31),
        processing_started=datetime.utcnow() - timedelta(minutes=31),
        job_status=JobStatus.ERROR,
    )

    create_notification(sample_email_template, job, 0)
    create_notification(sample_email_template, job, 1)

    assert Notification.query.filter(Notification.job_id == job.id).count() == 2

    process_incomplete_job(str(job.id))

    completed_job = Job.query.filter(Job.id == job.id).one()

    assert completed_job.job_status == JobStatus.FINISHED

    assert (
        mock_email_saver.call_count == 8
    )  # There are 10 in the file and we've added two already


@freeze_time("2017-01-01")
def test_process_incomplete_jobs_sets_status_to_in_progress_and_resets_processing_started_time(
    mocker, sample_template
):
    mock_process_incomplete_job = mocker.patch(
        "app.celery.tasks.process_incomplete_job"
    )

    job1 = create_job(
        sample_template,
        processing_started=datetime.utcnow() - timedelta(minutes=30),
        job_status=JobStatus.ERROR,
    )
    job2 = create_job(
        sample_template,
        processing_started=datetime.utcnow() - timedelta(minutes=31),
        job_status=JobStatus.ERROR,
    )

    process_incomplete_jobs([str(job1.id), str(job2.id)])

    assert job1.job_status == JobStatus.IN_PROGRESS
    assert job1.processing_started == datetime.utcnow()

    assert job2.job_status == JobStatus.IN_PROGRESS
    assert job2.processing_started == datetime.utcnow()

    assert mock_process_incomplete_job.mock_calls == [
        call(str(job1.id)),
        call(str(job2.id)),
    ]


@freeze_time("2020-03-25 14:30")
@pytest.mark.parametrize(
    "notification_type",
    [NotificationType.SMS, NotificationType.EMAIL],
)
def test_save_api_email_or_sms(mocker, sample_service, notification_type):
    template = (
        create_template(sample_service)
        if notification_type == NotificationType.SMS
        else create_template(sample_service, template_type=TemplateType.EMAIL)
    )
    mock_provider_task = mocker.patch(
        f"app.celery.provider_tasks.deliver_{notification_type}.apply_async"
    )
    api_key = create_api_key(service=template.service)
    data = {
        "id": str(uuid.uuid4()),
        "template_id": str(template.id),
        "template_version": template.version,
        "service_id": str(template.service_id),
        "personalisation": None,
        "notification_type": template.template_type,
        "api_key_id": str(api_key.id),
        "key_type": api_key.key_type,
        "client_reference": "our email",
        "reply_to_text": None,
        "document_download_count": 0,
        "status": NotificationStatus.CREATED,
        "created_at": datetime.utcnow().strftime(DATETIME_FORMAT),
    }

    if notification_type == NotificationType.EMAIL:
        data.update({"to": "jane.citizen@example.com"})
        expected_queue = QueueNames.SEND_EMAIL
    else:
        data.update({"to": "+447700900855"})
        expected_queue = QueueNames.SEND_SMS

    encrypted = encryption.encrypt(data)

    assert len(Notification.query.all()) == 0
    if notification_type == NotificationType.EMAIL:
        save_api_email(encrypted_notification=encrypted)
    else:
        save_api_sms(encrypted_notification=encrypted)
    notifications = Notification.query.all()
    assert len(notifications) == 1
    assert str(notifications[0].id) == data["id"]
    assert notifications[0].created_at == datetime(2020, 3, 25, 14, 30)
    assert notifications[0].notification_type == notification_type
    mock_provider_task.assert_called_once_with([data["id"]], queue=expected_queue)


@freeze_time("2020-03-25 14:30")
@pytest.mark.parametrize(
    "notification_type", [NotificationType.SMS, NotificationType.EMAIL]
)
def test_save_api_email_dont_retry_if_notification_already_exists(
    sample_service, mocker, notification_type
):
    template = (
        create_template(sample_service)
        if notification_type == NotificationType.SMS
        else create_template(sample_service, template_type=TemplateType.EMAIL)
    )
    mock_provider_task = mocker.patch(
        f"app.celery.provider_tasks.deliver_{notification_type}.apply_async"
    )
    api_key = create_api_key(service=template.service)
    data = {
        "id": str(uuid.uuid4()),
        "template_id": str(template.id),
        "template_version": template.version,
        "service_id": str(template.service_id),
        "personalisation": None,
        "notification_type": template.template_type,
        "api_key_id": str(api_key.id),
        "key_type": api_key.key_type,
        "client_reference": "our email",
        "reply_to_text": "our.email@gov.uk",
        "document_download_count": 0,
        "status": NotificationStatus.CREATED,
        "created_at": datetime.utcnow().strftime(DATETIME_FORMAT),
    }

    if notification_type == NotificationType.EMAIL:
        data.update({"to": "jane.citizen@example.com"})
        expected_queue = QueueNames.SEND_EMAIL
    else:
        data.update({"to": "+447700900855"})
        expected_queue = QueueNames.SEND_SMS

    encrypted = encryption.encrypt(data)
    assert len(Notification.query.all()) == 0

    if notification_type == NotificationType.EMAIL:
        save_api_email(encrypted_notification=encrypted)
    else:
        save_api_sms(encrypted_notification=encrypted)
    notifications = Notification.query.all()
    assert len(notifications) == 1
    # call the task again with the same notification
    if notification_type == NotificationType.EMAIL:
        save_api_email(encrypted_notification=encrypted)
    else:
        save_api_sms(encrypted_notification=encrypted)
    notifications = Notification.query.all()
    assert len(notifications) == 1
    assert str(notifications[0].id) == data["id"]
    assert notifications[0].created_at == datetime(2020, 3, 25, 14, 30)
    # should only have sent the notification once.
    mock_provider_task.assert_called_once_with([data["id"]], queue=expected_queue)


@pytest.mark.parametrize(
    "task_function, delivery_mock, recipient, template_args",
    (
        (
            save_email,
            "app.celery.provider_tasks.deliver_email.apply_async",
            "test@example.com",
            {"template_type": TemplateType.EMAIL, "subject": "Hello"},
        ),
        (
            save_sms,
            "app.celery.provider_tasks.deliver_sms.apply_async",
            "202-867-5309",
            {"template_type": TemplateType.SMS},
        ),
    ),
)
def test_save_tasks_use_cached_service_and_template(
    notify_db_session,
    mocker,
    task_function,
    delivery_mock,
    recipient,
    template_args,
):
    service = create_service()
    template = create_template(service=service, **template_args)

    notification = _notification_json(template, to=recipient)
    delivery_mock = mocker.patch(delivery_mock)
    service_dict_mock = mocker.patch(
        "app.serialised_models.SerialisedService.get_dict",
        wraps=SerialisedService.get_dict,
    )
    template_dict_mock = mocker.patch(
        "app.serialised_models.SerialisedTemplate.get_dict",
        wraps=SerialisedTemplate.get_dict,
    )

    for _ in range(2):
        task_function(
            service.id,
            uuid.uuid4(),
            encryption.encrypt(notification),
        )

    # We talk to the database once for the service and once for the
    # template; subsequent calls are caught by the in memory cache
    assert service_dict_mock.call_args_list == [
        call(service.id),
    ]
    assert template_dict_mock.call_args_list == [
        call(str(template.id), str(service.id), 1),
    ]

    # But we save 2 notifications and enqueue 2 tasks
    assert len(Notification.query.all()) == 2
    assert len(delivery_mock.call_args_list) == 2


@freeze_time("2020-03-25 14:30")
@pytest.mark.parametrize(
    "notification_type, task_function, expected_queue, recipient",
    (
        (
            NotificationType.SMS,
            save_api_sms,
            QueueNames.SEND_SMS,
            "+447700900855",
        ),
        (
            NotificationType.EMAIL,
            save_api_email,
            QueueNames.SEND_EMAIL,
            "jane.citizen@example.com",
        ),
    ),
)
def test_save_api_tasks_use_cache(
    sample_service,
    mocker,
    notification_type,
    task_function,
    expected_queue,
    recipient,
):
    mock_provider_task = mocker.patch(
        f"app.celery.provider_tasks.deliver_{notification_type}.apply_async"
    )
    service_dict_mock = mocker.patch(
        "app.serialised_models.SerialisedService.get_dict",
        wraps=SerialisedService.get_dict,
    )

    template = create_template(sample_service, template_type=notification_type)
    api_key = create_api_key(service=template.service)

    def create_encrypted_notification():
        return encryption.encrypt(
            {
                "to": recipient,
                "id": str(uuid.uuid4()),
                "template_id": str(template.id),
                "template_version": template.version,
                "service_id": str(template.service_id),
                "personalisation": None,
                "notification_type": template.template_type,
                "api_key_id": str(api_key.id),
                "key_type": api_key.key_type,
                "client_reference": "our email",
                "reply_to_text": "our.email@gov.uk",
                "document_download_count": 0,
                "status": NotificationStatus.CREATED,
                "created_at": datetime.utcnow().strftime(DATETIME_FORMAT),
            }
        )

    assert len(Notification.query.all()) == 0

    for _ in range(3):
        task_function(encrypted_notification=create_encrypted_notification())

    assert service_dict_mock.call_args_list == [call(str(template.service_id))]

    assert len(Notification.query.all()) == 3
    assert len(mock_provider_task.call_args_list) == 3<|MERGE_RESOLUTION|>--- conflicted
+++ resolved
@@ -423,13 +423,8 @@
     assert not persisted_notification.sent_at
     assert not persisted_notification.sent_by
     assert not persisted_notification.job_id
-<<<<<<< HEAD
     assert persisted_notification.personalisation == {}
-    assert persisted_notification.notification_type == "sms"
-=======
-    assert persisted_notification.personalisation == {"name": "Jo"}
     assert persisted_notification.notification_type == NotificationType.SMS
->>>>>>> 18dddf40
     mocked_deliver_sms.assert_called_once_with(
         [str(persisted_notification.id)], queue="send-sms-tasks"
     )
