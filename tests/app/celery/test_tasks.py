import uuid
import pytest
from flask import current_app
from app.celery.tasks import (
    send_sms,
    send_sms_code,
    send_email_code,
    send_email,
    process_job,
    email_invited_user,
    email_reset_password,
    delete_verify_codes,
    delete_invitations,
    delete_failed_notifications,
    delete_successful_notifications
)
from app import (firetext_client, aws_ses_client, encryption, DATETIME_FORMAT)
from app.clients.email.aws_ses import AwsSesClientException
from app.clients.sms.firetext import FiretextClientException
from app.dao import notifications_dao, jobs_dao
from sqlalchemy.exc import SQLAlchemyError
from sqlalchemy.orm.exc import NoResultFound
from app.celery.tasks import s3
from app.celery import tasks
from tests.app import load_example_csv
from datetime import datetime, timedelta
from freezegun import freeze_time
from tests.app.conftest import (
    sample_service,
    sample_user,
<<<<<<< HEAD
    sample_template
=======
    sample_template,
    sample_job,
    sample_email_template,
    sample_notification
>>>>>>> ff97d0b0
)


def test_should_call_delete_successful_notifications_in_task(notify_api, mocker):
    mocker.patch('app.celery.tasks.delete_successful_notifications_created_more_than_a_day_ago')
    delete_successful_notifications()
    assert tasks.delete_successful_notifications_created_more_than_a_day_ago.call_count == 1


def test_should_call_delete_failed_notifications_in_task(notify_api, mocker):
    mocker.patch('app.celery.tasks.delete_failed_notifications_created_more_than_a_week_ago')
    delete_failed_notifications()
    assert tasks.delete_failed_notifications_created_more_than_a_week_ago.call_count == 1


def test_should_call_delete_codes_on_delete_verify_codes_task(notify_api, mocker):
    mocker.patch('app.celery.tasks.delete_codes_older_created_more_than_a_day_ago')
    delete_verify_codes()
    assert tasks.delete_codes_older_created_more_than_a_day_ago.call_count == 1


def test_should_call_delete_invotations_on_delete_invitations_task(notify_api, mocker):
    mocker.patch('app.celery.tasks.delete_invitations_created_more_than_two_days_ago')
    delete_invitations()
    assert tasks.delete_invitations_created_more_than_two_days_ago.call_count == 1


@freeze_time("2016-01-01 11:09:00.061258")
def test_should_process_sms_job(sample_job, mocker):
    mocker.patch('app.celery.tasks.s3.get_job_from_s3', return_value=load_example_csv('sms'))
    mocker.patch('app.celery.tasks.send_sms.apply_async')
    mocker.patch('app.encryption.encrypt', return_value="something_encrypted")
    mocker.patch('app.celery.tasks.create_uuid', return_value="uuid")

    process_job(sample_job.id)

    s3.get_job_from_s3.assert_called_once_with(sample_job.bucket_name, sample_job.id)
    assert encryption.encrypt.call_args[0][0]['to'] == '+441234123123'
    assert encryption.encrypt.call_args[0][0]['personalisation'] == {}
    tasks.send_sms.apply_async.assert_called_once_with(
        (str(sample_job.service_id),
         "uuid",
         "something_encrypted",
         "2016-01-01T11:09:00.061258"),
        queue="bulk-sms"
    )
    job = jobs_dao.dao_get_job_by_id(sample_job.id)
    assert job.status == 'finished'


@freeze_time("2016-01-01 11:09:00.061258")
def test_should_not_process_sms_job_if_would_exceed_send_limits(notify_db, notify_db_session, mocker):
    service = sample_service(notify_db, notify_db_session, limit=9)
    job = sample_job(notify_db, notify_db_session, service=service, notification_count=10)

    mocker.patch('app.celery.tasks.s3.get_job_from_s3', return_value=load_example_csv('multiple_sms'))
    mocker.patch('app.celery.tasks.send_sms.apply_async')
    mocker.patch('app.encryption.encrypt', return_value="something_encrypted")
    mocker.patch('app.celery.tasks.create_uuid', return_value="uuid")

    process_job(job.id)

    s3.get_job_from_s3.assert_not_called()
    job = jobs_dao.dao_get_job_by_id(job.id)
    assert job.status == 'sending limits exceeded'
    tasks.send_sms.apply_async.assert_not_called()


def test_should_not_process_sms_job_if_would_exceed_send_limits_inc_today(notify_db, notify_db_session, mocker):
    service = sample_service(notify_db, notify_db_session, limit=1)
    job = sample_job(notify_db, notify_db_session, service=service)

    sample_notification(notify_db, notify_db_session, service=service, job=job)

    mocker.patch('app.celery.tasks.s3.get_job_from_s3', return_value=load_example_csv('sms'))
    mocker.patch('app.celery.tasks.send_sms.apply_async')
    mocker.patch('app.encryption.encrypt', return_value="something_encrypted")
    mocker.patch('app.celery.tasks.create_uuid', return_value="uuid")

    process_job(job.id)

    job = jobs_dao.dao_get_job_by_id(job.id)
    assert job.status == 'sending limits exceeded'
    s3.get_job_from_s3.assert_not_called()
    tasks.send_sms.apply_async.assert_not_called()


def test_should_not_process_email_job_if_would_exceed_send_limits_inc_today(notify_db, notify_db_session, mocker):
    service = sample_service(notify_db, notify_db_session, limit=1)
    template = sample_email_template(notify_db, notify_db_session, service=service)
    job = sample_job(notify_db, notify_db_session, service=service, template=template)

    sample_notification(notify_db, notify_db_session, service=service, job=job)

    mocker.patch('app.celery.tasks.s3.get_job_from_s3', return_value=load_example_csv('email'))
    mocker.patch('app.celery.tasks.send_email.apply_async')
    mocker.patch('app.encryption.encrypt', return_value="something_encrypted")
    mocker.patch('app.celery.tasks.create_uuid', return_value="uuid")

    process_job(job.id)

    job = jobs_dao.dao_get_job_by_id(job.id)
    assert job.status == 'sending limits exceeded'
    s3.get_job_from_s3.assert_not_called()
    tasks.send_email.apply_async.assert_not_called()


@freeze_time("2016-01-01 11:09:00.061258")
def test_should_not_process_email_job_if_would_exceed_send_limits(notify_db, notify_db_session, mocker):
    service = sample_service(notify_db, notify_db_session, limit=0)
    template = sample_email_template(notify_db, notify_db_session, service=service)
    job = sample_job(notify_db, notify_db_session, service=service, template=template)

    mocker.patch('app.celery.tasks.s3.get_job_from_s3', return_value=load_example_csv('email'))
    mocker.patch('app.celery.tasks.send_email.apply_async')
    mocker.patch('app.encryption.encrypt', return_value="something_encrypted")
    mocker.patch('app.celery.tasks.create_uuid', return_value="uuid")

    process_job(job.id)

    s3.get_job_from_s3.assert_not_called
    job = jobs_dao.dao_get_job_by_id(job.id)
    assert job.status == 'sending limits exceeded'
    tasks.send_email.apply_async.assert_not_called


@freeze_time("2016-01-01 11:09:00.061258")
def test_should_process_sms_job_if_exactly_on_send_limits(notify_db, notify_db_session, mocker):
    service = sample_service(notify_db, notify_db_session, limit=10)
    template = sample_email_template(notify_db, notify_db_session, service=service)
    job = sample_job(notify_db, notify_db_session, service=service, template=template, notification_count=10)

    mocker.patch('app.celery.tasks.s3.get_job_from_s3', return_value=load_example_csv('multiple_email'))
    mocker.patch('app.celery.tasks.send_email.apply_async')
    mocker.patch('app.encryption.encrypt', return_value="something_encrypted")
    mocker.patch('app.celery.tasks.create_uuid', return_value="uuid")

    process_job(job.id)

    s3.get_job_from_s3.assert_called_once_with(job.bucket_name, job.id)
    job = jobs_dao.dao_get_job_by_id(job.id)
    assert job.status == 'finished'
    tasks.send_email.apply_async.assert_called_with(
        (str(job.service_id),
         "uuid",
         job.template.subject,
         "{}@{}".format(job.service.email_from, "test.notify.com"),
         "something_encrypted",
         "2016-01-01T11:09:00.061258"),
        queue="bulk-email"
    )


def test_should_not_create_send_task_for_empty_file(sample_job, mocker):
    mocker.patch('app.celery.tasks.s3.get_job_from_s3', return_value=load_example_csv('empty'))
    mocker.patch('app.celery.tasks.send_sms.apply_async')

    process_job(sample_job.id)

    s3.get_job_from_s3.assert_called_once_with(sample_job.bucket_name, sample_job.id)
    job = jobs_dao.dao_get_job_by_id(sample_job.id)
    assert job.status == 'finished'
    tasks.send_sms.apply_async.assert_not_called


@freeze_time("2016-01-01 11:09:00.061258")
def test_should_process_email_job(sample_email_job, mocker):
    mocker.patch('app.celery.tasks.s3.get_job_from_s3', return_value=load_example_csv('email'))
    mocker.patch('app.celery.tasks.send_email.apply_async')
    mocker.patch('app.encryption.encrypt', return_value="something_encrypted")
    mocker.patch('app.celery.tasks.create_uuid', return_value="uuid")

    process_job(sample_email_job.id)

    s3.get_job_from_s3.assert_called_once_with(sample_email_job.bucket_name, sample_email_job.id)
    assert encryption.encrypt.call_args[0][0]['to'] == 'test@test.com'
    assert encryption.encrypt.call_args[0][0]['personalisation'] == {}
    tasks.send_email.apply_async.assert_called_once_with(
        (str(sample_email_job.service_id),
         "uuid",
         sample_email_job.template.subject,
         "{}@{}".format(sample_email_job.service.email_from, "test.notify.com"),
         "something_encrypted",
         "2016-01-01T11:09:00.061258"),
        queue="bulk-email"
    )
    job = jobs_dao.dao_get_job_by_id(sample_email_job.id)
    assert job.status == 'finished'


def test_should_process_all_sms_job(sample_job, sample_job_with_placeholdered_template, mocker):
    mocker.patch('app.celery.tasks.s3.get_job_from_s3', return_value=load_example_csv('multiple_sms'))
    mocker.patch('app.celery.tasks.send_sms.apply_async')
    mocker.patch('app.encryption.encrypt', return_value="something_encrypted")
    mocker.patch('app.celery.tasks.create_uuid', return_value="uuid")

    process_job(sample_job_with_placeholdered_template.id)

    s3.get_job_from_s3.assert_called_once_with(
        sample_job_with_placeholdered_template.bucket_name,
        sample_job_with_placeholdered_template.id
    )
    assert encryption.encrypt.call_args[0][0]['to'] == '+441234123120'
    assert encryption.encrypt.call_args[0][0]['personalisation'] == {'name': 'chris'}
    tasks.send_sms.apply_async.call_count == 10
    job = jobs_dao.dao_get_job_by_id(sample_job_with_placeholdered_template.id)
    assert job.status == 'finished'


def test_should_send_template_to_correct_sms_provider_and_persist(sample_template_with_placeholders, mocker):
    notification = {
        "template": sample_template_with_placeholders.id,
        "to": "+441234123123",
        "personalisation": {"name": "Jo"}
    }
    mocker.patch('app.encryption.decrypt', return_value=notification)
    mocker.patch('app.firetext_client.send_sms')
    mocker.patch('app.firetext_client.get_name', return_value="firetext")

    notification_id = uuid.uuid4()
    now = datetime.utcnow()
    send_sms(
        sample_template_with_placeholders.service_id,
        notification_id,
        "encrypted-in-reality",
        now.strftime(DATETIME_FORMAT)
    )

    firetext_client.send_sms.assert_called_once_with("+441234123123", "Sample service: Hello Jo")
    persisted_notification = notifications_dao.get_notification(
        sample_template_with_placeholders.service_id, notification_id
    )
    assert persisted_notification.id == notification_id
    assert persisted_notification.to == '+441234123123'
    assert persisted_notification.template_id == sample_template_with_placeholders.id
    assert persisted_notification.status == 'sent'
    assert persisted_notification.created_at == now
    assert persisted_notification.sent_at > now
    assert persisted_notification.sent_by == 'firetext'
    assert not persisted_notification.job_id


def test_should_send_sms_without_personalisation(sample_template, mocker):
    notification = {
        "template": sample_template.id,
        "to": "+441234123123"
    }
    mocker.patch('app.encryption.decrypt', return_value=notification)
    mocker.patch('app.firetext_client.send_sms')
    mocker.patch('app.firetext_client.get_name', return_value="firetext")

    notification_id = uuid.uuid4()
    now = datetime.utcnow()
    send_sms(
        sample_template.service_id,
        notification_id,
        "encrypted-in-reality",
        now.strftime(DATETIME_FORMAT)
    )

    firetext_client.send_sms.assert_called_once_with("+441234123123", "Sample service: This is a template")


def test_should_send_sms_if_restricted_service_and_valid_number(notify_db, notify_db_session, mocker):
    user = sample_user(notify_db, notify_db_session, mobile_numnber="+441234123123")
    service = sample_service(notify_db, notify_db_session, user=user, restricted=True)
    template = sample_template(notify_db, notify_db_session, service=service)

    notification = {
        "template": template.id,
        "to": "+441234123123"
    }
    mocker.patch('app.encryption.decrypt', return_value=notification)
    mocker.patch('app.firetext_client.send_sms')
    mocker.patch('app.firetext_client.get_name', return_value="firetext")

    notification_id = uuid.uuid4()
    now = datetime.utcnow()
    send_sms(
        service.id,
        notification_id,
        "encrypted-in-reality",
        now.strftime(DATETIME_FORMAT)
    )

    firetext_client.send_sms.assert_called_once_with("+441234123123", "Sample service: This is a template")


def test_should_not_send_sms_if_restricted_service_and_invalid_number(notify_db, notify_db_session, mocker):
    user = sample_user(notify_db, notify_db_session, mobile_numnber="+441234123123")
    service = sample_service(notify_db, notify_db_session, user=user, restricted=True)
    template = sample_template(notify_db, notify_db_session, service=service)

    notification = {
        "template": template.id,
        "to": "+440000000000"
    }
    mocker.patch('app.encryption.decrypt', return_value=notification)
    mocker.patch('app.firetext_client.send_sms')
    mocker.patch('app.firetext_client.get_name', return_value="firetext")

    notification_id = uuid.uuid4()
    now = datetime.utcnow()
    send_sms(
        service.id,
        notification_id,
        "encrypted-in-reality",
        now.strftime(DATETIME_FORMAT)
    )

    firetext_client.send_sms.assert_not_called()


def test_should_send_email_if_restricted_service_and_valid_email(notify_db, notify_db_session, mocker):
    user = sample_user(notify_db, notify_db_session, email="test@restricted.com")
    service = sample_service(notify_db, notify_db_session, user=user, restricted=True)
    template = sample_template(notify_db, notify_db_session, service=service)

    notification = {
        "template": template.id,
        "to": "test@restricted.com"
    }
    mocker.patch('app.encryption.decrypt', return_value=notification)
    mocker.patch('app.aws_ses_client.send_email')

    notification_id = uuid.uuid4()
    now = datetime.utcnow()
    send_email(
        service.id,
        notification_id,
        'subject',
        'email_from',
        "encrypted-in-reality",
        now.strftime(DATETIME_FORMAT)
    )

    aws_ses_client.send_email.assert_called_once_with(
        "email_from",
        "test@restricted.com",
        "subject",
        template.content
    )


def test_should_send_template_to_correct_sms_provider_and_persist_with_job_id(sample_job, mocker):
    notification = {
        "template": sample_job.template.id,
        "job": sample_job.id,
        "to": "+441234123123"
    }
    mocker.patch('app.encryption.decrypt', return_value=notification)
    mocker.patch('app.firetext_client.send_sms')
    mocker.patch('app.firetext_client.get_name', return_value="firetext")

    notification_id = uuid.uuid4()
    now = datetime.utcnow()
    send_sms(
        sample_job.service.id,
        notification_id,
        "encrypted-in-reality",
        now.strftime(DATETIME_FORMAT)
    )
    firetext_client.send_sms.assert_called_once_with("+441234123123", "Sample service: This is a template")
    persisted_notification = notifications_dao.get_notification(sample_job.template.service_id, notification_id)
    assert persisted_notification.id == notification_id
    assert persisted_notification.to == '+441234123123'
    assert persisted_notification.job_id == sample_job.id
    assert persisted_notification.template_id == sample_job.template.id
    assert persisted_notification.status == 'sent'
    assert persisted_notification.sent_at > now
    assert persisted_notification.created_at == now
    assert persisted_notification.sent_by == 'firetext'


def test_should_use_email_template_and_persist(sample_email_template_with_placeholders, mocker):
    notification = {
        "template": sample_email_template_with_placeholders.id,
        "to": "my_email@my_email.com",
        "personalisation": {"name": "Jo"}
    }
    mocker.patch('app.encryption.decrypt', return_value=notification)
    mocker.patch('app.aws_ses_client.send_email')
    mocker.patch('app.aws_ses_client.get_name', return_value='ses')

    notification_id = uuid.uuid4()
    now = datetime.utcnow()
    send_email(
        sample_email_template_with_placeholders.service_id,
        notification_id,
        'subject',
        'email_from',
        "encrypted-in-reality",
        now.strftime(DATETIME_FORMAT)
    )
    aws_ses_client.send_email.assert_called_once_with(
        "email_from",
        "my_email@my_email.com",
        "subject",
        "Hello Jo"
    )
    persisted_notification = notifications_dao.get_notification(
        sample_email_template_with_placeholders.service_id, notification_id
    )
    assert persisted_notification.id == notification_id
    assert persisted_notification.to == 'my_email@my_email.com'
    assert persisted_notification.template_id == sample_email_template_with_placeholders.id
    assert persisted_notification.created_at == now
    assert persisted_notification.sent_at > now
    assert persisted_notification.status == 'sent'
    assert persisted_notification.sent_by == 'ses'


def test_should_use_email_template_and_persist_without_personalisation(
        sample_email_template, mocker
):
    mocker.patch('app.encryption.decrypt', return_value={
        "template": sample_email_template.id,
        "to": "my_email@my_email.com",
    })
    mocker.patch('app.aws_ses_client.send_email')
    mocker.patch('app.aws_ses_client.get_name', return_value='ses')

    notification_id = uuid.uuid4()
    now = datetime.utcnow()
    send_email(
        sample_email_template.service_id,
        notification_id,
        'subject',
        'email_from',
        "encrypted-in-reality",
        now.strftime(DATETIME_FORMAT)
    )
    aws_ses_client.send_email.assert_called_once_with(
        "email_from",
        "my_email@my_email.com",
        "subject",
        "This is a template"
    )


def test_should_persist_notification_as_failed_if_sms_client_fails(sample_template, mocker):
    notification = {
        "template": sample_template.id,
        "to": "+441234123123"
    }
    mocker.patch('app.encryption.decrypt', return_value=notification)
    mocker.patch('app.firetext_client.send_sms', side_effect=FiretextClientException())
    mocker.patch('app.firetext_client.get_name', return_value="firetext")
    now = datetime.utcnow()

    notification_id = uuid.uuid4()

    send_sms(
        sample_template.service_id,
        notification_id,
        "encrypted-in-reality",
        now.strftime(DATETIME_FORMAT)
    )
    firetext_client.send_sms.assert_called_once_with("+441234123123", "Sample service: This is a template")
    persisted_notification = notifications_dao.get_notification(sample_template.service_id, notification_id)
    assert persisted_notification.id == notification_id
    assert persisted_notification.to == '+441234123123'
    assert persisted_notification.template_id == sample_template.id
    assert persisted_notification.status == 'failed'
    assert persisted_notification.created_at == now
    assert persisted_notification.sent_at > now
    assert persisted_notification.sent_by == 'firetext'


def test_should_persist_notification_as_failed_if_email_client_fails(sample_email_template, mocker):
    notification = {
        "template": sample_email_template.id,
        "to": "my_email@my_email.com"
    }
    mocker.patch('app.encryption.decrypt', return_value=notification)
    mocker.patch('app.aws_ses_client.send_email', side_effect=AwsSesClientException())
    mocker.patch('app.aws_ses_client.get_name', return_value="ses")

    now = datetime.utcnow()

    notification_id = uuid.uuid4()

    send_email(
        sample_email_template.service_id,
        notification_id,
        'subject',
        'email_from',
        "encrypted-in-reality",
        now.strftime(DATETIME_FORMAT)
    )
    aws_ses_client.send_email.assert_called_once_with(
        "email_from",
        "my_email@my_email.com",
        "subject",
        sample_email_template.content
    )
    persisted_notification = notifications_dao.get_notification(sample_email_template.service_id, notification_id)
    assert persisted_notification.id == notification_id
    assert persisted_notification.to == 'my_email@my_email.com'
    assert persisted_notification.template_id == sample_email_template.id
    assert persisted_notification.status == 'failed'
    assert persisted_notification.created_at == now
    assert persisted_notification.sent_by == 'ses'
    assert persisted_notification.sent_at > now


def test_should_not_send_sms_if_db_peristance_failed(sample_template, mocker):
    notification = {
        "template": sample_template.id,
        "to": "+441234123123"
    }
    mocker.patch('app.encryption.decrypt', return_value=notification)
    mocker.patch('app.firetext_client.send_sms')
    mocker.patch('app.db.session.add', side_effect=SQLAlchemyError())
    now = datetime.utcnow()

    notification_id = uuid.uuid4()

    send_sms(
        sample_template.service_id,
        notification_id,
        "encrypted-in-reality",
        now.strftime(DATETIME_FORMAT)
    )
    firetext_client.send_sms.assert_not_called()
    with pytest.raises(NoResultFound) as e:
        notifications_dao.get_notification(sample_template.service_id, notification_id)
    assert 'No row was found for one' in str(e.value)


def test_should_not_send_email_if_db_peristance_failed(sample_email_template, mocker):
    notification = {
        "template": sample_email_template.id,
        "to": "my_email@my_email.com"
    }
    mocker.patch('app.encryption.decrypt', return_value=notification)
    mocker.patch('app.aws_ses_client.send_email')
    mocker.patch('app.db.session.add', side_effect=SQLAlchemyError())
    now = datetime.utcnow()

    notification_id = uuid.uuid4()

    send_email(
        sample_email_template.service_id,
        notification_id,
        'subject',
        'email_from',
        "encrypted-in-reality",
        now.strftime(DATETIME_FORMAT)
    )
    aws_ses_client.send_email.assert_not_called()
    with pytest.raises(NoResultFound) as e:
        notifications_dao.get_notification(sample_email_template.service_id, notification_id)
    assert 'No row was found for one' in str(e.value)


def test_should_send_sms_code(mocker):
    notification = {'to': '+441234123123',
                    'secret_code': '12345'}

    encrypted_notification = encryption.encrypt(notification)

    mocker.patch('app.firetext_client.send_sms')
    send_sms_code(encrypted_notification)
    firetext_client.send_sms.assert_called_once_with(notification['to'], notification['secret_code'])


def test_should_throw_firetext_client_exception(mocker):
    notification = {'to': '+441234123123',
                    'secret_code': '12345'}

    encrypted_notification = encryption.encrypt(notification)
    mocker.patch('app.firetext_client.send_sms', side_effect=FiretextClientException)
    send_sms_code(encrypted_notification)
    firetext_client.send_sms.assert_called_once_with(notification['to'], notification['secret_code'])


def test_should_send_email_code(mocker):
    verification = {'to': 'someone@it.gov.uk',
                    'secret_code': 11111}

    encrypted_verification = encryption.encrypt(verification)
    mocker.patch('app.aws_ses_client.send_email')

    send_email_code(encrypted_verification)

    aws_ses_client.send_email.assert_called_once_with(
        current_app.config['VERIFY_CODE_FROM_EMAIL_ADDRESS'],
        verification['to'],
        "Verification code",
        verification['secret_code']
    )


def test_email_invited_user_should_send_email(notify_api, mocker):
    with notify_api.test_request_context():
        invitation = {'to': 'new_person@it.gov.uk',
                      'user_name': 'John Smith',
                      'service_id': '123123',
                      'service_name': 'Blacksmith Service',
                      'token': 'the-token',
                      'expiry_date': str(datetime.now() + timedelta(days=1))
                      }

        mocker.patch('app.aws_ses_client.send_email')
        mocker.patch('app.encryption.decrypt', return_value=invitation)
        url = tasks.invited_user_url(current_app.config['ADMIN_BASE_URL'], invitation['token'])
        expected_content = tasks.invitation_template(invitation['user_name'],
                                                     invitation['service_name'],
                                                     url,
                                                     invitation['expiry_date'])

        email_invited_user(encryption.encrypt(invitation))
        email_from = "{}@{}".format(current_app.config['INVITATION_EMAIL_FROM'],
                                    current_app.config['NOTIFY_EMAIL_DOMAIN'])
        expected_subject = tasks.invitation_subject_line(invitation['user_name'], invitation['service_name'])
        aws_ses_client.send_email.assert_called_once_with(email_from,
                                                          invitation['to'],
                                                          expected_subject,
                                                          expected_content)


def test_email_reset_password_should_send_email(notify_api, mocker):
    with notify_api.test_request_context():
        reset_password_message = {'to': 'someone@it.gov.uk',
                                  'name': 'Some One',
                                  'reset_password_url': 'bah'}

        mocker.patch('app.aws_ses_client.send_email')
        mocker.patch('app.encryption.decrypt', return_value=reset_password_message)

        encrypted_message = encryption.encrypt(reset_password_message)
        email_reset_password(encrypted_message)
        message = tasks.password_reset_message(reset_password_message['name'],
                                               reset_password_message['reset_password_url'])
        aws_ses_client.send_email(current_app.config['VERIFY_CODE_FROM_EMAIL_ADDRESS'],
                                  reset_password_message['to'],
                                  "Reset password for GOV.UK Notify",
                                  message)<|MERGE_RESOLUTION|>--- conflicted
+++ resolved
@@ -28,14 +28,10 @@
 from tests.app.conftest import (
     sample_service,
     sample_user,
-<<<<<<< HEAD
-    sample_template
-=======
     sample_template,
     sample_job,
     sample_email_template,
     sample_notification
->>>>>>> ff97d0b0
 )
 
 
