--- conflicted
+++ resolved
@@ -229,10 +229,6 @@
     )
     assert json_resp["data"]["name"] == sample_service.name
     assert json_resp["data"]["id"] == str(sample_service.id)
-<<<<<<< HEAD
-=======
-    assert not json_resp["data"]["research_mode"]
->>>>>>> 00fd3a72
     assert json_resp["data"]["email_branding"] is None
     assert json_resp["data"]["prefix_sms"] is True
 
@@ -260,10 +256,6 @@
         "prefix_sms",
         "purchase_order_number",
         "rate_limit",
-<<<<<<< HEAD
-=======
-        "research_mode",
->>>>>>> 00fd3a72
         "restricted",
         "service_callback_api",
         "volume_email",
@@ -393,10 +385,6 @@
     assert json_resp["data"]["id"]
     assert json_resp["data"]["name"] == "created service"
     assert json_resp["data"]["email_from"] == "created.service"
-<<<<<<< HEAD
-=======
-    assert not json_resp["data"]["research_mode"]
->>>>>>> 00fd3a72
     assert json_resp["data"]["count_as_live"] is expected_count_as_live
 
     service_db = Service.query.get(json_resp["data"]["id"])
@@ -409,10 +397,6 @@
     )
 
     assert json_resp["data"]["name"] == "created service"
-<<<<<<< HEAD
-=======
-    assert not json_resp["data"]["research_mode"]
->>>>>>> 00fd3a72
 
     service_sms_senders = ServiceSmsSender.query.filter_by(
         service_id=service_db.id
@@ -774,14 +758,7 @@
     json_resp = resp.json
     assert resp.status_code == 200
     assert json_resp["data"]["name"] == sample_service.name
-<<<<<<< HEAD
-
     data = {"permissions": [INTERNATIONAL_SMS_TYPE]}
-=======
-    assert json_resp["data"]["research_mode"] is False
-
-    data = {"research_mode": True, "permissions": [INTERNATIONAL_SMS_TYPE]}
->>>>>>> 00fd3a72
 
     auth_header = create_admin_authorization_header()
 
@@ -792,10 +769,6 @@
     )
     result = resp.json
     assert resp.status_code == 200
-<<<<<<< HEAD
-=======
-    assert result["data"]["research_mode"] is True
->>>>>>> 00fd3a72
     assert set(result["data"]["permissions"]) == set([INTERNATIONAL_SMS_TYPE])
 
 
@@ -1021,37 +994,6 @@
         "Duplicate Service Permission: ['{}']".format(SMS_TYPE)
         in result["message"]["permissions"]
     )
-<<<<<<< HEAD
-=======
-
-
-def test_update_service_research_mode_throws_validation_error(
-    notify_api, sample_service
-):
-    with notify_api.test_request_context():
-        with notify_api.test_client() as client:
-            auth_header = create_admin_authorization_header()
-            resp = client.get(
-                "/service/{}".format(sample_service.id), headers=[auth_header]
-            )
-            json_resp = resp.json
-            assert resp.status_code == 200
-            assert json_resp["data"]["name"] == sample_service.name
-            assert not json_resp["data"]["research_mode"]
-
-            data = {"research_mode": "dedede"}
-
-            auth_header = create_admin_authorization_header()
-
-            resp = client.post(
-                "/service/{}".format(sample_service.id),
-                data=json.dumps(data),
-                headers=[("Content-Type", "application/json"), auth_header],
-            )
-            result = resp.json
-            assert result["message"]["research_mode"][0] == "Not a valid boolean."
-            assert resp.status_code == 400
->>>>>>> 00fd3a72
 
 
 def test_should_not_update_service_with_duplicate_name(
