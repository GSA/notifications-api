--- conflicted
+++ resolved
@@ -224,45 +224,6 @@
 
 
 def test_get_service_by_id(admin_request, sample_service):
-<<<<<<< HEAD
-    json_resp = admin_request.get('service.get_service_by_id', service_id=sample_service.id)
-    assert json_resp['data']['name'] == sample_service.name
-    assert json_resp['data']['id'] == str(sample_service.id)
-    assert not json_resp['data']['research_mode']
-    assert json_resp['data']['email_branding'] is None
-    assert json_resp['data']['prefix_sms'] is True
-
-    assert set(json_resp['data'].keys()) == {
-        'active',
-        'billing_contact_email_addresses',
-        'billing_contact_names',
-        'billing_reference',
-        'consent_to_research',
-        'contact_link',
-        'count_as_live',
-        'created_by',
-        'email_branding',
-        'email_from',
-        'go_live_at',
-        'go_live_user',
-        'id',
-        'inbound_api',
-        'message_limit',
-        'total_message_limit',
-        'name',
-        'notes',
-        'organisation',
-        'organisation_type',
-        'permissions',
-        'prefix_sms',
-        'purchase_order_number',
-        'rate_limit',
-        'research_mode',
-        'restricted',
-        'service_callback_api',
-        'volume_email',
-        'volume_sms',
-=======
     json_resp = admin_request.get(
         "service.get_service_by_id", service_id=sample_service.id
     )
@@ -287,6 +248,7 @@
         "id",
         "inbound_api",
         "message_limit",
+        "total_message_limit",
         "name",
         "notes",
         "organization",
@@ -299,7 +261,6 @@
         "service_callback_api",
         "volume_email",
         "volume_sms",
->>>>>>> 85de5bfc
     }
 
 
@@ -409,24 +370,14 @@
 ):
     sample_user.platform_admin = platform_admin
     data = {
-<<<<<<< HEAD
-        'name': 'created service',
-        'user_id': str(sample_user.id),
-        'message_limit': 1000,
-        'total_message_limit': 250000,
-        'restricted': False,
-        'active': False,
-        'email_from': 'created.service',
-        'created_by': str(sample_user.id)
-=======
         "name": "created service",
         "user_id": str(sample_user.id),
         "message_limit": 1000,
+        "total_message_limit": 250000,
         "restricted": False,
         "active": False,
         "email_from": "created.service",
         "created_by": str(sample_user.id),
->>>>>>> 85de5bfc
     }
 
     json_resp = admin_request.post(
@@ -489,26 +440,15 @@
     sample_user.email_address = "test@{}".format(domain)
 
     data = {
-<<<<<<< HEAD
-        'name': 'created service',
-        'user_id': str(sample_user.id),
-        'message_limit': 1000,
-        'total_message_limit': 250000,
-        'restricted': False,
-        'active': False,
-        'email_from': 'created.service',
-        'created_by': str(sample_user.id),
-        'service_domain': domain,
-=======
         "name": "created service",
         "user_id": str(sample_user.id),
         "message_limit": 1000,
+        "total_message_limit": 250000,
         "restricted": False,
         "active": False,
         "email_from": "created.service",
         "created_by": str(sample_user.id),
         "service_domain": domain,
->>>>>>> 85de5bfc
     }
 
     json_resp = admin_request.post(
@@ -525,24 +465,14 @@
     admin_request, sample_user
 ):
     data = {
-<<<<<<< HEAD
-        'name': 'created service',
-        'user_id': str(sample_user.id),
-        'message_limit': 1000,
-        'total_message_limit': 250000,
-        'restricted': False,
-        'active': False,
-        'email_from': 'created.service',
-        'created_by': str(sample_user.id)
-=======
         "name": "created service",
         "user_id": str(sample_user.id),
         "message_limit": 1000,
+        "total_message_limit": 250000,
         "restricted": False,
         "active": False,
         "email_from": "created.service",
         "created_by": str(sample_user.id),
->>>>>>> 85de5bfc
     }
     assert len(AnnualBilling.query.all()) == 0
     admin_request.post("service.create_service", _data=data, _expected_status=201)
@@ -559,24 +489,14 @@
         side_effect=SQLAlchemyError,
     )
     data = {
-<<<<<<< HEAD
-        'name': 'created service',
-        'user_id': str(sample_user.id),
-        'message_limit': 1000,
-        'total_message_limit': 250000,
-        'restricted': False,
-        'active': False,
-        'email_from': 'created.service',
-        'created_by': str(sample_user.id)
-=======
         "name": "created service",
         "user_id": str(sample_user.id),
         "message_limit": 1000,
+        "total_message_limit": 250000,
         "restricted": False,
         "active": False,
         "email_from": "created.service",
         "created_by": str(sample_user.id),
->>>>>>> 85de5bfc
     }
     assert len(AnnualBilling.query.all()) == 0
     with pytest.raises(expected_exception=SQLAlchemyError):
@@ -600,24 +520,14 @@
     json_resp = admin_request.post(
         "service.create_service",
         _data={
-<<<<<<< HEAD
-            'name': 'created service',
-            'user_id': str(sample_user.id),
-            'message_limit': 1000,
-            'total_message_limit': 250000,
-            'restricted': False,
-            'active': False,
-            'email_from': 'created.service',
-            'created_by': str(sample_user.id),
-=======
             "name": "created service",
             "user_id": str(sample_user.id),
             "message_limit": 1000,
+            "total_message_limit": 250000,
             "restricted": False,
             "active": False,
             "email_from": "created.service",
             "created_by": str(sample_user.id),
->>>>>>> 85de5bfc
         },
         _expected_status=201,
     )
@@ -629,22 +539,13 @@
     with notify_api.test_request_context():
         with notify_api.test_client() as client:
             data = {
-<<<<<<< HEAD
-                'email_from': 'service',
-                'name': 'created service',
-                'message_limit': 1000,
-                'total_message_limit': 250000,
-                'restricted': False,
-                'active': False,
-                'created_by': str(fake_uuid)
-=======
                 "email_from": "service",
                 "name": "created service",
                 "message_limit": 1000,
+                "total_message_limit": 250000,
                 "restricted": False,
                 "active": False,
                 "created_by": str(fake_uuid),
->>>>>>> 85de5bfc
             }
             auth_header = create_admin_authorization_header()
             headers = [("Content-Type", "application/json"), auth_header]
@@ -659,22 +560,13 @@
     with notify_api.test_request_context():
         with notify_api.test_client() as client:
             data = {
-<<<<<<< HEAD
-                'email_from': 'service',
-                'name': 'created service',
-                'message_limit': 1000,
-                'total_message_limit': 250000,
-                'restricted': False,
-                'active': False,
-                'user_id': str(sample_user.id)
-=======
                 "email_from": "service",
                 "name": "created service",
                 "message_limit": 1000,
+                "total_message_limit": 250000,
                 "restricted": False,
                 "active": False,
                 "user_id": str(sample_user.id),
->>>>>>> 85de5bfc
             }
             auth_header = create_admin_authorization_header()
             headers = [("Content-Type", "application/json"), auth_header]
@@ -693,24 +585,14 @@
     with notify_api.test_request_context():
         with notify_api.test_client() as client:
             data = {
-<<<<<<< HEAD
-                'email_from': 'service',
-                'user_id': fake_uuid,
-                'name': 'created service',
-                'message_limit': 1000,
-                'total_message_limit': 250000,
-                'restricted': False,
-                'active': False,
-                'created_by': str(fake_uuid)
-=======
                 "email_from": "service",
                 "user_id": fake_uuid,
                 "name": "created service",
                 "message_limit": 1000,
+                "total_message_limit": 250000,
                 "restricted": False,
                 "active": False,
                 "created_by": str(fake_uuid),
->>>>>>> 85de5bfc
             }
             auth_header = create_admin_authorization_header()
             headers = [("Content-Type", "application/json"), auth_header]
@@ -747,24 +629,14 @@
     with notify_api.test_request_context():
         with notify_api.test_client() as client:
             data = {
-<<<<<<< HEAD
-                'name': sample_service.name,
-                'user_id': str(sample_service.users[0].id),
-                'message_limit': 1000,
-                'total_message_limit': 250000,
-                'restricted': False,
-                'active': False,
-                'email_from': 'sample.service2',
-                'created_by': str(sample_user.id)
-=======
                 "name": sample_service.name,
                 "user_id": str(sample_service.users[0].id),
                 "message_limit": 1000,
+                "total_message_limit": 250000,
                 "restricted": False,
                 "active": False,
                 "email_from": "sample.service2",
                 "created_by": str(sample_user.id),
->>>>>>> 85de5bfc
             }
             auth_header = create_admin_authorization_header()
             headers = [("Content-Type", "application/json"), auth_header]
@@ -785,24 +657,14 @@
         with notify_api.test_client() as client:
             service_name = "First SERVICE"
             data = {
-<<<<<<< HEAD
-                'name': service_name,
-                'user_id': str(first_service.users[0].id),
-                'message_limit': 1000,
-                'total_message_limit': 250000,
-                'restricted': False,
-                'active': False,
-                'email_from': 'first.service',
-                'created_by': str(sample_user.id)
-=======
                 "name": service_name,
                 "user_id": str(first_service.users[0].id),
                 "message_limit": 1000,
+                "total_message_limit": 250000,
                 "restricted": False,
                 "active": False,
                 "email_from": "first.service",
                 "created_by": str(sample_user.id),
->>>>>>> 85de5bfc
             }
             auth_header = create_admin_authorization_header()
             headers = [("Content-Type", "application/json"), auth_header]
@@ -1284,24 +1146,14 @@
     with notify_api.test_request_context():
         with notify_api.test_client() as client:
             data = {
-<<<<<<< HEAD
-                'name': 'created service',
-                'user_id': str(sample_user.id),
-                'message_limit': 1000,
-                'total_message_limit': 250000,
-                'restricted': False,
-                'active': False,
-                'email_from': 'created.service',
-                'created_by': str(sample_user.id)
-=======
                 "name": "created service",
                 "user_id": str(sample_user.id),
                 "message_limit": 1000,
+                "total_message_limit": 250000,
                 "restricted": False,
                 "active": False,
                 "email_from": "created.service",
                 "created_by": str(sample_user.id),
->>>>>>> 85de5bfc
             }
             auth_header = create_admin_authorization_header()
             headers = [("Content-Type", "application/json"), auth_header]
