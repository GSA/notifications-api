import random
import string

import pytest
from flask import current_app, json
from freezegun import freeze_time
from notifications_python_client.authentication import create_jwt_token
from notifications_utils import SMS_CHAR_COUNT_LIMIT

import app
from app.dao import notifications_dao
from app.dao.api_key_dao import save_model_api_key
from app.dao.services_dao import dao_update_service
from app.dao.templates_dao import dao_get_all_templates_for_service, dao_update_template
from app.errors import InvalidRequest
from app.models import (
    EMAIL_TYPE,
    KEY_TYPE_NORMAL,
    KEY_TYPE_TEAM,
    KEY_TYPE_TEST,
    SMS_TYPE,
    ApiKey,
    Notification,
    NotificationHistory,
    Template,
)
from app.service.send_notification import send_one_off_notification
from app.v2.errors import RateLimitError
from tests import create_service_authorization_header
from tests.app.db import (
    create_api_key,
    create_notification,
    create_reply_to_email,
    create_service,
    create_service_guest_list,
    create_template,
)


@pytest.mark.parametrize("template_type", [SMS_TYPE, EMAIL_TYPE])
def test_create_notification_should_reject_if_missing_required_fields(
    notify_api, sample_api_key, mocker, template_type
):
    with notify_api.test_request_context():
        with notify_api.test_client() as client:
            mocked = mocker.patch(
                "app.celery.provider_tasks.deliver_{}.apply_async".format(template_type)
            )
            data = {}
            auth_header = create_service_authorization_header(
                service_id=sample_api_key.service_id
            )

            response = client.post(
                path="/notifications/{}".format(template_type),
                data=json.dumps(data),
                headers=[("Content-Type", "application/json"), auth_header],
            )

            json_resp = json.loads(response.get_data(as_text=True))
            mocked.assert_not_called()
            assert json_resp["result"] == "error"
            assert "Missing data for required field." in json_resp["message"]["to"][0]
            assert (
                "Missing data for required field."
                in json_resp["message"]["template"][0]
            )
            assert response.status_code == 400


def test_should_reject_bad_phone_numbers(notify_api, sample_template, mocker):
    with notify_api.test_request_context():
        with notify_api.test_client() as client:
            mocked = mocker.patch("app.celery.provider_tasks.deliver_sms.apply_async")

            data = {"to": "invalid", "template": sample_template.id}
            auth_header = create_service_authorization_header(
                service_id=sample_template.service_id
            )

            response = client.post(
                path="/notifications/sms",
                data=json.dumps(data),
                headers=[("Content-Type", "application/json"), auth_header],
            )

            json_resp = json.loads(response.get_data(as_text=True))
            mocked.assert_not_called()
            assert json_resp["result"] == "error"
            assert len(json_resp["message"].keys()) == 1
            assert (
                "Invalid phone number: The string supplied did not seem to be a phone number."
                in json_resp["message"]["to"]
            )
            assert response.status_code == 400


@pytest.mark.parametrize(
    "template_type, to", [(SMS_TYPE, "+447700900855"), (EMAIL_TYPE, "ok@ok.com")]
)
def test_send_notification_invalid_template_id(
    notify_api, sample_template, mocker, fake_uuid, template_type, to
):
    with notify_api.test_request_context():
        with notify_api.test_client() as client:
            mocked = mocker.patch(
                "app.celery.provider_tasks.deliver_{}.apply_async".format(template_type)
            )

            data = {"to": to, "template": fake_uuid}
            auth_header = create_service_authorization_header(
                service_id=sample_template.service_id
            )

            response = client.post(
                path="/notifications/{}".format(template_type),
                data=json.dumps(data),
                headers=[("Content-Type", "application/json"), auth_header],
            )

            json_resp = json.loads(response.get_data(as_text=True))
            mocked.assert_not_called()
            assert response.status_code == 400
            test_string = "Template not found"
            assert test_string in json_resp["message"]


@freeze_time("2016-01-01 11:09:00.061258")
def test_send_notification_with_placeholders_replaced(
    notify_api, sample_email_template_with_placeholders, mocker
):
    with notify_api.test_request_context():
        with notify_api.test_client() as client:
            mocked = mocker.patch("app.celery.provider_tasks.deliver_email.apply_async")

            data = {
                "to": "ok@ok.com",
                "template": str(sample_email_template_with_placeholders.id),
                "personalisation": {"name": "Jo"},
            }
            auth_header = create_service_authorization_header(
                service_id=sample_email_template_with_placeholders.service.id
            )

            response = client.post(
                path="/notifications/email",
                data=json.dumps(data),
                headers=[("Content-Type", "application/json"), auth_header],
            )

            response_data = json.loads(response.data)["data"]
            notification_id = response_data["notification"]["id"]
            data.update(
                {"template_version": sample_email_template_with_placeholders.version}
            )

            mocked.assert_called_once_with([notification_id], queue="send-email-tasks")
            assert response.status_code == 201
            assert response_data["body"] == "Hello Jo\nThis is an email from GOV.UK"
            assert response_data["subject"] == "Jo"


@pytest.mark.parametrize(
    "personalisation, expected_body, expected_subject",
    [
        (
            ["Jo", "John", "Josephine"],
            (
                "Hello \n\n"
                "* Jo\n"
                "* John\n"
                "* Josephine\n"
                "This is an email from GOV.UK"
            ),
            "Jo, John and Josephine",
        ),
        (
            6,
            ("Hello 6\n" "This is an email from GOV.UK"),
            "6",
        ),
    ],
)
def test_send_notification_with_placeholders_replaced_with_unusual_types(
    client,
    sample_email_template_with_placeholders,
    mocker,
    personalisation,
    expected_body,
    expected_subject,
):
    mocker.patch("app.celery.provider_tasks.deliver_email.apply_async")

    response = client.post(
        path="/notifications/email",
        data=json.dumps(
            {
                "to": "ok@ok.com",
                "template": str(sample_email_template_with_placeholders.id),
                "personalisation": {"name": personalisation},
            }
        ),
        headers=[
            ("Content-Type", "application/json"),
            create_service_authorization_header(
                service_id=sample_email_template_with_placeholders.service.id
            ),
        ],
    )

    assert response.status_code == 201
    response_data = json.loads(response.data)["data"]
    assert response_data["body"] == expected_body
    assert response_data["subject"] == expected_subject


@pytest.mark.parametrize(
    "personalisation, expected_body, expected_subject",
    [
        (
            None,
            ("we consider None equivalent to missing personalisation"),
            "",
        ),
    ],
)
def test_send_notification_with_placeholders_replaced_with_unusual_types_no_personalization(
    client,
    sample_email_template_with_placeholders,
    mocker,
    personalisation,
    expected_body,
    expected_subject,
):
    mocker.patch("app.celery.provider_tasks.deliver_email.apply_async")

    response = client.post(
        path="/notifications/email",
        data=json.dumps(
            {
                "to": "ok@ok.com",
                "template": str(sample_email_template_with_placeholders.id),
                "personalisation": {"name": personalisation},
            }
        ),
        headers=[
            ("Content-Type", "application/json"),
            create_service_authorization_header(
                service_id=sample_email_template_with_placeholders.service.id
            ),
        ],
    )

    assert response.status_code == 400


def test_should_not_send_notification_for_archived_template(
    notify_api, sample_template
):
    with notify_api.test_request_context():
        with notify_api.test_client() as client:
            sample_template.archived = True
            dao_update_template(sample_template)
            json_data = json.dumps(
                {"to": "+447700900855", "template": sample_template.id}
            )
            auth_header = create_service_authorization_header(
                service_id=sample_template.service_id
            )

            resp = client.post(
                path="/notifications/sms",
                data=json_data,
                headers=[("Content-Type", "application/json"), auth_header],
            )
            assert resp.status_code == 400
            json_resp = json.loads(resp.get_data(as_text=True))
            assert "Template has been deleted" in json_resp["message"]


@pytest.mark.parametrize(
    "template_type, to",
    [
        (SMS_TYPE, "+447700900855"),
        (EMAIL_TYPE, "not-someone-we-trust@email-address.com"),
    ],
)
def test_should_not_send_notification_if_restricted_and_not_a_service_user(
    notify_api, sample_template, sample_email_template, mocker, template_type, to
):
    with notify_api.test_request_context():
        with notify_api.test_client() as client:
            mocked = mocker.patch(
                "app.celery.provider_tasks.deliver_{}.apply_async".format(template_type)
            )
            template = (
                sample_template if template_type == SMS_TYPE else sample_email_template
            )
            template.service.restricted = True
            dao_update_service(template.service)
            data = {"to": to, "template": template.id}

            auth_header = create_service_authorization_header(
                service_id=template.service_id
            )

            response = client.post(
                path="/notifications/{}".format(template_type),
                data=json.dumps(data),
                headers=[("Content-Type", "application/json"), auth_header],
            )

            json_resp = json.loads(response.get_data(as_text=True))
            mocked.assert_not_called()

            assert response.status_code == 400
            assert [
                (
                    "Can’t send to this recipient when service is in trial mode "
                    "– see https://www.notifications.service.gov.uk/trial-mode"
                )
            ] == json_resp["message"]["to"]


@pytest.mark.parametrize("template_type", [SMS_TYPE, EMAIL_TYPE])
def test_should_send_notification_if_restricted_and_a_service_user(
    notify_api, sample_template, sample_email_template, template_type, mocker
):
    with notify_api.test_request_context():
        with notify_api.test_client() as client:
            mocked = mocker.patch(
                "app.celery.provider_tasks.deliver_{}.apply_async".format(template_type)
            )

            template = (
                sample_template if template_type == SMS_TYPE else sample_email_template
            )
            to = (
                template.service.created_by.mobile_number
                if template_type == SMS_TYPE
                else template.service.created_by.email_address
            )
            template.service.restricted = True
            dao_update_service(template.service)
            data = {"to": to, "template": template.id}

            auth_header = create_service_authorization_header(
                service_id=template.service_id
            )

            response = client.post(
                path="/notifications/{}".format(template_type),
                data=json.dumps(data),
                headers=[("Content-Type", "application/json"), auth_header],
            )

            assert mocked.called == 1
            assert response.status_code == 201


@pytest.mark.parametrize("template_type", [SMS_TYPE, EMAIL_TYPE])
def test_should_not_allow_template_from_another_service(
    notify_api, service_factory, sample_user, mocker, template_type
):
    with notify_api.test_request_context():
        with notify_api.test_client() as client:
            mocked = mocker.patch(
                "app.celery.provider_tasks.deliver_{}.apply_async".format(template_type)
            )
            service_1 = service_factory.get(
                "service 1", user=sample_user, email_from="service.1"
            )
            service_2 = service_factory.get(
                "service 2", user=sample_user, email_from="service.2"
            )

            service_2_templates = dao_get_all_templates_for_service(
                service_id=service_2.id
            )
            to = (
                sample_user.mobile_number
                if template_type == SMS_TYPE
                else sample_user.email_address
            )
            data = {"to": to, "template": service_2_templates[0].id}

            auth_header = create_service_authorization_header(service_id=service_1.id)

            response = client.post(
                path="/notifications/{}".format(template_type),
                data=json.dumps(data),
                headers=[("Content-Type", "application/json"), auth_header],
            )

            json_resp = json.loads(response.get_data(as_text=True))
            mocked.assert_not_called()
            assert response.status_code == 400
            test_string = "Template not found"
            assert test_string in json_resp["message"]


@freeze_time("2016-01-01 11:09:00.061258")
def test_should_allow_valid_sms_notification(notify_api, sample_template, mocker):
    with notify_api.test_request_context():
        with notify_api.test_client() as client:
            mocked = mocker.patch("app.celery.provider_tasks.deliver_sms.apply_async")

            data = {"to": "202 867 5309", "template": str(sample_template.id)}

            auth_header = create_service_authorization_header(
                service_id=sample_template.service_id
            )

            response = client.post(
                path="/notifications/sms",
                data=json.dumps(data),
                headers=[("Content-Type", "application/json"), auth_header],
            )

            response_data = json.loads(response.data)["data"]
            notification_id = response_data["notification"]["id"]

            mocked.assert_called_once_with([notification_id], queue="send-sms-tasks")
            assert response.status_code == 201
            assert notification_id
            assert "subject" not in response_data
            assert response_data["body"] == sample_template.content
            assert response_data["template_version"] == sample_template.version


def test_should_reject_email_notification_with_bad_email(
    notify_api, sample_email_template, mocker
):
    with notify_api.test_request_context():
        with notify_api.test_client() as client:
            mocked = mocker.patch("app.celery.provider_tasks.deliver_email.apply_async")
            to_address = "bad-email"
            data = {"to": to_address, "template": str(sample_email_template.service_id)}
            auth_header = create_service_authorization_header(
                service_id=sample_email_template.service_id
            )

            response = client.post(
                path="/notifications/email",
                data=json.dumps(data),
                headers=[("Content-Type", "application/json"), auth_header],
            )

            data = json.loads(response.get_data(as_text=True))
            mocked.apply_async.assert_not_called()
            assert response.status_code == 400
            assert data["result"] == "error"
            assert data["message"]["to"][0] == "Not a valid email address"


@freeze_time("2016-01-01 11:09:00.061258")
def test_should_allow_valid_email_notification(
    notify_api, sample_email_template, mocker
):
    with notify_api.test_request_context():
        with notify_api.test_client() as client:
            mocker.patch("app.celery.provider_tasks.deliver_email.apply_async")

            data = {"to": "ok@ok.com", "template": str(sample_email_template.id)}

            auth_header = create_service_authorization_header(
                service_id=sample_email_template.service_id
            )

            response = client.post(
                path="/notifications/email",
                data=json.dumps(data),
                headers=[("Content-Type", "application/json"), auth_header],
            )
            assert response.status_code == 201
            response_data = json.loads(response.get_data(as_text=True))["data"]
            notification_id = response_data["notification"]["id"]
            app.celery.provider_tasks.deliver_email.apply_async.assert_called_once_with(
                [notification_id], queue="send-email-tasks"
            )

            assert response.status_code == 201
            assert notification_id
            assert response_data["subject"] == "Email Subject"
            assert response_data["body"] == sample_email_template.content
            assert response_data["template_version"] == sample_email_template.version


@pytest.mark.parametrize("restricted", [True, False])
@freeze_time("2016-01-01 12:00:00.061258")
def test_should_allow_api_call_if_under_day_limit_regardless_of_type(
    notify_api, sample_user, mocker, restricted
):
    with notify_api.test_request_context():
        with notify_api.test_client() as client:
            mocker.patch("app.celery.provider_tasks.deliver_sms.apply_async")

            service = create_service(restricted=restricted, message_limit=2)
            email_template = create_template(service, template_type=EMAIL_TYPE)
            sms_template = create_template(service, template_type=SMS_TYPE)
            create_notification(template=email_template)

            data = {"to": sample_user.mobile_number, "template": str(sms_template.id)}

            auth_header = create_service_authorization_header(service_id=service.id)

            response = client.post(
                path="/notifications/sms",
                data=json.dumps(data),
                headers=[("Content-Type", "application/json"), auth_header],
            )

            assert response.status_code == 201


def test_should_not_return_html_in_body(notify_api, sample_service, mocker):
    with notify_api.test_request_context():
        with notify_api.test_client() as client:
            mocker.patch("app.celery.provider_tasks.deliver_email.apply_async")
            email_template = create_template(
                sample_service, template_type=EMAIL_TYPE, content="hello\nthere"
            )

            data = {"to": "ok@ok.com", "template": str(email_template.id)}

            auth_header = create_service_authorization_header(
                service_id=email_template.service_id
            )
            response = client.post(
                path="/notifications/email",
                data=json.dumps(data),
                headers=[("Content-Type", "application/json"), auth_header],
            )

            assert response.status_code == 201
            assert (
                json.loads(response.get_data(as_text=True))["data"]["body"]
                == "hello\nthere"
            )


def test_should_not_send_email_if_team_api_key_and_not_a_service_user(
    client, sample_email_template, mocker
):
    mocker.patch("app.celery.provider_tasks.deliver_email.apply_async")
    data = {
        "to": "not-someone-we-trust@email-address.com",
        "template": str(sample_email_template.id),
    }

    auth_header = create_service_authorization_header(
        service_id=sample_email_template.service_id, key_type=KEY_TYPE_TEAM
    )

    response = client.post(
        path="/notifications/email",
        data=json.dumps(data),
        headers=[("Content-Type", "application/json"), auth_header],
    )

    json_resp = json.loads(response.get_data(as_text=True))

    app.celery.provider_tasks.deliver_email.apply_async.assert_not_called()

    assert response.status_code == 400
    assert ["Can’t send to this recipient using a team-only API key"] == json_resp[
        "message"
    ]["to"]


def test_should_not_send_sms_if_team_api_key_and_not_a_service_user(
    client, sample_template, mocker
):
    mocker.patch("app.celery.provider_tasks.deliver_sms.apply_async")

    data = {
        "to": "2028675300",
        "template": str(sample_template.id),
    }

    auth_header = create_service_authorization_header(
        service_id=sample_template.service_id, key_type=KEY_TYPE_TEAM
    )

    response = client.post(
        path="/notifications/sms",
        data=json.dumps(data),
        headers=[("Content-Type", "application/json"), auth_header],
    )

    json_resp = json.loads(response.get_data(as_text=True))
    app.celery.provider_tasks.deliver_sms.apply_async.assert_not_called()

    assert response.status_code == 400
    assert ["Can’t send to this recipient using a team-only API key"] == json_resp[
        "message"
    ]["to"]


def test_should_send_email_if_team_api_key_and_a_service_user(
    client, sample_email_template, fake_uuid, mocker
):
    mocker.patch("app.celery.provider_tasks.deliver_email.apply_async")
    mocker.patch(
        "app.notifications.process_notifications.uuid.uuid4", return_value=fake_uuid
    )

    data = {
        "to": sample_email_template.service.created_by.email_address,
        "template": sample_email_template.id,
    }
    auth_header = create_service_authorization_header(
        service_id=sample_email_template.service_id, key_type=KEY_TYPE_TEAM
    )

    response = client.post(
        path="/notifications/email",
        data=json.dumps(data),
        headers=[("Content-Type", "application/json"), auth_header],
    )

    app.celery.provider_tasks.deliver_email.apply_async.assert_called_once_with(
        [fake_uuid], queue="send-email-tasks"
    )
    assert response.status_code == 201


@pytest.mark.parametrize("restricted", [True, False])
@pytest.mark.parametrize("limit", [0, 1])
def test_should_send_sms_to_anyone_with_test_key(
    client, sample_template, mocker, restricted, limit, fake_uuid
):
    mocker.patch("app.celery.provider_tasks.deliver_sms.apply_async")
    mocker.patch(
        "app.notifications.process_notifications.uuid.uuid4", return_value=fake_uuid
    )

    data = {"to": "2028675300", "template": sample_template.id}
    sample_template.service.restricted = restricted
    sample_template.service.message_limit = limit
    api_key = ApiKey(
        service=sample_template.service,
        name="test_key",
        created_by=sample_template.created_by,
        key_type=KEY_TYPE_TEST,
    )
    save_model_api_key(api_key)
    auth_header = create_jwt_token(
        secret=api_key.secret, client_id=str(api_key.service_id)
    )

    response = client.post(
        path="/notifications/sms",
        data=json.dumps(data),
        headers=[
            ("Content-Type", "application/json"),
            ("Authorization", "Bearer {}".format(auth_header)),
        ],
    )
    app.celery.provider_tasks.deliver_sms.apply_async.assert_called_once_with(
<<<<<<< HEAD
        [fake_uuid], queue="send-sms-tasks"
=======
        [fake_uuid], queue="research-mode-tasks"
>>>>>>> 00fd3a72
    )
    assert response.status_code == 201


@pytest.mark.parametrize("restricted", [True, False])
@pytest.mark.parametrize("limit", [0, 1])
def test_should_send_email_to_anyone_with_test_key(
    client, sample_email_template, mocker, restricted, limit, fake_uuid
):
    mocker.patch("app.celery.provider_tasks.deliver_email.apply_async")
    mocker.patch(
        "app.notifications.process_notifications.uuid.uuid4", return_value=fake_uuid
    )

    data = {"to": "anyone123@example.com", "template": sample_email_template.id}
    sample_email_template.service.restricted = restricted
    sample_email_template.service.message_limit = limit
    api_key = ApiKey(
        service=sample_email_template.service,
        name="test_key",
        created_by=sample_email_template.created_by,
        key_type=KEY_TYPE_TEST,
    )
    save_model_api_key(api_key)
    auth_header = create_jwt_token(
        secret=api_key.secret, client_id=str(api_key.service_id)
    )

    response = client.post(
        path="/notifications/email",
        data=json.dumps(data),
        headers=[
            ("Content-Type", "application/json"),
            ("Authorization", "Bearer {}".format(auth_header)),
        ],
    )

    app.celery.provider_tasks.deliver_email.apply_async.assert_called_once_with(
<<<<<<< HEAD
        [fake_uuid], queue="send-email-tasks"
=======
        [fake_uuid], queue="research-mode-tasks"
>>>>>>> 00fd3a72
    )
    assert response.status_code == 201


def test_should_send_sms_if_team_api_key_and_a_service_user(
    client, sample_template, fake_uuid, mocker
):
    mocker.patch("app.celery.provider_tasks.deliver_sms.apply_async")
    mocker.patch(
        "app.notifications.process_notifications.uuid.uuid4", return_value=fake_uuid
    )

    data = {
        "to": sample_template.service.created_by.mobile_number,
        "template": sample_template.id,
    }
    api_key = ApiKey(
        service=sample_template.service,
        name="team_key",
        created_by=sample_template.created_by,
        key_type=KEY_TYPE_TEAM,
    )
    save_model_api_key(api_key)
    auth_header = create_jwt_token(
        secret=api_key.secret, client_id=str(api_key.service_id)
    )

    response = client.post(
        path="/notifications/sms",
        data=json.dumps(data),
        headers=[
            ("Content-Type", "application/json"),
            ("Authorization", "Bearer {}".format(auth_header)),
        ],
    )

    app.celery.provider_tasks.deliver_sms.apply_async.assert_called_once_with(
        [fake_uuid], queue="send-sms-tasks"
    )
    assert response.status_code == 201


@pytest.mark.parametrize(
    "template_type,queue_name",
    [(SMS_TYPE, "send-sms-tasks"), (EMAIL_TYPE, "send-email-tasks")],
)
def test_should_persist_notification(
    client,
    sample_template,
    sample_email_template,
    fake_uuid,
    mocker,
    template_type,
    queue_name,
):
    mocked = mocker.patch(
        "app.celery.provider_tasks.deliver_{}.apply_async".format(template_type)
    )
    mocker.patch(
        "app.notifications.process_notifications.uuid.uuid4", return_value=fake_uuid
    )

    template = sample_template if template_type == SMS_TYPE else sample_email_template
    to = (
        sample_template.service.created_by.mobile_number
        if template_type == SMS_TYPE
        else sample_email_template.service.created_by.email_address
    )
    data = {"to": to, "template": template.id}
    api_key = ApiKey(
        service=template.service,
        name="team_key",
        created_by=template.created_by,
        key_type=KEY_TYPE_TEAM,
    )
    save_model_api_key(api_key)
    auth_header = create_jwt_token(
        secret=api_key.secret, client_id=str(api_key.service_id)
    )

    response = client.post(
        path="/notifications/{}".format(template_type),
        data=json.dumps(data),
        headers=[
            ("Content-Type", "application/json"),
            ("Authorization", "Bearer {}".format(auth_header)),
        ],
    )

    mocked.assert_called_once_with([fake_uuid], queue=queue_name)
    assert response.status_code == 201

    notification = notifications_dao.get_notification_by_id(fake_uuid)
    assert notification.to == to
    assert notification.template_id == template.id
    assert notification.notification_type == template_type


@pytest.mark.parametrize(
    "template_type,queue_name",
    [(SMS_TYPE, "send-sms-tasks"), (EMAIL_TYPE, "send-email-tasks")],
)
def test_should_delete_notification_and_return_error_if_redis_fails(
    client,
    sample_email_template,
    sample_template,
    fake_uuid,
    mocker,
    template_type,
    queue_name,
):
    mocked = mocker.patch(
        "app.celery.provider_tasks.deliver_{}.apply_async".format(template_type),
        side_effect=Exception("failed to talk to redis"),
    )
    mocker.patch(
        "app.notifications.process_notifications.uuid.uuid4", return_value=fake_uuid
    )

    template = sample_template if template_type == SMS_TYPE else sample_email_template
    to = (
        sample_template.service.created_by.mobile_number
        if template_type == SMS_TYPE
        else sample_email_template.service.created_by.email_address
    )
    data = {"to": to, "template": template.id}
    api_key = ApiKey(
        service=template.service,
        name="team_key",
        created_by=template.created_by,
        key_type=KEY_TYPE_TEAM,
    )
    save_model_api_key(api_key)
    auth_header = create_jwt_token(
        secret=api_key.secret, client_id=str(api_key.service_id)
    )

    with pytest.raises(expected_exception=Exception) as e:
        client.post(
            path="/notifications/{}".format(template_type),
            data=json.dumps(data),
            headers=[
                ("Content-Type", "application/json"),
                ("Authorization", "Bearer {}".format(auth_header)),
            ],
        )
    assert str(e.value) == "failed to talk to redis"

    mocked.assert_called_once_with([fake_uuid], queue=queue_name)
    assert not notifications_dao.get_notification_by_id(fake_uuid)
    assert not NotificationHistory.query.get(fake_uuid)


@pytest.mark.parametrize(
    "to_email",
    [
        "simulate-delivered@notifications.service.gov.uk",
        "simulate-delivered-2@notifications.service.gov.uk",
        "simulate-delivered-3@notifications.service.gov.uk",
    ],
)
def test_should_not_persist_notification_or_send_email_if_simulated_email(
    client, to_email, sample_email_template, mocker
):
    apply_async = mocker.patch("app.celery.provider_tasks.deliver_email.apply_async")

    data = {"to": to_email, "template": sample_email_template.id}

    auth_header = create_service_authorization_header(
        service_id=sample_email_template.service_id
    )

    response = client.post(
        path="/notifications/email",
        data=json.dumps(data),
        headers=[("Content-Type", "application/json"), auth_header],
    )

    assert response.status_code == 201
    apply_async.assert_not_called()
    assert Notification.query.count() == 0


@pytest.mark.parametrize("to_sms", ["2028675000", "2028675111", "+12028675222"])
def test_should_not_persist_notification_or_send_sms_if_simulated_number(
    client, to_sms, sample_template, mocker
):
    apply_async = mocker.patch("app.celery.provider_tasks.deliver_sms.apply_async")

    data = {"to": to_sms, "template": sample_template.id}

    auth_header = create_service_authorization_header(
        service_id=sample_template.service_id
    )

    response = client.post(
        path="/notifications/sms",
        data=json.dumps(data),
        headers=[("Content-Type", "application/json"), auth_header],
    )

    assert response.status_code == 201
    apply_async.assert_not_called()
    assert Notification.query.count() == 0


@pytest.mark.parametrize("key_type", [KEY_TYPE_NORMAL, KEY_TYPE_TEAM])
@pytest.mark.parametrize(
    "notification_type, to",
    [(SMS_TYPE, "2028675300"), (EMAIL_TYPE, "non_guest_list_recipient@mail.com")],
)
def test_should_not_send_notification_to_non_guest_list_recipient_in_trial_mode(
    client, sample_service_guest_list, notification_type, to, key_type, mocker
):
    service = sample_service_guest_list.service
    service.restricted = True
    service.message_limit = 2

    apply_async = mocker.patch(
        "app.celery.provider_tasks.deliver_{}.apply_async".format(notification_type)
    )
    template = create_template(service, template_type=notification_type)
    assert sample_service_guest_list.service_id == service.id
    assert to not in [member.recipient for member in service.guest_list]

    create_notification(template=template)

    data = {"to": to, "template": str(template.id)}

    api_key = create_api_key(service, key_type=key_type)
    auth_header = create_jwt_token(
        secret=api_key.secret, client_id=str(api_key.service_id)
    )

    response = client.post(
        path="/notifications/{}".format(notification_type),
        data=json.dumps(data),
        headers=[
            ("Content-Type", "application/json"),
            ("Authorization", "Bearer {}".format(auth_header)),
        ],
    )

    expected_response_message = (
        (
            "Can’t send to this recipient when service is in trial mode "
            "– see https://www.notifications.service.gov.uk/trial-mode"
        )
        if key_type == KEY_TYPE_NORMAL
        else ("Can’t send to this recipient using a team-only API key")
    )

    json_resp = json.loads(response.get_data(as_text=True))
    assert response.status_code == 400
    assert json_resp["result"] == "error"
    assert expected_response_message in json_resp["message"]["to"]
    apply_async.assert_not_called()


@pytest.mark.parametrize("service_restricted", [True, False])
@pytest.mark.parametrize("key_type", [KEY_TYPE_NORMAL, KEY_TYPE_TEAM])
@pytest.mark.parametrize(
    "notification_type, to, normalized_to",
    [
        (SMS_TYPE, "2028675300", "+12028675300"),
        (EMAIL_TYPE, "guest_list_recipient@mail.com", None),
    ],
)
def test_should_send_notification_to_guest_list_recipient(
    client,
    sample_service,
    notification_type,
    to,
    normalized_to,
    key_type,
    service_restricted,
    mocker,
):
    sample_service.message_limit = 2
    sample_service.restricted = service_restricted

    apply_async = mocker.patch(
        "app.celery.provider_tasks.deliver_{}.apply_async".format(notification_type)
    )
    template = create_template(sample_service, template_type=notification_type)
    if notification_type == SMS_TYPE:
        service_guest_list = create_service_guest_list(sample_service, mobile_number=to)
    elif notification_type == EMAIL_TYPE:
        service_guest_list = create_service_guest_list(sample_service, email_address=to)

    assert service_guest_list.service_id == sample_service.id
    assert (normalized_to or to) in [
        member.recipient for member in sample_service.guest_list
    ]

    create_notification(template=template)

    data = {"to": to, "template": str(template.id)}

    sample_key = create_api_key(sample_service, key_type=key_type)
    auth_header = create_jwt_token(
        secret=sample_key.secret, client_id=str(sample_key.service_id)
    )

    response = client.post(
        path="/notifications/{}".format(notification_type),
        data=json.dumps(data),
        headers=[
            ("Content-Type", "application/json"),
            ("Authorization", "Bearer {}".format(auth_header)),
        ],
    )

    json_resp = json.loads(response.get_data(as_text=True))
    assert response.status_code == 201
    assert json_resp["data"]["notification"]["id"]
    assert json_resp["data"]["body"] == template.content
    assert json_resp["data"]["template_version"] == template.version
    assert apply_async.called


@pytest.mark.parametrize(
    "notification_type, template_type, to",
    [
        (EMAIL_TYPE, SMS_TYPE, "notify@digital.fake.gov"),
        (SMS_TYPE, EMAIL_TYPE, "+12028675309"),
    ],
)
def test_should_error_if_notification_type_does_not_match_template_type(
    client, sample_service, template_type, notification_type, to
):
    template = create_template(sample_service, template_type=template_type)
    data = {"to": to, "template": template.id}
    auth_header = create_service_authorization_header(service_id=template.service_id)
    response = client.post(
        "/notifications/{}".format(notification_type),
        data=json.dumps(data),
        headers=[("Content-Type", "application/json"), auth_header],
    )

    assert response.status_code == 400
    json_resp = json.loads(response.get_data(as_text=True))
    assert json_resp["result"] == "error"
    assert (
        "{0} template is not suitable for {1} notification".format(
            template_type, notification_type
        )
        in json_resp["message"]
    )


def test_create_template_raises_invalid_request_exception_with_missing_personalisation(
    sample_template_with_placeholders,
):
    template = Template.query.get(sample_template_with_placeholders.id)
    from app.notifications.rest import create_template_object_for_notification

    with pytest.raises(InvalidRequest) as e:
        create_template_object_for_notification(template, {})
    assert {"template": ["Missing personalisation:  Name"]} == e.value.message


def test_create_template_doesnt_raise_with_too_much_personalisation(
    sample_template_with_placeholders,
):
    from app.notifications.rest import create_template_object_for_notification

    template = Template.query.get(sample_template_with_placeholders.id)
    create_template_object_for_notification(template, {"name": "Jo", "extra": "stuff"})


@pytest.mark.parametrize(
    "template_type, should_error", [(SMS_TYPE, True), (EMAIL_TYPE, False)]
)
def test_create_template_raises_invalid_request_when_content_too_large(
    sample_service, template_type, should_error
):
    sample = create_template(
        sample_service, template_type=template_type, content="((long_text))"
    )
    template = Template.query.get(sample.id)
    from app.notifications.rest import create_template_object_for_notification

    try:
        create_template_object_for_notification(
            template,
            {
                "long_text": "".join(
                    random.choice(string.ascii_uppercase + string.digits)
                    for _ in range(SMS_CHAR_COUNT_LIMIT + 1)
                )
            },
        )
        if should_error:
            pytest.fail("expected an InvalidRequest")
    except InvalidRequest as e:
        if not should_error:
            pytest.fail("do not expect an InvalidRequest")
        assert e.message == {
            "content": [
                "Content has a character count greater than the limit of {}".format(
                    SMS_CHAR_COUNT_LIMIT
                )
            ]
        }


@pytest.mark.parametrize(
    "notification_type, send_to", [("sms", "2028675309"), ("email", "sample@email.com")]
)
def test_send_notification_uses_priority_queue_when_template_is_marked_as_priority(
    client,
    sample_service,
    mocker,
    notification_type,
    send_to,
):
    sample = create_template(
        sample_service, template_type=notification_type, process_type="priority"
    )
    mocked = mocker.patch(
        "app.celery.provider_tasks.deliver_{}.apply_async".format(notification_type)
    )

    data = {"to": send_to, "template": str(sample.id)}

    auth_header = create_service_authorization_header(service_id=sample.service_id)

    response = client.post(
        path="/notifications/{}".format(notification_type),
        data=json.dumps(data),
        headers=[("Content-Type", "application/json"), auth_header],
    )

    response_data = json.loads(response.data)["data"]
    notification_id = response_data["notification"]["id"]

    assert response.status_code == 201
    mocked.assert_called_once_with([notification_id], queue="priority-tasks")


@pytest.mark.parametrize(
    "notification_type, send_to", [("sms", "2028675309"), ("email", "sample@email.com")]
)
def test_returns_a_429_limit_exceeded_if_rate_limit_exceeded(
    client, sample_service, mocker, notification_type, send_to
):
    sample = create_template(sample_service, template_type=notification_type)
    persist_mock = mocker.patch("app.notifications.rest.persist_notification")
    deliver_mock = mocker.patch("app.notifications.rest.send_notification_to_queue")

    mocker.patch(
        "app.notifications.rest.check_rate_limiting",
        side_effect=RateLimitError("LIMIT", "INTERVAL", "TYPE"),
    )

    data = {"to": send_to, "template": str(sample.id)}

    auth_header = create_service_authorization_header(service_id=sample.service_id)

    response = client.post(
        path="/notifications/{}".format(notification_type),
        data=json.dumps(data),
        headers=[("Content-Type", "application/json"), auth_header],
    )

    message = json.loads(response.data)["message"]
    result = json.loads(response.data)["result"]
    assert response.status_code == 429
    assert result == "error"
    assert (
        message
        == "Exceeded rate limit for key type TYPE of LIMIT requests per INTERVAL seconds"
    )

    assert not persist_mock.called
    assert not deliver_mock.called


def test_should_allow_store_original_number_on_sms_notification(
    client, sample_template, mocker
):
    mocked = mocker.patch("app.celery.provider_tasks.deliver_sms.apply_async")

    data = {"to": "(202) 867-5309", "template": str(sample_template.id)}

    auth_header = create_service_authorization_header(
        service_id=sample_template.service_id
    )

    response = client.post(
        path="/notifications/sms",
        data=json.dumps(data),
        headers=[("Content-Type", "application/json"), auth_header],
    )

    response_data = json.loads(response.data)["data"]
    notification_id = response_data["notification"]["id"]

    mocked.assert_called_once_with([notification_id], queue="send-sms-tasks")
    assert response.status_code == 201
    assert notification_id
    notifications = Notification.query.all()
    assert len(notifications) == 1
    assert "(202) 867-5309" == notifications[0].to


def test_should_not_allow_sending_to_international_number_without_international_permission(
    client, sample_template, mocker
):
    mocked = mocker.patch("app.celery.provider_tasks.deliver_sms.apply_async")

    data = {"to": "+(44) 7700-900 855", "template": str(sample_template.id)}

    auth_header = create_service_authorization_header(
        service_id=sample_template.service_id
    )

    response = client.post(
        path="/notifications/sms",
        data=json.dumps(data),
        headers=[("Content-Type", "application/json"), auth_header],
    )

    assert not mocked.called
    assert response.status_code == 400
    error_json = json.loads(response.get_data(as_text=True))
    assert error_json["result"] == "error"
    assert error_json["message"] == "Cannot send to international mobile numbers"


def test_should_allow_sending_to_international_number_with_international_permission(
    client, sample_service_full_permissions, mocker
):
    mocker.patch("app.celery.provider_tasks.deliver_sms.apply_async")
    template = create_template(sample_service_full_permissions)

    data = {"to": "+(44) 7700-900 855", "template": str(template.id)}

    auth_header = create_service_authorization_header(
        service_id=sample_service_full_permissions.id
    )

    response = client.post(
        path="/notifications/sms",
        data=json.dumps(data),
        headers=[("Content-Type", "application/json"), auth_header],
    )

    assert response.status_code == 201


def test_should_not_allow_sms_notifications_if_service_permission_not_set(
    client,
    mocker,
    sample_template_without_sms_permission,
):
    mocked = mocker.patch("app.celery.provider_tasks.deliver_sms.apply_async")

    data = {
        "to": "+12028675309",
        "template": str(sample_template_without_sms_permission.id),
    }

    auth_header = create_service_authorization_header(
        service_id=sample_template_without_sms_permission.service_id
    )

    response = client.post(
        path="/notifications/sms",
        data=json.dumps(data),
        headers=[("Content-Type", "application/json"), auth_header],
    )

    assert not mocked.called
    assert response.status_code == 400
    error_json = json.loads(response.get_data(as_text=True))

    assert error_json["result"] == "error"
    assert error_json["message"]["service"][0] == "Cannot send text messages"


def test_should_not_allow_email_notifications_if_service_permission_not_set(
    client,
    mocker,
    sample_template_without_email_permission,
):
    mocked = mocker.patch("app.celery.provider_tasks.deliver_email.apply_async")

    data = {
        "to": "notify@digital.fake.gov",
        "template": str(sample_template_without_email_permission.id),
    }

    auth_header = create_service_authorization_header(
        service_id=sample_template_without_email_permission.service_id
    )

    response = client.post(
        path="/notifications/email",
        data=json.dumps(data),
        headers=[("Content-Type", "application/json"), auth_header],
    )

    assert not mocked.called
    assert response.status_code == 400
    error_json = json.loads(response.get_data(as_text=True))

    assert error_json["result"] == "error"
    assert error_json["message"]["service"][0] == "Cannot send emails"


@pytest.mark.parametrize(
    "notification_type, err_msg",
    [("apple", "apple notification type is not supported")],
)
def test_should_throw_exception_if_notification_type_is_invalid(
    client, sample_service, notification_type, err_msg
):
    auth_header = create_service_authorization_header(service_id=sample_service.id)
    response = client.post(
        path="/notifications/{}".format(notification_type),
        data={},
        headers=[("Content-Type", "application/json"), auth_header],
    )
    assert response.status_code == 400
    assert json.loads(response.get_data(as_text=True))["message"] == err_msg


@pytest.mark.parametrize(
    "notification_type, recipient", [("sms", "2028675309"), ("email", "test@gov.uk")]
)
def test_post_notification_should_set_reply_to_text(
    client, sample_service, mocker, notification_type, recipient
):
    mocker.patch(
        "app.celery.provider_tasks.deliver_{}.apply_async".format(notification_type)
    )
    template = create_template(sample_service, template_type=notification_type)
    expected_reply_to = current_app.config["FROM_NUMBER"]
    if notification_type == EMAIL_TYPE:
        expected_reply_to = "reply_to@gov.uk"
        create_reply_to_email(
            service=sample_service, email_address=expected_reply_to, is_default=True
        )

    data = {"to": recipient, "template": str(template.id)}
    response = client.post(
        "/notifications/{}".format(notification_type),
        data=json.dumps(data),
        headers=[
            ("Content-Type", "application/json"),
            create_service_authorization_header(service_id=sample_service.id),
        ],
    )
    assert response.status_code == 201
    notifications = Notification.query.all()
    assert len(notifications) == 1
    assert notifications[0].reply_to_text == expected_reply_to


@pytest.mark.skip(reason="Rewrite without letters?")
@pytest.mark.parametrize("reference_paceholder,", [None, "ref2"])
def test_send_notification_should_set_client_reference_from_placeholder(
    sample_letter_template, mocker, reference_paceholder
):
    deliver_mock = mocker.patch(
        "app.celery.tasks.letters_pdf_tasks.get_pdf_for_templated_letter.apply_async"
    )
    data = {
        "template_id": sample_letter_template.id,
        "personalisation": {
            "address_line_1": "Jane",
            "address_line_2": "Moss Lane",
            "address_line_3": "SW1A 1AA",
        },
        "to": "Jane",
        "created_by": sample_letter_template.service.created_by_id,
    }
    if reference_paceholder:
        data["personalisation"]["reference"] = reference_paceholder

    notification_id = send_one_off_notification(sample_letter_template.service_id, data)
    assert deliver_mock.called
    notification = Notification.query.get(notification_id["id"])
    assert notification.client_reference == reference_paceholder<|MERGE_RESOLUTION|>--- conflicted
+++ resolved
@@ -658,11 +658,7 @@
         ],
     )
     app.celery.provider_tasks.deliver_sms.apply_async.assert_called_once_with(
-<<<<<<< HEAD
         [fake_uuid], queue="send-sms-tasks"
-=======
-        [fake_uuid], queue="research-mode-tasks"
->>>>>>> 00fd3a72
     )
     assert response.status_code == 201
 
@@ -701,11 +697,7 @@
     )
 
     app.celery.provider_tasks.deliver_email.apply_async.assert_called_once_with(
-<<<<<<< HEAD
         [fake_uuid], queue="send-email-tasks"
-=======
-        [fake_uuid], queue="research-mode-tasks"
->>>>>>> 00fd3a72
     )
     assert response.status_code == 201
 
