--- conflicted
+++ resolved
@@ -22,13 +22,8 @@
   rds_plan_name = "micro-psql"
 }
 
-<<<<<<< HEAD
-module "redis" {
+module "redis" { # default v6.2; delete after v7.0 resource is bound
   source = "github.com/GSA-TTS/terraform-cloudgov//redis?ref=v1.0.0"
-=======
-module "redis" { # default v6.2; delete after v7.0 resource is bound
-  source = "github.com/18f/terraform-cloudgov//redis?ref=v0.7.1"
->>>>>>> c5a8ae90
 
   cf_org_name     = local.cf_org_name
   cf_space_name   = local.cf_space_name
