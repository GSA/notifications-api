locals {
<<<<<<< HEAD
  cf_org_name   = "gsa-tts-benefits-studio"
  cf_space_name = "notify-staging"
  env           = "staging"
  app_name      = "notify-api"
=======
  cf_org_name      = "gsa-tts-benefits-studio"
  cf_space_name    = "notify-staging"
  env              = "staging"
  app_name         = "notify-api"
  recursive_delete = true # deprecated, still used in shared
}

resource "null_resource" "prevent_destroy" {

  lifecycle {
    prevent_destroy = false # destroying staging is allowed
  }
>>>>>>> aef12738
}

module "database" {
  source = "github.com/GSA-TTS/terraform-cloudgov//database?ref=v1.0.0"

  cf_org_name   = local.cf_org_name
  cf_space_name = local.cf_space_name
  name          = "${local.app_name}-rds-${local.env}"
  rds_plan_name = "micro-psql"
}

module "redis" { # default v6.2; delete after v7.0 resource is bound
  source = "github.com/GSA-TTS/terraform-cloudgov//redis?ref=v1.0.0"

  cf_org_name     = local.cf_org_name
  cf_space_name   = local.cf_space_name
  name            = "${local.app_name}-redis-${local.env}"
  redis_plan_name = "redis-dev"
}

module "redis-v70" {
  source = "github.com/GSA-TTS/terraform-cloudgov//redis?ref=v1.0.0"

  cf_org_name     = local.cf_org_name
  cf_space_name   = local.cf_space_name
  name            = "${local.app_name}-redis-v70-${local.env}"
  redis_plan_name = "redis-dev"
  json_params = jsonencode(
    {
      "engineVersion" : "7.0",
    }
  )
}

module "csv_upload_bucket" {
  source = "github.com/GSA-TTS/terraform-cloudgov//s3?ref=v1.0.0"

  cf_org_name   = local.cf_org_name
  cf_space_name = local.cf_space_name
  name          = "${local.app_name}-csv-upload-bucket-${local.env}"
}

module "egress-space" {
  source = "../shared/egress_space"

  cf_org_name              = local.cf_org_name
  cf_restricted_space_name = local.cf_space_name
  deployers = [
    var.cf_user,
    "steven.reilly@gsa.gov",
    "carlo.costino@gsa.gov"
  ]
}

module "ses_email" {
  source = "../shared/ses"

  cf_org_name         = local.cf_org_name
  cf_space_name       = local.cf_space_name
  name                = "${local.app_name}-ses-${local.env}"
  aws_region          = "us-west-2"
  mail_from_subdomain = "mail"
  email_receipt_error = "notify-support@gsa.gov"
}

module "sns_sms" {
  source = "../shared/sns"

  cf_org_name         = local.cf_org_name
  cf_space_name       = local.cf_space_name
  name                = "${local.app_name}-sns-${local.env}"
  aws_region          = "us-west-2"
  monthly_spend_limit = 25
}<|MERGE_RESOLUTION|>--- conflicted
+++ resolved
@@ -1,15 +1,8 @@
 locals {
-<<<<<<< HEAD
   cf_org_name   = "gsa-tts-benefits-studio"
   cf_space_name = "notify-staging"
   env           = "staging"
   app_name      = "notify-api"
-=======
-  cf_org_name      = "gsa-tts-benefits-studio"
-  cf_space_name    = "notify-staging"
-  env              = "staging"
-  app_name         = "notify-api"
-  recursive_delete = true # deprecated, still used in shared
 }
 
 resource "null_resource" "prevent_destroy" {
@@ -17,7 +10,6 @@
   lifecycle {
     prevent_destroy = false # destroying staging is allowed
   }
->>>>>>> aef12738
 }
 
 module "database" {
