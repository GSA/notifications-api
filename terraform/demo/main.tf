--- conflicted
+++ resolved
@@ -1,24 +1,15 @@
 locals {
-<<<<<<< HEAD
   cf_org_name   = "gsa-tts-benefits-studio"
   cf_space_name = "notify-demo"
   env           = "demo"
   app_name      = "notify-api"
-=======
-  cf_org_name      = "gsa-tts-benefits-studio"
-  cf_space_name    = "notify-demo"
-  env              = "demo"
-  app_name         = "notify-api"
-  recursive_delete = false # deprecated, still used in shared modules
 }
-
 
 resource "null_resource" "prevent_destroy" {
 
   lifecycle {
     prevent_destroy = true
   }
->>>>>>> 83f54824
 }
 
 module "database" {
