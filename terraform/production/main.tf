--- conflicted
+++ resolved
@@ -1,15 +1,8 @@
 locals {
-<<<<<<< HEAD
   cf_org_name   = "gsa-tts-benefits-studio"
   cf_space_name = "notify-production"
   env           = "production"
   app_name      = "notify-api"
-=======
-  cf_org_name      = "gsa-tts-benefits-studio"
-  cf_space_name    = "notify-production"
-  env              = "production"
-  app_name         = "notify-api"
-  recursive_delete = false # deprecated, still used in shared
 }
 
 resource "null_resource" "prevent_destroy" {
@@ -17,7 +10,6 @@
   lifecycle {
     prevent_destroy = true
   }
->>>>>>> aef12738
 }
 
 module "database" {
