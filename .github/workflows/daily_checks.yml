--- conflicted
+++ resolved
@@ -84,11 +84,7 @@
         env:
           SQLALCHEMY_DATABASE_TEST_URI: postgresql://user:password@localhost:5432/test_notification_api
       - name: Run OWASP API Scan
-<<<<<<< HEAD
-        uses: zaproxy/action-api-scan@v0.6.0
-=======
         uses: zaproxy/action-api-scan@v0.9.0
->>>>>>> 10b0ce76
         with:
           docker_name: 'ghcr.io/zaproxy/zaproxy:weekly'
           target: 'http://localhost:6011/docs/openapi.yml'
