--- conflicted
+++ resolved
@@ -160,12 +160,6 @@
         log_record["logType"] = "application"
         try:
             log_record["message"] = log_record["message"].format(**log_record)
-<<<<<<< HEAD
-        except (KeyError, IndexError) as e:
-            logger.exception(
-                "failed to format log message: {} not found".format(e), exc_info=True
-            )
-=======
         except KeyError as e:
             # We get occasional log messages that are nested dictionaries,
             # for example, delivery receipts, where the formatting fails
@@ -174,5 +168,4 @@
             logger.warning(f"failed to format log message: {e}")
         except IndexError as e:
             logger.exception(f"failed to format log message: {e}")
->>>>>>> 6a2fae59
         return log_record