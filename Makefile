--- conflicted
+++ resolved
@@ -81,11 +81,8 @@
 	poetry run black .
 	poetry run flake8 .
 	poetry run isort --check-only ./app ./tests
-<<<<<<< HEAD
 	poetry run coverage run --omit=*/notifications_utils/*,*/migrations/* -m pytest --maxfail=10
-=======
-	poetry run coverage run -m pytest --maxfail=10
->>>>>>> 638b068e
+
 	poetry run coverage report -m --fail-under=95
 	poetry run coverage html -d .coverage_cache
 
