{
  "version": "1.5.0",
  "plugins_used": [
    {
      "name": "ArtifactoryDetector"
    },
    {
      "name": "AWSKeyDetector"
    },
    {
      "name": "AzureStorageKeyDetector"
    },
    {
      "name": "Base64HighEntropyString",
      "limit": 4.5
    },
    {
      "name": "BasicAuthDetector"
    },
    {
      "name": "CloudantDetector"
    },
    {
      "name": "DiscordBotTokenDetector"
    },
    {
      "name": "GitHubTokenDetector"
    },
    {
      "name": "GitLabTokenDetector"
    },
    {
      "name": "HexHighEntropyString",
      "limit": 3.0
    },
    {
      "name": "IbmCloudIamDetector"
    },
    {
      "name": "IbmCosHmacDetector"
    },
    {
      "name": "IPPublicDetector"
    },
    {
      "name": "JwtTokenDetector"
    },
    {
      "name": "KeywordDetector",
      "keyword_exclude": ""
    },
    {
      "name": "MailchimpDetector"
    },
    {
      "name": "NpmDetector"
    },
    {
      "name": "OpenAIDetector"
    },
    {
      "name": "PrivateKeyDetector"
    },
    {
      "name": "PypiTokenDetector"
    },
    {
      "name": "SendGridDetector"
    },
    {
      "name": "SlackDetector"
    },
    {
      "name": "SoftlayerDetector"
    },
    {
      "name": "SquareOAuthDetector"
    },
    {
      "name": "StripeDetector"
    },
    {
      "name": "TelegramBotTokenDetector"
    },
    {
      "name": "TwilioKeyDetector"
    }
  ],
  "filters_used": [
    {
      "path": "detect_secrets.filters.allowlist.is_line_allowlisted"
    },
    {
      "path": "detect_secrets.filters.common.is_baseline_file",
      "filename": ".ds.baseline"
    },
    {
      "path": "detect_secrets.filters.common.is_ignored_due_to_verification_policies",
      "min_level": 2
    },
    {
      "path": "detect_secrets.filters.heuristic.is_indirect_reference"
    },
    {
      "path": "detect_secrets.filters.heuristic.is_likely_id_string"
    },
    {
      "path": "detect_secrets.filters.heuristic.is_lock_file"
    },
    {
      "path": "detect_secrets.filters.heuristic.is_not_alphanumeric_string"
    },
    {
      "path": "detect_secrets.filters.heuristic.is_potential_uuid"
    },
    {
      "path": "detect_secrets.filters.heuristic.is_prefixed_with_dollar_sign"
    },
    {
      "path": "detect_secrets.filters.heuristic.is_sequential_string"
    },
    {
      "path": "detect_secrets.filters.heuristic.is_swagger_file"
    },
    {
      "path": "detect_secrets.filters.heuristic.is_templated_secret"
    }
  ],
  "results": {
    ".github/workflows/checks.yml": [
      {
        "type": "Secret Keyword",
        "filename": ".github/workflows/checks.yml",
        "hashed_secret": "5baa61e4c9b93f3f0682250b6cf8331b7ee68fd8",
        "is_verified": false,
        "line_number": 28,
        "is_secret": false
      },
      {
        "type": "Basic Auth Credentials",
        "filename": ".github/workflows/checks.yml",
        "hashed_secret": "5baa61e4c9b93f3f0682250b6cf8331b7ee68fd8",
        "is_verified": false,
        "line_number": 45,
        "is_secret": false
      }
    ],
    ".github/workflows/daily_checks.yml": [
      {
        "type": "Secret Keyword",
        "filename": ".github/workflows/daily_checks.yml",
        "hashed_secret": "5baa61e4c9b93f3f0682250b6cf8331b7ee68fd8",
        "is_verified": false,
        "line_number": 61,
        "is_secret": false
      },
      {
        "type": "Basic Auth Credentials",
        "filename": ".github/workflows/daily_checks.yml",
        "hashed_secret": "5baa61e4c9b93f3f0682250b6cf8331b7ee68fd8",
        "is_verified": false,
        "line_number": 77,
        "is_secret": false
      }
    ],
    "app/enums.py": [
      {
        "type": "Secret Keyword",
        "filename": "app/enums.py",
        "hashed_secret": "12322e07b94ee3c7cd65a2952ece441538b53eb3",
        "is_verified": false,
        "line_number": 123,
        "is_secret": false
      }
    ],
    "app/notifications/receive_notifications.py": [
      {
        "type": "Base64 High Entropy String",
        "filename": "app/notifications/receive_notifications.py",
        "hashed_secret": "d70eab08607a4d05faa2d0d6647206599e9abc65",
        "is_verified": false,
        "line_number": 29,
        "is_secret": false
      }
    ],
    "deploy-config/sandbox.yml": [
      {
        "type": "Secret Keyword",
        "filename": "deploy-config/sandbox.yml",
        "hashed_secret": "113151dd10316fcb0d5507b6215d78e2f3fe9e54",
        "is_verified": false,
        "line_number": 11,
        "is_secret": false
      }
    ],
    "sample.env": [
      {
        "type": "Basic Auth Credentials",
        "filename": "sample.env",
        "hashed_secret": "5b98cf4c3d794c8af1fcd7991e89cd4e52fb42a4",
        "is_verified": false,
        "line_number": 16,
        "is_secret": false
      }
    ],
    "tests/app/aws/test_s3.py": [
      {
        "type": "Hex High Entropy String",
        "filename": "tests/app/aws/test_s3.py",
        "hashed_secret": "67a74306b06d0c01624fe0d0249a570f4d093747",
        "is_verified": false,
        "line_number": 40,
        "is_secret": false
      }
    ],
    "tests/app/clients/test_document_download.py": [
      {
        "type": "Secret Keyword",
        "filename": "tests/app/clients/test_document_download.py",
        "hashed_secret": "3acfb2c2b433c0ea7ff107e33df91b18e52f960f",
        "is_verified": false,
        "line_number": 14,
        "is_secret": false
      }
    ],
    "tests/app/clients/test_performance_platform.py": [
      {
        "type": "Base64 High Entropy String",
        "filename": "tests/app/clients/test_performance_platform.py",
        "hashed_secret": "76bb66c38ac4046bf73cd4a2c35a2b0af94aeb61",
        "is_verified": false,
        "line_number": 84,
        "is_secret": false
      }
    ],
    "tests/app/dao/test_services_dao.py": [
      {
        "type": "Secret Keyword",
        "filename": "tests/app/dao/test_services_dao.py",
        "hashed_secret": "5baa61e4c9b93f3f0682250b6cf8331b7ee68fd8",
        "is_verified": false,
        "line_number": 289,
        "is_secret": false
      }
    ],
    "tests/app/dao/test_users_dao.py": [
      {
        "type": "Secret Keyword",
        "filename": "tests/app/dao/test_users_dao.py",
        "hashed_secret": "5baa61e4c9b93f3f0682250b6cf8331b7ee68fd8",
        "is_verified": false,
        "line_number": 69,
        "is_secret": false
      },
      {
        "type": "Secret Keyword",
        "filename": "tests/app/dao/test_users_dao.py",
        "hashed_secret": "f2c57870308dc87f432e5912d4de6f8e322721ba",
        "is_verified": false,
        "line_number": 199,
        "is_secret": false
      }
    ],
    "tests/app/db.py": [
      {
        "type": "Secret Keyword",
        "filename": "tests/app/db.py",
        "hashed_secret": "5baa61e4c9b93f3f0682250b6cf8331b7ee68fd8",
        "is_verified": false,
        "line_number": 87,
        "is_secret": false
      }
    ],
    "tests/app/notifications/test_receive_notification.py": [
      {
        "type": "Secret Keyword",
        "filename": "tests/app/notifications/test_receive_notification.py",
        "hashed_secret": "913a73b565c8e2c8ed94497580f619397709b8b6",
        "is_verified": false,
        "line_number": 24,
        "is_secret": false
      },
      {
        "type": "Base64 High Entropy String",
        "filename": "tests/app/notifications/test_receive_notification.py",
        "hashed_secret": "d70eab08607a4d05faa2d0d6647206599e9abc65",
        "is_verified": false,
        "line_number": 54,
        "is_secret": false
      }
    ],
    "tests/app/notifications/test_validators.py": [
      {
        "type": "Base64 High Entropy String",
        "filename": "tests/app/notifications/test_validators.py",
        "hashed_secret": "6c1a8443963d02d13ffe575a71abe19ea731fb66",
        "is_verified": false,
        "line_number": 768,
        "is_secret": false
      }
    ],
    "tests/app/service/test_rest.py": [
      {
        "type": "Secret Keyword",
        "filename": "tests/app/service/test_rest.py",
        "hashed_secret": "5baa61e4c9b93f3f0682250b6cf8331b7ee68fd8",
        "is_verified": false,
        "line_number": 1275,
        "is_secret": false
      }
    ],
    "tests/app/test_cloudfoundry_config.py": [
      {
        "type": "Secret Keyword",
        "filename": "tests/app/test_cloudfoundry_config.py",
        "hashed_secret": "e5e178db7317356946d13e5d2da037d39ac61c71",
        "is_verified": false,
        "line_number": 12,
        "is_secret": false
      },
      {
        "type": "Basic Auth Credentials",
        "filename": "tests/app/test_cloudfoundry_config.py",
        "hashed_secret": "5baa61e4c9b93f3f0682250b6cf8331b7ee68fd8",
        "is_verified": false,
        "line_number": 14,
        "is_secret": false
      },
      {
        "type": "Secret Keyword",
        "filename": "tests/app/test_cloudfoundry_config.py",
        "hashed_secret": "cfd48edeb81ba7d48cbddcf1eeede25ba67057e8",
        "is_verified": false,
        "line_number": 33,
        "is_secret": false
      }
    ],
    "tests/app/user/test_rest.py": [
      {
        "type": "Secret Keyword",
        "filename": "tests/app/user/test_rest.py",
        "hashed_secret": "5baa61e4c9b93f3f0682250b6cf8331b7ee68fd8",
        "is_verified": false,
        "line_number": 106,
        "is_secret": false
      },
      {
        "type": "Secret Keyword",
        "filename": "tests/app/user/test_rest.py",
        "hashed_secret": "0beec7b5ea3f0fdbc95d0dd47f3c5bc275da8a33",
        "is_verified": false,
        "line_number": 810,
        "is_secret": false
      }
    ],
    "tests/notifications_utils/clients/antivirus/test_antivirus_client.py": [
      {
        "type": "Secret Keyword",
        "filename": "tests/notifications_utils/clients/antivirus/test_antivirus_client.py",
        "hashed_secret": "932b25270abe1301c22c709a19082dff07d469ff",
        "is_verified": false,
        "line_number": 16,
        "is_secret": false
      }
    ],
    "tests/notifications_utils/clients/encryption/test_encryption_client.py": [
      {
        "type": "Secret Keyword",
        "filename": "tests/notifications_utils/clients/encryption/test_encryption_client.py",
        "hashed_secret": "f1e923a9667de11be6a210849a8651c1bfd81605",
        "is_verified": false,
        "line_number": 13,
        "is_secret": false
      }
    ],
    "tests/notifications_utils/clients/zendesk/test_zendesk_client.py": [
      {
        "type": "Secret Keyword",
        "filename": "tests/notifications_utils/clients/zendesk/test_zendesk_client.py",
        "hashed_secret": "913a73b565c8e2c8ed94497580f619397709b8b6",
        "is_verified": false,
        "line_number": 16,
        "is_secret": false
      }
    ]
  },
<<<<<<< HEAD
  "generated_at": "2024-10-28T18:55:27Z"
=======
  "generated_at": "2024-10-28T20:26:27Z"
>>>>>>> f782f1ec
}<|MERGE_RESOLUTION|>--- conflicted
+++ resolved
@@ -384,9 +384,5 @@
       }
     ]
   },
-<<<<<<< HEAD
-  "generated_at": "2024-10-28T18:55:27Z"
-=======
   "generated_at": "2024-10-28T20:26:27Z"
->>>>>>> f782f1ec
 }