--- conflicted
+++ resolved
@@ -277,11 +277,7 @@
         "filename": "tests/app/notifications/test_receive_notification.py",
         "hashed_secret": "913a73b565c8e2c8ed94497580f619397709b8b6",
         "is_verified": false,
-<<<<<<< HEAD
-        "line_number": 25,
-=======
-        "line_number": 26,
->>>>>>> 1cbd40f3
+        "line_number": 27,
         "is_secret": false
       },
       {
@@ -289,11 +285,7 @@
         "filename": "tests/app/notifications/test_receive_notification.py",
         "hashed_secret": "d70eab08607a4d05faa2d0d6647206599e9abc65",
         "is_verified": false,
-<<<<<<< HEAD
-        "line_number": 55,
-=======
-        "line_number": 56,
->>>>>>> 1cbd40f3
+        "line_number": 57,
         "is_secret": false
       }
     ],
@@ -392,9 +384,5 @@
       }
     ]
   },
-<<<<<<< HEAD
-  "generated_at": "2024-11-11T20:34:04Z"
-=======
-  "generated_at": "2025-01-28T20:24:49Z"
->>>>>>> 1cbd40f3
+  "generated_at": "2025-02-10T16:57:15Z"
 }