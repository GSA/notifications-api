--- conflicted
+++ resolved
@@ -1,11 +1,7 @@
 {
     "_meta": {
         "hash": {
-<<<<<<< HEAD
-            "sha256": "cec76bad3c666e613f7b6ef7da68232b923ae8855fa9d302446ac5f9843b634f"
-=======
-            "sha256": "143054bb5631e9862e5343e2a7336fa2f97f1adb8ee1b7dc0a849eaca8b6c369"
->>>>>>> 49a73a22
+            "sha256": "a88c2c97eeb749b0acba8d801aa89ae4544574aac78ee413eaaf1dd009dab0a6"
         },
         "pipfile-spec": 6,
         "requires": {
@@ -773,11 +769,7 @@
         "notifications-utils": {
             "editable": true,
             "git": "https://github.com/GSA/notifications-utils.git",
-<<<<<<< HEAD
-            "ref": "8a7db23114779d71d2eb5344670d38413d188c1d"
-=======
-            "ref": "1492349e323df749771494f13e3eb268ee402a65"
->>>>>>> 49a73a22
+            "ref": "4c0c7c7767f04bbf7dda03df0d80ff1d1861baa9"
         },
         "numpy": {
             "hashes": [
