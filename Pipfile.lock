--- conflicted
+++ resolved
@@ -1059,19 +1059,11 @@
         },
         "python-json-logger": {
             "hashes": [
-<<<<<<< HEAD
-                "sha256:3853e0b73e6c1ba4b1f2543066b24950bf1c21ed104f297a7bff8c74532a6ab2",
-                "sha256:f389ccb0a8fd26f84c294dc627a999daf58f759b457ee022f698098f6547288d"
-            ],
-            "markers": "python_version >= '3.6'",
-            "version": "==2.0.5"
-=======
                 "sha256:23e7ec02d34237c5aa1e29a070193a4ea87583bb4e7f8fd06d3de8264c4b2e1c",
                 "sha256:f380b826a991ebbe3de4d897aeec42760035ac760345e57b812938dc8b35e2bd"
             ],
             "markers": "python_version >= '3.6'",
             "version": "==2.0.7"
->>>>>>> b07b95f7
         },
         "pytz": {
             "hashes": [
