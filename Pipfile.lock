--- conflicted
+++ resolved
@@ -1,11 +1,7 @@
 {
     "_meta": {
         "hash": {
-<<<<<<< HEAD
-            "sha256": "154cf502100c16f0c6e714b4b5e9f64f84cf8f5a9d54de2e1b072716f3f1d7d4"
-=======
             "sha256": "4d927f81ce8ac461388a2998459e4f1ed79ef982822e36ca58df2ccf2200d2e8"
->>>>>>> 6f3f4bbf
         },
         "pipfile-spec": 6,
         "requires": {
@@ -504,7 +500,6 @@
                 "sha256:814f528e8dead7d329833b91c5faa87d60bf71824cd12a7530b5526063d02cb4",
                 "sha256:90b77e79eaa3eba6de819a0c442c0b4ceefc341a7a2ab77d7562bf49f425c5c2"
             ],
-            "markers": "python_full_version >= '3.5.0'",
             "version": "==3.4"
         },
         "importlib-metadata": {
@@ -556,12 +551,8 @@
         },
         "jsonpointer": {
             "hashes": [
-<<<<<<< HEAD
-                "sha256:15d51bba20eea3165644553647711d150376234112651b4f1811022aecad7d7a"
-=======
                 "sha256:15d51bba20eea3165644553647711d150376234112651b4f1811022aecad7d7a",
                 "sha256:585cee82b70211fa9e6043b7bb89db6e1aa49524340dde8ad6b63206ea689d88"
->>>>>>> 6f3f4bbf
             ],
             "version": "==2.4"
         },
@@ -749,24 +740,24 @@
         },
         "newrelic": {
             "hashes": [
-                "sha256:1bc307d06e2033637e7b484af22f540ca041fb23a54b311bcd5968ca1a64e4ef",
-                "sha256:435ac9e3791f78e05c9da8107a6ef49c13e62ac302696858fa2411198fe201ff",
-                "sha256:6662ec79493f23f9d0995a015177c87508bea4c541f7c9f17a61b503b82e1367",
-                "sha256:67902b3c53fa497dba887068166261d114ac2347c8a4908d735d7594cca163dc",
-                "sha256:6b4db0e7544232d4e6e835a02ee28637970576f8dce82ffcaa3d675246e822d5",
-                "sha256:796ed5ff44b04b41e051dc0112e5016e53a37e39e95023c45ff7ecd34c254a7d",
-                "sha256:84d1f71284efa5f1cae696161e0c3cb65eaa2f53116fe5e7c5a62be7d15d9536",
-                "sha256:9355f209ba8d82fd0f9d78d7cc1d9bef0ae4677b3cfed7b7aaec521adbe87559",
-                "sha256:9c0d5153b7363d5cb5cac7f8d1a4e03669b074afee2dda201851a67c7bed1e32",
-                "sha256:bcd3219e1e816a0fdb51ac993cac6744e6a835c13ee72e21d86bcbc2d16628ce",
-                "sha256:c4a0556c6ece49132ab1c32bfe398047a8311f9a8b6862b482495d132fcb0ad4",
-                "sha256:caccdf201735df80b470ddf772f60a154f2c07c0c1b2b3f6e999d55e79ce601e",
-                "sha256:d21af16cee1e0caf4c73c4c1b2d7ba9f33fe6a870d93135dc8b23ac592f49b38",
-                "sha256:da8f2dc31e182768fe314d8ceb6f42acd09956708846f8ae71f07f044a3aa05e",
-                "sha256:ef9c178329f8c04f0574908c1f04ff1f18b9eba55b869744583fee3eac48e571"
-            ],
-            "index": "pypi",
-            "version": "==8.8.0"
+                "sha256:1996ed51f92366f5ba9ad4992687aaca4d0bb3541e239ef4a40e0ae5da6939fc",
+                "sha256:3b66123c5f542d29c7f2e6ed9ab92327fb9b6f857f4a635d5a5c530eb5a0c3a7",
+                "sha256:418a29b20972413f8839aa5b77fa485d71bd897f1257ff05d86a1496d10b75de",
+                "sha256:4e82a095d8136ac6df10a702ac0c293d97a2a7beddf899c8ecc55564d0f02c0a",
+                "sha256:659d880fe7b44cc8974b40e796b612f1719f33d315093893e49ba9aec16ad8b1",
+                "sha256:880c38f65645f681ea66e18613178b8df96b8fa8873a0b4da4d4076cab738363",
+                "sha256:8979eb30019c4d0568842f0d8c17f3616fc8631a57b9ca67ebe1e61cee55c7bd",
+                "sha256:8f801a8fa30453c421747420232e56533a4c88c066eb14f852f34a757d1595f4",
+                "sha256:9603b69eb75f9aecb6246d95c7eeb1f8d41d5c4f34feb5aa0400548eb03b9d3b",
+                "sha256:a370283955065a1a55ac85ff97bd97e87144325732dd1ab87bf99a1617a3ecdc",
+                "sha256:ba87bac65018c6015cb778ff3a6806949879b2ae42f79b405a32e13177e11b13",
+                "sha256:bcbdf28cdd07bf593942b9de076258ed0fe8b5bc85583bdece64ae136e53035f",
+                "sha256:dba619d7b654b01ab5742e059096788b54d8b3dfac14a32c46f00151b848ee6c",
+                "sha256:de28d2113ac7a499e54f710d6b7bbcc338c02513f70a166ddceb23b45d752a03",
+                "sha256:ff9f8977a1a0e9a03c50d43e6eb94135da77c2ab9c00723cd1bf689c5685e4b0"
+            ],
+            "index": "pypi",
+            "version": "==8.8.1"
         },
         "notifications-python-client": {
             "hashes": [
@@ -778,11 +769,7 @@
         "notifications-utils": {
             "editable": true,
             "git": "https://github.com/GSA/notifications-utils.git",
-<<<<<<< HEAD
-            "ref": "1cd381db26026eda5d982dcfd4795ae2d058af3f"
-=======
-            "ref": "e81e64199178f5bfdf403f25a4b9a819fb6014ba"
->>>>>>> 6f3f4bbf
+            "ref": "95611794e5ef83b6197a19007a815eff26e115e7"
         },
         "numpy": {
             "hashes": [
@@ -839,17 +826,10 @@
         },
         "phonenumbers": {
             "hashes": [
-<<<<<<< HEAD
-                "sha256:5fa952b4abf9fccdaf1f130d96114a520c48890d4091b50a064e22c0fdc12dec",
-                "sha256:a4b20b6ba7dd402728f5cc8e86e1f29b1a873af45f5381dbee7e3083af497ff6"
-            ],
-            "version": "==8.13.14"
-=======
                 "sha256:634b277dc53933962961697211746f2fb7bf945a6725a853a1556cdb4a7531e4",
                 "sha256:adf80fc0027ce8eac990f5e1d3fa00022b481133d65fa40c1c40ae9020fc5a66"
             ],
             "version": "==8.13.15"
->>>>>>> 6f3f4bbf
         },
         "prometheus-client": {
             "hashes": [
@@ -861,11 +841,11 @@
         },
         "prompt-toolkit": {
             "hashes": [
-                "sha256:23ac5d50538a9a38c8bde05fecb47d0b403ecd0662857a86f886f798563d5b9b",
-                "sha256:45ea77a2f7c60418850331366c81cf6b5b9cf4c7fd34616f733c5427e6abbb1f"
+                "sha256:04505ade687dc26dc4284b1ad19a83be2f2afe83e7a828ace0c72f3a1df72aac",
+                "sha256:9dffbe1d8acf91e3de75f3b544e4842382fc06c6babe903ac9acb74dc6e08d88"
             ],
             "markers": "python_full_version >= '3.7.0'",
-            "version": "==3.0.38"
+            "version": "==3.0.39"
         },
         "psycopg2-binary": {
             "hashes": [
@@ -1075,7 +1055,6 @@
                 "sha256:585dc516b9eb042a619ef0a39c3d7d55fe81bdb4df09a52c9cdde0d07bf1aa7d",
                 "sha256:e2b03db868160ee4591de3cb90d40ebb50a90dd302138775937f6a42b7ed183c"
             ],
-            "markers": "python_version >= '3.7'",
             "version": "==4.6.0"
         },
         "requests": {
@@ -1473,7 +1452,7 @@
                 "sha256:fe11310ae1e4cd560035598c3f29d86cef39a83d244c7466f95c27ae04850f10",
                 "sha256:fe7ba4a51f33ab275515f66b0a236bcde4fb5561498fe8f898d4e549b2e4509f"
             ],
-            "markers": "python_full_version >= '3.6.0'",
+            "markers": "python_version >= '3.6'",
             "version": "==3.8.4"
         },
         "aiosignal": {
@@ -1481,7 +1460,7 @@
                 "sha256:54cd96e15e1649b75d6c87526a6ff0b6c1b0dd3459f43d9ca11d48c339b68cfc",
                 "sha256:f8376fb07dd1e86a584e4fcdec80b36b7f81aac666ebc724e2c090300dd83b17"
             ],
-            "markers": "python_full_version >= '3.7.0'",
+            "markers": "python_version >= '3.7'",
             "version": "==1.3.1"
         },
         "async-timeout": {
@@ -1532,11 +1511,7 @@
                 "sha256:95dedbec849f46dda3137866dc28b9d133fc9af55f5b805ab1291833e4457aa4",
                 "sha256:f012366b79d2243a6118309ce73151bf52a38d4a5dac8ea57f09bd29087e506b"
             ],
-<<<<<<< HEAD
-            "markers": "python_version >= '3.7'",
-=======
-            "markers": "python_full_version >= '3.7.0'",
->>>>>>> 6f3f4bbf
+            "markers": "python_version >= '3.7'",
             "version": "==0.13.1"
         },
         "certifi": {
@@ -1685,7 +1660,7 @@
                 "sha256:f75f7168ab25dd93110c8a8117a22450c19976afbc44234cbf71481094c1b850",
                 "sha256:fdec9e8cbf13a5bf63290fc6013d216a4c7232efb51548594ca3631a7f13c3a3"
             ],
-            "markers": "python_full_version >= '3.7.0'",
+            "markers": "python_version >= '3.7'",
             "version": "==7.2.7"
         },
         "cryptography": {
@@ -1718,7 +1693,7 @@
                 "sha256:878e33b8e0080c786f6cbd4c6f87ad610db65d6a3a686a5698415d9cfcd8925d",
                 "sha256:907b64f00df85d727a425de86604768b248cf19285993729e04f17bec767f692"
             ],
-            "markers": "python_version < '4.0' and python_full_version >= '3.7.0'",
+            "markers": "python_version >= '3.7' and python_version < '4.0'",
             "version": "==4.0.1"
         },
         "defusedxml": {
@@ -1845,7 +1820,7 @@
                 "sha256:f470c92737afa7d4c3aacc001e335062d582053d4dbe73cda126f2d7031068dd",
                 "sha256:ff8bf625fe85e119553b5383ba0fb6aa3d0ec2ae980295aaefa552374926b3f4"
             ],
-            "markers": "python_full_version >= '3.7.0'",
+            "markers": "python_version >= '3.7'",
             "version": "==1.3.3"
         },
         "gitdb": {
@@ -1853,7 +1828,7 @@
                 "sha256:6eb990b69df4e15bad899ea868dc46572c3f75339735663b81de79b06f17eb9a",
                 "sha256:c286cf298426064079ed96a9e4a9d39e7f3e9bf15ba60701e95f5492f28415c7"
             ],
-            "markers": "python_full_version >= '3.7.0'",
+            "markers": "python_version >= '3.7'",
             "version": "==4.0.10"
         },
         "gitpython": {
@@ -1861,7 +1836,7 @@
                 "sha256:8ce3bcf69adfdf7c7d503e78fd3b1c492af782d58893b650adb2ac8912ddd573",
                 "sha256:f04893614f6aa713a60cbbe1e6a97403ef633103cdd0ef5eb6efe0deb98dbe8d"
             ],
-            "markers": "python_full_version >= '3.7.0'",
+            "markers": "python_version >= '3.7'",
             "version": "==3.1.31"
         },
         "honcho": {
@@ -1885,7 +1860,6 @@
                 "sha256:814f528e8dead7d329833b91c5faa87d60bf71824cd12a7530b5526063d02cb4",
                 "sha256:90b77e79eaa3eba6de819a0c442c0b4ceefc341a7a2ab77d7562bf49f425c5c2"
             ],
-            "markers": "python_full_version >= '3.5.0'",
             "version": "==3.4"
         },
         "iniconfig": {
@@ -1893,7 +1867,7 @@
                 "sha256:2d91e135bf72d31a410b17c16da610a82cb55f6b0477d1a902134b24a455b8b3",
                 "sha256:b6a85871a79d2e3b22d2d1b94ac2824226a63c6b741c88f7ae975f18b6778374"
             ],
-            "markers": "python_full_version >= '3.7.0'",
+            "markers": "python_version >= '3.7'",
             "version": "==2.0.0"
         },
         "isort": {
@@ -2007,7 +1981,7 @@
                 "sha256:84008a41e51615a49fc9966191ff91509e3c40b939176e643fd50a5c2196b8f8",
                 "sha256:bb413d29f5eea38f31dd4754dd7377d4465116fb207585f97bf925588687c1ba"
             ],
-            "markers": "python_full_version >= '3.7.0'",
+            "markers": "python_version >= '3.7'",
             "version": "==0.1.2"
         },
         "moto": {
@@ -2163,7 +2137,7 @@
                 "sha256:fc35cb4676846ef752816d5be2193a1e8367b4c1397b74a565a9d0389c433a1d",
                 "sha256:ff959bee35038c4624250473988b24f846cbeb2c6639de3602c073f10410ceba"
             ],
-            "markers": "python_full_version >= '3.7.0'",
+            "markers": "python_version >= '3.7'",
             "version": "==6.0.4"
         },
         "oauth2-client": {
@@ -2178,7 +2152,7 @@
                 "sha256:4bad1d3ea4feb5e7a1db5ca8fb690ac9c82ab18e08d500755947b853df68817d",
                 "sha256:bbcc53d2cb5920c815c1626c75992f319bfc450b73893fa7bd8aac5869aa49fe"
             ],
-            "markers": "python_full_version >= '3.7.0'",
+            "markers": "python_version >= '3.7'",
             "version": "==0.11.1"
         },
         "packaging": {
@@ -2202,7 +2176,7 @@
                 "sha256:0e7c86f486935893c708287b30bd050a36ac827ec7fe5e43fe7cb198dd835fba",
                 "sha256:3ef6ac33239e4027d9a5598a381b9d30880a1477e50039db2eac6e8a8f6d1b18"
             ],
-            "markers": "python_full_version >= '3.7.0'",
+            "markers": "python_version >= '3.7'",
             "version": "==23.1.2"
         },
         "pip-api": {
@@ -2210,7 +2184,7 @@
                 "sha256:2a0314bd31522eb9ffe8a99668b0d07fee34ebc537931e7b6483001dbedcbdc9",
                 "sha256:a05df2c7aa9b7157374bcf4273544201a0c7bae60a9c65bcf84f3959ef3896f3"
             ],
-            "markers": "python_full_version >= '3.7.0'",
+            "markers": "python_version >= '3.7'",
             "version": "==0.0.30"
         },
         "pip-audit": {
@@ -2234,7 +2208,7 @@
                 "sha256:c2fd55a7d7a3863cba1a013e4e2414658b1d07b6bc57b3919e0c63c9abb99849",
                 "sha256:d12f0c4b579b15f5e054301bb226ee85eeeba08ffec228092f8defbaa3a4c4b3"
             ],
-            "markers": "python_full_version >= '3.7.0'",
+            "markers": "python_version >= '3.7'",
             "version": "==1.2.0"
         },
         "polling2": {
@@ -2260,11 +2234,7 @@
                 "sha256:aca6e86a08c5c5962f55eac9b5bd6fce6ed98645d77e8bfc2b952ecd4a8e4f6a",
                 "sha256:cc14358a8742c4e06b1bfe4be1afbdf5c9f6bd094dff3e14edb78a1513893ff5"
             ],
-<<<<<<< HEAD
-            "markers": "python_version >= '3.7'",
-=======
-            "markers": "python_full_version >= '3.7.0'",
->>>>>>> 6f3f4bbf
+            "markers": "python_version >= '3.7'",
             "version": "==4.23.3"
         },
         "py": {
@@ -2280,7 +2250,7 @@
                 "sha256:79e21f0672822e6200b15f45ce9f636e8126466f62dbd7d488c67313c72b5c3e",
                 "sha256:ba0e1287b9e4f645a5334f1913abd8e647e7250209f84f55dce3909498a6f586"
             ],
-            "markers": "python_version < '4.0' and python_full_version >= '3.7.0'",
+            "markers": "python_version >= '3.7' and python_version < '4.0'",
             "version": "==0.11.1"
         },
         "pycodestyle": {
@@ -2311,7 +2281,7 @@
                 "sha256:8ace4d3c1dd481894b2005f560ead0f9f19ee64fe983366be1a21e171d12775c",
                 "sha256:db2db3deb4b4179f399a09054b023b6a586b76499d36965813c71aa8ed7b5fd1"
             ],
-            "markers": "python_full_version >= '3.7.0'",
+            "markers": "python_version >= '3.7'",
             "version": "==2.15.1"
         },
         "pyparsing": {
@@ -2350,7 +2320,7 @@
                 "sha256:4dafd46a9a600f65d822b8f605133ecf5b3e1941ebb3588e943b4e3eb71a5a3f",
                 "sha256:810958f66a91afb1a1e2ae83089d8dc1cd2437ac96b12963042fbb9fb4d16af0"
             ],
-            "markers": "python_full_version >= '3.7.0'",
+            "markers": "python_version >= '3.7'",
             "version": "==1.6.0"
         },
         "pytest-mock": {
@@ -2447,7 +2417,7 @@
                 "sha256:8a3a5915713483bf353b6f4079ba8b2a29029d1d1090a503c70b0dc5d9d0c7bd",
                 "sha256:c4d9aa9fc888188f0c673eff79a8dadbe2e75b7fe879dc80a221a06e0a68138f"
             ],
-            "markers": "python_full_version >= '3.7.0'",
+            "markers": "python_version >= '3.7'",
             "version": "==0.23.1"
         },
         "rich": {
@@ -2479,7 +2449,7 @@
                 "sha256:2aba19d6a040e78d8b09de5c57e96207b09ed71d8e55ce0959eeee6c8e190d94",
                 "sha256:c840e62059cd3be204b0c9c9f74be2c09d5648eddd4580d9314c3ecde0b30936"
             ],
-            "markers": "python_full_version >= '3.6.0'",
+            "markers": "python_version >= '3.6'",
             "version": "==5.0.0"
         },
         "sortedcontainers": {
@@ -2510,7 +2480,7 @@
                 "sha256:939de3e7a6161af0c887ef91b7d41a53e7c5a1ca976325f429cb46ea9bc30ecc",
                 "sha256:de526c12914f0c550d15924c62d72abc48d6fe7364aa87328337a31007fe8a4f"
             ],
-            "markers": "python_full_version >= '3.7.0'",
+            "markers": "python_version >= '3.7'",
             "version": "==2.0.1"
         },
         "types-pyyaml": {
@@ -2540,11 +2510,7 @@
                 "sha256:3566f8467cd350874c4913816355642a4942f6c1ed1e9406e3d42fae6d6c072a",
                 "sha256:b96f3bce3e54e3486ebe6504bc22bd4c140392bd2eb71764db29be8f2639aa65"
             ],
-<<<<<<< HEAD
-            "markers": "python_version >= '3.7'",
-=======
-            "markers": "python_full_version >= '3.7.0'",
->>>>>>> 6f3f4bbf
+            "markers": "python_version >= '3.7'",
             "version": "==1.5.3"
         },
         "werkzeug": {
@@ -2640,7 +2606,7 @@
                 "sha256:f4e2d08f07a3d7d3e12549052eb5ad3eab1c349c53ac51c209a0e5991bbada78",
                 "sha256:f7a3d8146575e08c29ed1cd287068e6d02f1c7bdff8970db96683b9591b86ee7"
             ],
-            "markers": "python_full_version >= '3.7.0'",
+            "markers": "python_version >= '3.7'",
             "version": "==1.9.2"
         }
     }
