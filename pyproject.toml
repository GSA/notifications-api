--- conflicted
+++ resolved
@@ -34,20 +34,13 @@
 flask-sqlalchemy = "==3.0.5"
 gunicorn = {version = "==21.2.0", extras = ["eventlet"]}
 iso8601 = "==2.1.0"
-<<<<<<< HEAD
 jsonschema = {version = "==4.21.1", extras = ["format"]}
-lxml = "==5.1.0"
+lxml = "==5.2.1"
 marshmallow = "==3.21.1"
 marshmallow-sqlalchemy = "==1.0.0"
-=======
-jsonschema = {version = "==4.20.0", extras = ["format"]}
-lxml = "==5.2.1"
-marshmallow = "==3.20.2"
-marshmallow-sqlalchemy = "==0.30.0"
->>>>>>> d03be4b0
 newrelic = "*"
 notifications-python-client = "==9.0.0"
-notifications-utils = {git = "https://github.com/GSA/notifications-utils.git", rev = "c2ca77d"}
+notifications-utils = {git = "https://github.com/GSA/notifications-utils.git",rev = "0b13705"}
 oscrypto = "==1.3.0"
 packaging = "==23.2"
 poetry-dotenv-plugin = "==0.2.0"
