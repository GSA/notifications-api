[tool.poetry]
name = "notifications-api"
version = "0.1.0"
description = "Notify.gov backend"
authors = ["Your Name <you@example.com>"]
readme = "README.md"


[tool.poetry.dependencies]
python = "^3.12.2"
alembic = "==1.13.1"
amqp = "==5.2.0"
beautifulsoup4 = "==4.12.3"
boto3 = "^1.29.6"
botocore = "^1.32.6"
cachetools = "==5.3.3"
celery = {version = "==5.3.6", extras = ["redis"]}
certifi = ">=2022.12.7"
cffi = "==1.16.0"
charset-normalizer = "^3.1.0"
click = "==8.1.7"
click-datetime = "==0.2"
click-didyoumean = "==0.3.1"
click-plugins = "==1.1.1"
click-repl = "==0.3.0"
deprecated = "==1.2.14"
eventlet = "==0.36.1"
expiringdict = "==1.2.2"
flask = "~=3.0"
flask-bcrypt = "==1.0.1"
flask-marshmallow = "==1.2.1"
flask-migrate = "==4.0.7"
flask-redis = "==0.4.0"
flask-sqlalchemy = "==3.1.1"
gunicorn = {version = "==22.0.0", extras = ["eventlet"]}
iso8601 = "==2.1.0"
jsonschema = {version = "==4.22.0", extras = ["format"]}
lxml = "==5.2.1"
marshmallow = "==3.21.2"
marshmallow-sqlalchemy = "==1.0.0"
newrelic = "*"
notifications-python-client = "==9.0.0"
notifications-utils = {git = "https://github.com/GSA/notifications-utils.git"}
oscrypto = "==1.3.0"
packaging = "==23.2"
poetry-dotenv-plugin = "==0.2.0"
psycopg2-binary = "==2.9.9"
pyjwt = "==2.8.0"
python-dotenv = "==1.0.0"
<<<<<<< HEAD
sqlalchemy = "==2.0.27"
werkzeug = "^3.0.2"
=======
sqlalchemy = "==1.4.40"
werkzeug = "^3.0.3"
>>>>>>> 8f7c2930
faker = "^24.4.0"


[tool.poetry.group.dev.dependencies]
awscli = "^1.29.74"
bandit = "*"
black = "^24.3.0"
cloudfoundry-client = "*"
exceptiongroup = "==1.2.0"
flake8 = "^7.0.0"
flake8-bugbear = "^24.1.17"
freezegun = "^1.4.0"
honcho = "*"
isort = "^5.13.2"
jinja2-cli = {version = "==0.8.2", extras = ["yaml"]}
moto = "==5.0.5"
pip-audit = "*"
pre-commit = "^3.6.0"
pytest = "^8.1.1"
pytest-env = "^1.1.3"
pytest-mock = "^3.14.0"
pytest-cov = "^5.0.0"
pytest-xdist = "^3.5.0"
radon = "^6.0.1"
requests-mock = "^1.11.0"
setuptools = "^69.0.3"
sqlalchemy-utils = "^0.41.2"
vulture = "^2.10"


[build-system]
requires = ["poetry-core"]
build-backend = "poetry.core.masonry.api"<|MERGE_RESOLUTION|>--- conflicted
+++ resolved
@@ -47,13 +47,8 @@
 psycopg2-binary = "==2.9.9"
 pyjwt = "==2.8.0"
 python-dotenv = "==1.0.0"
-<<<<<<< HEAD
-sqlalchemy = "==2.0.27"
-werkzeug = "^3.0.2"
-=======
-sqlalchemy = "==1.4.40"
+sqlalchemy = "==2.0.29"
 werkzeug = "^3.0.3"
->>>>>>> 8f7c2930
 faker = "^24.4.0"
 
 
