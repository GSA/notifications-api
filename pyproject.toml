--- conflicted
+++ resolved
@@ -31,7 +31,7 @@
 flask-marshmallow = "==1.2.1"
 flask-migrate = "==4.0.7"
 flask-redis = "==0.4.0"
-flask-sqlalchemy = "==3.0.5"
+flask-sqlalchemy = "==3.1.1"
 gunicorn = {version = "==22.0.0", extras = ["eventlet"]}
 iso8601 = "==2.1.0"
 jsonschema = {version = "==4.21.1", extras = ["format"]}
@@ -47,16 +47,9 @@
 psycopg2-binary = "==2.9.9"
 pyjwt = "==2.8.0"
 python-dotenv = "==1.0.0"
-<<<<<<< HEAD
 sqlalchemy = "==2.0.27"
-werkzeug = "^3.0.1"
-faker = "^23.3.0"
-setuptools = "^69.2.0"
-=======
-sqlalchemy = "==1.4.40"
 werkzeug = "^3.0.2"
 faker = "^24.4.0"
->>>>>>> c7eba2ba
 
 
 [tool.poetry.group.dev.dependencies]
