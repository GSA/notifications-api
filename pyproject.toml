[tool.poetry]
name = "notifications-api"
version = "0.1.0"
description = "Notify.gov backend"
authors = ["Your Name <you@example.com>"]
readme = "README.md"


[tool.poetry.dependencies]
python = "^3.12.2"
alembic = "==1.13.1"
amqp = "==5.2.0"
beautifulsoup4 = "==4.12.3"
boto3 = "^1.29.6"
botocore = "^1.32.6"
cachetools = "==5.3.3"
celery = {version = "==5.3.6", extras = ["redis"]}
certifi = ">=2022.12.7"
cffi = "==1.16.0"
charset-normalizer = "^3.1.0"
click = "==8.1.7"
click-datetime = "==0.2"
click-didyoumean = "==0.3.1"
click-plugins = "==1.1.1"
click-repl = "==0.3.0"
deprecated = "==1.2.14"
eventlet = "==0.36.1"
expiringdict = "==1.2.2"
flask = "~=3.0"
flask-bcrypt = "==1.0.1"
<<<<<<< HEAD
flask-marshmallow = "==1.2.1"
=======
flask-marshmallow = "==0.14.0"
>>>>>>> b7c244c6
flask-migrate = "==4.0.7"
flask-redis = "==0.4.0"
flask-sqlalchemy = "==3.0.5"
gunicorn = {version = "==22.0.0", extras = ["eventlet"]}
iso8601 = "==2.1.0"
jsonschema = {version = "==4.21.1", extras = ["format"]}
lxml = "==5.2.1"
marshmallow = "==3.21.1"
marshmallow-sqlalchemy = "==1.0.0"
newrelic = "*"
notifications-python-client = "==9.0.0"
notifications-utils = {git = "https://github.com/GSA/notifications-utils.git",rev = "0b13705"}
oscrypto = "==1.3.0"
packaging = "==23.2"
poetry-dotenv-plugin = "==0.2.0"
psycopg2-binary = "==2.9.9"
pyjwt = "==2.8.0"
python-dotenv = "==1.0.0"
sqlalchemy = "==1.4.40"
werkzeug = "^3.0.2"
faker = "^24.4.0"


[tool.poetry.group.dev.dependencies]
awscli = "^1.29.74"
bandit = "*"
black = "^24.3.0"
cloudfoundry-client = "*"
exceptiongroup = "==1.2.0"
flake8 = "^7.0.0"
flake8-bugbear = "^24.1.17"
freezegun = "^1.4.0"
honcho = "*"
isort = "^5.13.2"
jinja2-cli = {version = "==0.8.2", extras = ["yaml"]}
moto = "==5.0.5"
pip-audit = "*"
pre-commit = "^3.6.0"
pytest = "^8.1.1"
pytest-env = "^1.1.3"
pytest-mock = "^3.14.0"
pytest-cov = "^5.0.0"
pytest-xdist = "^3.5.0"
radon = "^6.0.1"
requests-mock = "^1.11.0"
<<<<<<< HEAD
=======
setuptools = "^69.0.3"
sqlalchemy-utils = "^0.41.2"
>>>>>>> b7c244c6
vulture = "^2.10"


[build-system]
requires = ["poetry-core"]
build-backend = "poetry.core.masonry.api"<|MERGE_RESOLUTION|>--- conflicted
+++ resolved
@@ -28,11 +28,7 @@
 expiringdict = "==1.2.2"
 flask = "~=3.0"
 flask-bcrypt = "==1.0.1"
-<<<<<<< HEAD
 flask-marshmallow = "==1.2.1"
-=======
-flask-marshmallow = "==0.14.0"
->>>>>>> b7c244c6
 flask-migrate = "==4.0.7"
 flask-redis = "==0.4.0"
 flask-sqlalchemy = "==3.0.5"
@@ -44,7 +40,7 @@
 marshmallow-sqlalchemy = "==1.0.0"
 newrelic = "*"
 notifications-python-client = "==9.0.0"
-notifications-utils = {git = "https://github.com/GSA/notifications-utils.git",rev = "0b13705"}
+notifications-utils = {git = "https://github.com/GSA/notifications-utils.git",rev = "d20efc2"}
 oscrypto = "==1.3.0"
 packaging = "==23.2"
 poetry-dotenv-plugin = "==0.2.0"
@@ -78,11 +74,8 @@
 pytest-xdist = "^3.5.0"
 radon = "^6.0.1"
 requests-mock = "^1.11.0"
-<<<<<<< HEAD
-=======
 setuptools = "^69.0.3"
 sqlalchemy-utils = "^0.41.2"
->>>>>>> b7c244c6
 vulture = "^2.10"
 
 
