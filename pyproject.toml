--- conflicted
+++ resolved
@@ -46,13 +46,8 @@
 poetry-dotenv-plugin = "==0.2.0"
 psycopg2-binary = "==2.9.9"
 pyjwt = "==2.8.0"
-<<<<<<< HEAD
-python-dotenv = "==1.0.0"
+python-dotenv = "==1.0.1"
 sqlalchemy = "==2.0.30"
-=======
-python-dotenv = "==1.0.1"
-sqlalchemy = "==1.4.40"
->>>>>>> 10eaf9b4
 werkzeug = "^3.0.3"
 faker = "^25.1.0"
 
