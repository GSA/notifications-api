[tool.poetry]
name = "notifications-api"
version = "0.1.0"
description = "Notify.gov backend"
authors = ["Your Name <you@example.com>"]
readme = "README.md"


[tool.poetry.dependencies]
python = ">=3.9,<3.12"
alembic = "==1.13.1"
boto3 = "^1.29.6"
botocore = "^1.32.6"
cachetools = "==5.3.2"
celery = {version = "==5.3.6", extras = ["redis"]}
click = "==8.1.7"
click-datetime = "==0.2"
<<<<<<< HEAD
deptry = "==0.8.0"
eventlet = "==0.34.3"
=======
click-didyoumean = "==0.3.0"
click-plugins = "==1.1.1"
click-repl = "==0.3.0"
deprecated = "==1.2.14"
eventlet = "==0.35.2"
>>>>>>> 90e6b0b9
expiringdict = "==1.2.2"
flask = "~=2.3"
flask-bcrypt = "==1.0.1"
flask-marshmallow = "==0.14.0"
flask-migrate = "==4.0.5"
flask-sqlalchemy = "==3.0.5"
gunicorn = {version = "==21.2.0", extras = ["eventlet"]}
iso8601 = "==2.1.0"
itsdangerous = "^2.1.2"
jsonschema = {version = "==4.20.0", extras = ["format"]}
kombu = ">=5.3.4,<6.0"
marshmallow = "==3.20.2"
marshmallow-sqlalchemy = "==0.30.0"
newrelic = "*"
notifications-python-client = "==9.0.0"
notifications-utils = {git = "https://github.com/GSA/notifications-utils.git"}
oscrypto = "==1.3.0"
phonenumbers = "^8.13.8"
poetry-dotenv-plugin = "==0.2.0"
psycopg2-binary = "==2.9.9"
python-dotenv = "==1.0.0"
pytz = "^2023.3"
requests = ">=2.16.0"
six = ">=1.9.0"
sqlalchemy = "==1.4.40"
werkzeug = "^3.0.1"
strenum = "^0.4.15"
faker = "^23.3.0"


[tool.poetry.group.dev.dependencies]
awscli = "^1.29.74"
bandit = "*"
black = "^23.12.1"
cloudfoundry-client = "*"
exceptiongroup = "==1.2.0"
flake8 = "^7.0.0"
flake8-bugbear = "^24.1.17"
freezegun = "^1.4.0"
honcho = "*"
isort = "^5.13.2"
jinja2-cli = {version = "==0.8.2", extras = ["yaml"]}
moto = "==4.2.13"
pip-audit = "*"
pre-commit = "^3.6.0"
pytest = "^7.4.4"
pytest-env = "^1.1.3"
pytest-mock = "^3.12.0"
pytest-cov = "^4.1.0"
pytest-xdist = "^3.5.0"
radon = "^6.0.1"
requests-mock = "^1.11.0"
setuptools = "^69.0.3"
vulture = "^2.10"


[build-system]
requires = ["poetry-core"]
build-backend = "poetry.core.masonry.api"<|MERGE_RESOLUTION|>--- conflicted
+++ resolved
@@ -15,16 +15,8 @@
 celery = {version = "==5.3.6", extras = ["redis"]}
 click = "==8.1.7"
 click-datetime = "==0.2"
-<<<<<<< HEAD
 deptry = "==0.8.0"
 eventlet = "==0.34.3"
-=======
-click-didyoumean = "==0.3.0"
-click-plugins = "==1.1.1"
-click-repl = "==0.3.0"
-deprecated = "==1.2.14"
-eventlet = "==0.35.2"
->>>>>>> 90e6b0b9
 expiringdict = "==1.2.2"
 flask = "~=2.3"
 flask-bcrypt = "==1.0.1"
