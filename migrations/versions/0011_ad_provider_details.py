--- conflicted
+++ resolved
@@ -18,6 +18,7 @@
 import sqlalchemy as sa
 from sqlalchemy.dialects import postgresql
 
+
 def upgrade():
     op.create_table('provider_details',
     sa.Column('id', postgresql.UUID(as_uuid=True), nullable=False),
@@ -33,29 +34,13 @@
     op.create_index(op.f('ix_provider_statistics_provider_id'), 'provider_statistics', ['provider_id'], unique=False)
     op.create_foreign_key('provider_stats_to_provider_fk', 'provider_statistics', 'provider_details', ['provider_id'], ['id'])
 
-<<<<<<< HEAD
-    op.execute(
-        "INSERT INTO provider_details (id, display_name, identifier, priority, notification_type, active) values ('{}', 'AWS SES', 'ses', 10, 'email', true)".format(str(uuid.uuid4()))
-=======
     conn = op.get_bind()
-    input_params = {
-        "id": uuid.uuid4()
-    }
-    conn.execute(
-        text("INSERT INTO provider_details (id, display_name, identifier, priority, notification_type, active) values (:id, 'MMG', 'mmg', 10, 'sms', true)"), input_params
-    )
-    input_params = {
-        "id": uuid.uuid4()
-    }
-    conn.execute(
-        text("INSERT INTO provider_details (id, display_name, identifier, priority, notification_type, active) values (:id, 'Firetext', 'firetext', 20, 'sms', true)"), input_params
-    )
+
     input_params = {
         "id": uuid.uuid4()
     }
     conn.execute(
         text("INSERT INTO provider_details (id, display_name, identifier, priority, notification_type, active) values (:id, 'AWS SES', 'ses', 10, 'email', true)"), input_params
->>>>>>> 319cd63c
     )
     input_params = {
         "id": uuid.uuid4()
